// Copyright(C) 1999-2010
// Sandia Corporation. Under the terms of Contract
// DE-AC04-94AL85000 with Sandia Corporation, the U.S. Government retains
// certain rights in this software.
//         
// Redistribution and use in source and binary forms, with or without
// modification, are permitted provided that the following conditions are
// met:
// 
//     * Redistributions of source code must retain the above copyright
//       notice, this list of conditions and the following disclaimer.
// 
//     * Redistributions in binary form must reproduce the above
//       copyright notice, this list of conditions and the following
//       disclaimer in the documentation and/or other materials provided
//       with the distribution.
//     * Neither the name of Sandia Corporation nor the names of its
//       contributors may be used to endorse or promote products derived
//       from this software without specific prior written permission.
// 
// THIS SOFTWARE IS PROVIDED BY THE COPYRIGHT HOLDERS AND CONTRIBUTORS
// "AS IS" AND ANY EXPRESS OR IMPLIED WARRANTIES, INCLUDING, BUT NOT
// LIMITED TO, THE IMPLIED WARRANTIES OF MERCHANTABILITY AND FITNESS FOR
// A PARTICULAR PURPOSE ARE DISCLAIMED. IN NO EVENT SHALL THE COPYRIGHT
// OWNER OR CONTRIBUTORS BE LIABLE FOR ANY DIRECT, INDIRECT, INCIDENTAL,
// SPECIAL, EXEMPLARY, OR CONSEQUENTIAL DAMAGES (INCLUDING, BUT NOT
// LIMITED TO, PROCUREMENT OF SUBSTITUTE GOODS OR SERVICES; LOSS OF USE,
// DATA, OR PROFITS; OR BUSINESS INTERRUPTION) HOWEVER CAUSED AND ON ANY
// THEORY OF LIABILITY, WHETHER IN CONTRACT, STRICT LIABILITY, OR TORT
// (INCLUDING NEGLIGENCE OR OTHERWISE) ARISING IN ANY WAY OUT OF THE USE
// OF THIS SOFTWARE, EVEN IF ADVISED OF THE POSSIBILITY OF SUCH DAMAGE.
// Copyright 2001, 2008, 2009 Sandia Corporation, Albuquerque, NM.

#include <exodusII/Ioex_Internals.h>
#include <Ioss_ElementBlock.h>
#include <Ioss_NodeSet.h>
#include <Ioss_EdgeBlock.h>
#include <Ioss_FaceBlock.h>
#include <Ioss_EdgeSet.h>
#include <Ioss_FaceSet.h>
#include <Ioss_Utils.h>
#include <algorithm>
extern "C" {
#include <exodusII_int.h>
#include <ne_nemesisI_int.h>
#include <ne_nemesisI.h>

#include <netcdf.h>
}
#include <assert.h>

#include <string>


using namespace Ioex;

namespace {
  int define_variable(int exodusFilePtr, int size, const char *dim, const char *var, nc_type type);
  int define_variables(int exodusFilePtr, int size, const char *dim, const char *var[], nc_type type);
  int conditional_define_variable(int exodusFilePtr, const char *var, int dimid, int *varid,  nc_type type);

  size_t max_string_length() {return MAX_STR_LENGTH;}
  int put_int_array(int exoid, const char *var_type,
		    const std::vector<int> &array);
  int define_coordinate_vars(int exodusFilePtr, int nodes, int node_dim,
			     int dimension, int dim_dim, int str_dim);
}

#define stringify(X) #X
#define version_string(X) stringify(X)

void Internals::update_last_time_attribute(double value)
{
  char errmsg[MAX_ERR_LENGTH];
  const char *routine = "Internals::update_last_time_attribute()";
  int status = 0; // clear error code

  status=nc_put_att_double(exodusFilePtr, NC_GLOBAL, "last_written_time",
			   NC_DOUBLE, 1, &value);
  if (status != NC_NOERR) {
    ex_opts(EX_VERBOSE);
    sprintf(errmsg,
	    "Error: failed to define 'last_written_time' attribute to file id %d",
	    exodusFilePtr);
    ex_err(routine,errmsg,status);
  }
}

bool Internals::read_last_time_attribute(double *value)
{
  // Check whether the "last_written_time" attribute exists.  If it does,
  // return the value of the attribute in 'value' and return 'true'.
  // If not, don't change 'value' and return 'false'.
  bool found = false;

  int status;
  nc_type att_type = NC_NAT;
  size_t att_len = 0;
  status = nc_inq_att(exodusFilePtr, NC_GLOBAL, "last_written_time", &att_type, &att_len);
  if (status == NC_NOERR && att_type == NC_DOUBLE) {
    // Attribute exists on this database, read it...
    double tmp = 0.0;
    status = nc_get_att_double(exodusFilePtr, NC_GLOBAL, "last_written_time", &tmp);
    if (status == NC_NOERR) {
      *value = tmp;
      found = true;
    } else {
      char errmsg[MAX_ERR_LENGTH];
      const char *routine = "Internals::read_last_time_attribute()";
      ex_opts(EX_VERBOSE);
      sprintf(errmsg,
	      "Error: failed to read last_written_time attribute from file id %d", exodusFilePtr);
      ex_err(routine,errmsg,status);
      found = false;
    }
  }
  return found;
}

bool Internals::check_processor_info(int processor_count, int processor_id)
{
  // A restart file may contain an attribute which contains
  // information about the processor count and current processor id
  // when the file was written.  This code checks whether that
  // information matches the current processor count and id.  If it
  // exists, but doesn't match, a warning message is printed.
  // Eventually, this will be used to determine whether certain
  // decomposition-related data in the file is valid or has been
  // invalidated by a join/re-spread to a different number of
  // processors.
  bool matches = true;

  int status;
  nc_type att_type = NC_NAT;
  size_t att_len = 0;
  status = nc_inq_att(exodusFilePtr, NC_GLOBAL, "processor_info", &att_type, &att_len);
  if (status == NC_NOERR && att_type == NC_INT) {
    // Attribute exists on this database, read it and check that the information
    // matches the current processor count and procesor id.
    int proc_info[2];
    status = nc_get_att_int(exodusFilePtr, NC_GLOBAL, "processor_info", proc_info);
    if (status == NC_NOERR) {
      if (proc_info[0] != processor_count && proc_info[0] > 1) {
	IOSS_WARNING << "Processor decomposition count in file (" << proc_info[0]
		     << ") does not match current processor count (" << processor_count
		     << ").\n";
	matches = false;
    }
      if (proc_info[1] != processor_id) {
	IOSS_WARNING << "This file was originally written on processor " << proc_info[1]
		     << ", but is now being read on processor " << processor_id << ".\n"
		     << "This may cause problems if there is any processor-dependent data on the file.\n";
	matches = false;
      }
    } else {
      char errmsg[MAX_ERR_LENGTH];
      const char *routine = "Internals::check_processor_info()";
      ex_opts(EX_VERBOSE);
      sprintf(errmsg,
	      "Error: failed to read processor info attribute from file id %d", exodusFilePtr);
      ex_err(routine,errmsg,status);
      return(EX_FATAL);
    }
  }
  return matches;
}


Redefine::Redefine(int exoid)
  : exodusFilePtr(exoid)
{
  // Enter define mode...
  int status = nc_redef (exodusFilePtr);
  if (status != NC_NOERR) {
    ex_opts(EX_VERBOSE);
    char errmsg[MAX_ERR_LENGTH];
    sprintf(errmsg,
	    "Error: failed to put file id %d into define mode", exodusFilePtr);
    ex_err("Ioex::Redefine::Redefine()",errmsg,status);
    exit(EXIT_FAILURE);
  }
}

Redefine::~Redefine()
{
  try {
    int status = nc_enddef (exodusFilePtr);
    if (status != NC_NOERR) {
      ex_opts(EX_VERBOSE);
      char errmsg[MAX_ERR_LENGTH];
      sprintf(errmsg,
	      "Error: failed to complete variable definitions in file id %d",exodusFilePtr);
      ex_err("Ioex::Redefine::~Redefine()",errmsg,status);
      exit(EXIT_FAILURE);
    }
  } catch (...) {
  }
}

Block::Block(const Ioss::ElementBlock &other)
{
  id = other.get_property("id").get_int();
  elementCount = other.get_property("entity_count").get_int();
  nodesPerElement = other.get_property("topology_node_count").get_int();
  attributeCount = other.get_property("attribute_count").get_int();
  offset_ = other.get_offset();
  std::string el_type = other.get_property("topology_type").get_string();
  if (other.property_exists("original_element_type")) {
    el_type = other.get_property("original_element_type").get_string();
  }

  std::strncpy(elType, el_type.c_str(), max_string_length());
  elType[max_string_length()] = 0;

  // Fixup an exodusII kluge.  For triangular elements, the same
  // name is used for 2D elements and 3D shell elements.  Convert
  // to unambiguous names for the IO Subsystem.  The 2D name
  // stays the same, the 3D name becomes 'trishell#'
  // Here, we need to map back to the 'triangle' name...
  if (std::strncmp(elType, "trishell", 8) == 0)
    std::strncpy(elType, "triangle", 8);

  std::string io_name = other.name();
  if (io_name.length() > max_string_length()) {
    IOSS_WARNING << "Name for element block '" << io_name
		 << "'\nexceeds maximum exodusII allowed size of 32 characters."
		 << " It will be truncated.\n";
  }
  std::strncpy(name, io_name.c_str(), max_string_length());
  name[max_string_length()] = 0;
}

Block& Block::operator=(const Block& other)
{
  id = other.id;
  elementCount = other.elementCount;
  nodesPerElement = other.nodesPerElement;
  attributeCount = other.attributeCount;
  offset_ = other.offset_;
  std::strcpy(elType, other.elType);
  std::strcpy(name,   other.name);
  return *this;
}

bool Block::operator==(const Block& other) const
{
  return id == other.id &&
    elementCount == other.elementCount &&
    nodesPerElement == other.nodesPerElement &&
    attributeCount == other.attributeCount &&
    std::strcmp(elType, other.elType) == 0 &&
    std::strcmp(name, other.name) == 0;
}

NodeSet::NodeSet(const Ioss::NodeSet &other)
{
  id = other.get_property("id").get_int();
  nodeCount = other.get_property("entity_count").get_int();
  dfCount = other.get_property("distribution_factor_count").get_int();

  std::string io_name = other.name();
  if (io_name.length() > max_string_length()) {
    IOSS_WARNING << "Name for nodeset '" << io_name
		 << "'\nexceeds maximum exodusII allowed size of 32 characters."
		 << " It will be truncated.\n";
  }
  std::strncpy(name, io_name.c_str(), max_string_length());
  name[max_string_length()] = 0;
}

bool NodeSet::operator==(const NodeSet& other) const
{
  return id == other.id &&
    nodeCount == other.nodeCount &&
    dfCount == other.dfCount &&
    std::strcmp(name, other.name) == 0;
}

SideSet::SideSet(const Ioss::FaceBlock &other)
{
  id = other.get_property("id").get_int();
  sideCount = other.get_property("entity_count").get_int();
  dfCount = other.get_property("distribution_factor_count").get_int();
  std::string io_name = other.name();

  // KLUGE: universal_faceset has face dfCount...
  if (io_name == "universal_faceset")
    dfCount = sideCount;

  if (io_name.length() > max_string_length()) {
    IOSS_WARNING << "Name for face block '" << io_name
		 << "'\nexceeds maximum exodusII allowed size of 32 characters."
		 << " It will be truncated.\n";
  }

  std::strncpy(name, io_name.c_str(), max_string_length());
  name[max_string_length()] = 0;
}

SideSet::SideSet(const Ioss::FaceSet &other)
{
  id = other.get_property("id").get_int();
  sideCount = other.get_property("entity_count").get_int();
  dfCount = other.get_property("distribution_factor_count").get_int();
  std::string io_name = other.name();

  // KLUGE: universal_faceset has face dfCount...
  if (io_name == "universal_faceset")
    dfCount = sideCount;

  if (io_name.length() > max_string_length()) {
    IOSS_WARNING << "Name for face set '" << io_name
		 << "'\nexceeds maximum exodusII allowed size of 32 characters."
		 << " It will be truncated.\n";
  }

  std::strncpy(name, io_name.c_str(), max_string_length());
  name[max_string_length()] = 0;
}

SideSet::SideSet(const Ioss::EdgeSet &other)
{
  id = other.get_property("id").get_int();

  Ioss::EdgeBlockContainer edge_blocks = other.get_edge_blocks();
  Ioss::EdgeBlockContainer::const_iterator J;
  
  int entity_count = 0;
  int df_count = 0;
  for (J=edge_blocks.begin(); J != edge_blocks.end(); ++J) {
    entity_count += (*J)->get_property("entity_count").get_int();
    df_count     += (*J)->get_property("distribution_factor_count").get_int();
  }
  Ioss::EdgeSet &new_entity = const_cast<Ioss::EdgeSet&>(other);
  new_entity.property_add(Ioss::Property("entity_count", entity_count));
  new_entity.property_add(Ioss::Property("distribution_factor_count", df_count));
  
  sideCount = other.get_property("entity_count").get_int();
  dfCount = other.get_property("distribution_factor_count").get_int();
  std::string io_name = other.name();

  // KLUGE: universal_edgeset has edge dfCount...
  if (io_name == "universal_edgeset")
    dfCount = sideCount;

  if (io_name.length() > max_string_length()) {
    IOSS_WARNING << "Name for edge set '" << io_name
		 << "'\nexceeds maximum exodusII allowed size of 32 characters."
		 << " It will be truncated.\n";
  }

  std::strncpy(name, io_name.c_str(), max_string_length());
  name[max_string_length()] = 0;
}

SideSet::SideSet(const Ioss::EdgeBlock &other)
{
  id = other.get_property("id").get_int();
  sideCount = other.get_property("entity_count").get_int();
  dfCount = other.get_property("distribution_factor_count").get_int();
  std::string io_name = other.name();
  if (io_name.length() > max_string_length()) {
    IOSS_WARNING << "Name for edge block '" << io_name
		 << "'\nexceeds maximum exodusII allowed size of 32 characters."
		 << " It will be truncated.\n";
  }
  std::strncpy(name, io_name.c_str(), max_string_length());
  name[max_string_length()] = 0;
}

bool SideSet::operator==(const SideSet& other) const
{
  return id == other.id &&
    sideCount == other.sideCount &&
    dfCount == other.dfCount &&
    std::strcmp(name, other.name) == 0;
}

bool CommunicationMap::operator==(const CommunicationMap& other) const
{
  return id == other.id &&
    entityCount == other.entityCount &&
    type == other.type;
}

Internals::Internals(int exoid)
  : exodusFilePtr(exoid),
    nodeMapVarID(),
    elementMapVarID(),
    commIndexVar(0),
    elemCommIndexVar(0)
{}

int Internals::write_meta_data(const Mesh &mesh,
			       const std::vector<Block>   &blocks,
			       const std::vector<NodeSet> &nodesets,
			       const std::vector<SideSet> &sidesets,
			       const CommunicationMetaData &comm)
{
  assert(static_cast<int>(blocks.size())   == mesh.blockCount);
  assert(static_cast<int>(nodesets.size()) == mesh.nodesetCount);
  assert(static_cast<int>(sidesets.size()) == mesh.sidesetCount);

  int ierr;
  {
    Redefine the_database(exodusFilePtr);

    // Set the database to NOFILL mode.  Only writes values we want written...
    int old_fill = 0;

    ierr=nc_set_fill(exodusFilePtr, NC_NOFILL, &old_fill);
    if (ierr != EX_NOERR) return(ierr);

    ierr=put_metadata(mesh, comm);
    if (ierr != EX_NOERR) return(ierr);

    ierr=put_metadata(blocks);
    if (ierr != EX_NOERR) return(ierr);

    ierr=put_metadata(nodesets);
    if (ierr != EX_NOERR) return(ierr);

    ierr=put_metadata(sidesets);
    if (ierr != EX_NOERR) return(ierr);
  }

  // NON-Define mode output...
  ierr=put_non_define_data(mesh, comm);
  if (ierr != EX_NOERR) return(ierr);

  ierr=put_non_define_data(blocks);
  if (ierr != EX_NOERR) return(ierr);

  ierr=put_non_define_data(nodesets);
  if (ierr != EX_NOERR) return(ierr);
  
  ierr=put_non_define_data(sidesets);
  if (ierr != EX_NOERR) return(ierr);

  // For now, put entity names using the ExodusII api...
  {
    int max_entity = mesh.blockCount;
    if (mesh.nodesetCount > max_entity)
      max_entity = mesh.nodesetCount;
    if (mesh.sidesetCount > max_entity)
      max_entity = mesh.sidesetCount;

    char **names = new char* [max_entity];
    for (int i=0; i < max_entity; i++) {
      names[i] = new char [max_string_length()+1];
    }

    for (int i=0; i < mesh.blockCount; i++) {
      std::strncpy(names[i], blocks[i].name, max_string_length());
      names[i][max_string_length()] = 0;
    }
    ex_put_names(exodusFilePtr, EX_ELEM_BLOCK, names);

    if (mesh.nodesetCount > 0) {
      for (int i=0; i < mesh.nodesetCount; i++) {
	std::strncpy(names[i], nodesets[i].name, max_string_length());
	names[i][max_string_length()] = 0;
      }
      ex_put_names(exodusFilePtr, EX_NODE_SET, names);
    }

    if (mesh.sidesetCount > 0) {
      for (int i=0; i < mesh.sidesetCount; i++) {
	std::strncpy(names[i], sidesets[i].name, max_string_length());
	names[i][max_string_length()] = 0;
      }
      ex_put_names(exodusFilePtr, EX_SIDE_SET, names);
    }

    for (int i=0; i < max_entity; i++) {
      delete [] names[i];
    }
    delete [] names;
  }

  return(EX_NOERR);
}

int Internals::put_metadata(const Mesh &mesh,
			    const CommunicationMetaData &comm)
{
  int numdimdim  = 0;
  int numnoddim  = 0;
  int numelemdim = 0;
  int elblkdim   = 0;
  int strdim     = 0;
  int dim[2];
  int dimid = 0;
  int varid = 0;

  char errmsg[MAX_ERR_LENGTH];
  const char *routine = "Internals::put_metadata()";

  int status = nc_put_att_text(exodusFilePtr, NC_GLOBAL, ATT_TITLE,
			       (int)std::strlen(mesh.title)+1, mesh.title);

  // define some attributes...
  if (status != NC_NOERR) {
    ex_opts(EX_VERBOSE);
    sprintf(errmsg,
	    "Error: failed to define title attribute to file id %d", exodusFilePtr);
    ex_err(routine,errmsg,status);
    return(EX_FATAL);
  }

  // For use later as a consistency check, define the number of processors and
  // the current processor id as an attribute of the file...
  {
    int ltempsv[2];
    ltempsv[0] = comm.processorCount;
    ltempsv[1] = comm.processorId;
    status=nc_put_att_int(exodusFilePtr, NC_GLOBAL, "processor_info", NC_INT, 2, ltempsv);
    if (status != NC_NOERR) {
      ex_opts(EX_VERBOSE);
      sprintf(errmsg,
	      "Error: failed to define processor info attribute to file id %d", exodusFilePtr);
      ex_err(routine,errmsg,status);
      return(EX_FATAL);
    }
  }

  // For use later to determine whether a timestep is corrupt, we define an attribute
  // containing the last written time...
  {
    double fake_time = -1.0;
    status=nc_put_att_double(exodusFilePtr, NC_GLOBAL, "last_written_time",
			     NC_DOUBLE, 1, &fake_time);
    if (status != NC_NOERR) {
      ex_opts(EX_VERBOSE);
      sprintf(errmsg,
	      "Error: failed to define 'last_written_time' attribute to file id %d", exodusFilePtr);
      ex_err(routine,errmsg,status);
      return(EX_FATAL);
    }
  }

  // inquire previously defined dimensions
  status=nc_inq_dimid (exodusFilePtr, DIM_STR, &strdim);
  if (status != NC_NOERR) {
    ex_opts(EX_VERBOSE);
    sprintf(errmsg,
	    "Error: failed to get string length in file id %d",exodusFilePtr);
    ex_err(routine,errmsg,status);
    return(EX_FATAL);
  }

  // ...and some dimensions..
  status=nc_def_dim(exodusFilePtr, DIM_NUM_DIM, mesh.dimensionality, &numdimdim);
  if (status != NC_NOERR) {
    ex_opts(EX_VERBOSE);
    sprintf(errmsg,
	    "Error: failed to define number of dimensions in file id %d",exodusFilePtr);
    ex_err(routine,errmsg,status);
    return(EX_FATAL);
  }

  if (mesh.nodeCount > 0) {
    status=nc_def_dim(exodusFilePtr, DIM_NUM_NODES, mesh.nodeCount, &numnoddim);
    if (status != NC_NOERR) {
      ex_opts(EX_VERBOSE);
      sprintf(errmsg,
	      "Error: failed to define number of nodes in file id %d",exodusFilePtr);
      ex_err(routine,errmsg,status);
      return(EX_FATAL);
    }

    // Define the node map here to avoid a later redefine call
    int dims[1];
    dims[0] = numnoddim;
    status=nc_def_var(exodusFilePtr, VAR_NODE_NUM_MAP, NC_INT, 1, dims, &varid);
    if (status != NC_NOERR) {
      ex_opts(EX_VERBOSE);
      if (status == NC_ENAMEINUSE) {
	sprintf(errmsg,
		"Error: node numbering map already exists in file id %d",
		exodusFilePtr);
	ex_err(routine, errmsg, status);
      } else {
	sprintf(errmsg,
		"Error: failed to create node numbering map array in file id %d",
		exodusFilePtr);
	ex_err(routine, errmsg, status);
      }
      return (EX_FATAL);
    }
  }

  if (mesh.elementCount > 0) {
    status=nc_def_dim(exodusFilePtr, DIM_NUM_ELEM, mesh.elementCount, &numelemdim);
    if (status != NC_NOERR) {
      ex_opts(EX_VERBOSE);
      sprintf(errmsg,
	      "Error: failed to define number of elements in file id %d",exodusFilePtr);
      ex_err(routine,errmsg,status);
      return(EX_FATAL);
    }

    // Define the element map here to avoid a later redefine call
    int dims[1];
    dims[0] = numelemdim;
    varid = 0;
    status=nc_def_var(exodusFilePtr, VAR_ELEM_NUM_MAP, NC_INT, 1, dims, &varid);
    if (status != NC_NOERR) {
      ex_opts(EX_VERBOSE);
      if (status == NC_ENAMEINUSE) {
	sprintf(errmsg,
		"Error: element numbering map already exists in file id %d",
		exodusFilePtr);
	ex_err(routine, errmsg, status);
      } else {
	sprintf(errmsg,
		"Error: failed to create element numbering map in file id %d",
		exodusFilePtr);
	ex_err(routine, errmsg, status);
      }
      return (EX_FATAL);
    }
  }

  if (mesh.blockCount > 0) {
    status=nc_def_dim (exodusFilePtr, DIM_NUM_EL_BLK, mesh.blockCount, &elblkdim);
    if (status != NC_NOERR) {
      ex_opts(EX_VERBOSE);
      sprintf(errmsg,
	      "Error: failed to define number of element blocks in file id %d",
	      exodusFilePtr);
      ex_err(routine,errmsg,status);
      return(EX_FATAL);
    }

    // ...and some variables
    // element block id status array...
    dim[0] = elblkdim;
    status=nc_def_var(exodusFilePtr, VAR_STAT_EL_BLK, NC_INT, 1, dim, &varid);
    if (status != NC_NOERR) {
      ex_opts(EX_VERBOSE);
      sprintf(errmsg,
	      "Error: failed to define element block status array in file id %d",exodusFilePtr);
      ex_err(routine,errmsg,status);
      return(EX_FATAL);
    }

    // element block id array
    status=nc_def_var(exodusFilePtr, VAR_ID_EL_BLK, NC_INT, 1, dim, &varid);
    if (status != NC_NOERR) {
      ex_opts(EX_VERBOSE);
      sprintf(errmsg,
	      "Error: failed to define element block id array in file id %d",exodusFilePtr);
      ex_err(routine,errmsg,status);
      return(EX_FATAL);
    }

    // store property name as attribute of property array variable
    status=nc_put_att_text(exodusFilePtr, varid, ATT_PROP_NAME, 3, "ID");
    if (status != NC_NOERR) {
      ex_opts(EX_VERBOSE);
      sprintf(errmsg,
	      "Error: failed to store element block property name %s in file id %d",
	      "ID",exodusFilePtr);
      ex_err(routine,errmsg,status);
      return (EX_FATAL);
    }

    dim[0] = elblkdim;
    dim[1] = strdim;

    status = nc_def_var (exodusFilePtr, VAR_NAME_EL_BLK, NC_CHAR, 2, dim, &varid);
    if (status != NC_NOERR) {
      ex_opts(EX_VERBOSE);
      sprintf(errmsg,
	      "Error: failed to define element block name array in file id %d",
	      exodusFilePtr);
      ex_err(routine,errmsg,status);
      return (EX_FATAL);
    }
  }

  // node set id array:
  if (mesh.nodesetCount > 0) {

    status=nc_def_dim (exodusFilePtr, DIM_NUM_NS, mesh.nodesetCount, &dimid);
    if (status != NC_NOERR) {
      ex_opts(EX_VERBOSE);
      sprintf(errmsg,
	      "Error: failed to define number of node sets in file id %d",exodusFilePtr);
      ex_err(routine,errmsg,status);
      return(EX_FATAL);
    }

    // node set id status array:
    dim[0] = dimid;
    status=nc_def_var(exodusFilePtr, VAR_NS_STAT, NC_INT, 1, dim, &varid);
    if (status != NC_NOERR) {
      ex_opts(EX_VERBOSE);
      sprintf(errmsg,
	      "Error: failed to create node sets status array in file id %d",exodusFilePtr);
      ex_err(routine,errmsg,status);
      return(EX_FATAL);
    }


    // node set id array:
    dim[0] = dimid;
    status=nc_def_var(exodusFilePtr, VAR_NS_IDS, NC_INT, 1, dim, &varid);
    if (status != NC_NOERR) {
      ex_opts(EX_VERBOSE);
      sprintf(errmsg,
	      "Error: failed to create node sets property array in file id %d",exodusFilePtr);
      ex_err(routine,errmsg,status);
      return(EX_FATAL);
    }


    // store property name as attribute of property array variable
    status=nc_put_att_text(exodusFilePtr, varid, ATT_PROP_NAME, 3, "ID");
    if (status != NC_NOERR) {
      ex_opts(EX_VERBOSE);
      sprintf(errmsg,
	      "Error: failed to store node set property name %s in file id %d",
	      "ID",exodusFilePtr);
      ex_err(routine,errmsg,status);
      return (EX_FATAL);
    }

    dim[0] = dimid;
    dim[1] = strdim;

    status=nc_def_var(exodusFilePtr, VAR_NAME_NS, NC_CHAR, 2, dim, &varid);
    if (status != NC_NOERR) {
      ex_opts(EX_VERBOSE);
      sprintf(errmsg,
	      "Error: failed to define nodeset name array in file id %d",
	      exodusFilePtr);
      ex_err(routine,errmsg,status);
      return (EX_FATAL);
    }
  }

  // side set id array:
  if (mesh.sidesetCount > 0) {

    status=nc_def_dim(exodusFilePtr, DIM_NUM_SS, mesh.sidesetCount, &dimid);
    if (status != NC_NOERR) {
      ex_opts(EX_VERBOSE);
      sprintf(errmsg,
	      "Error: failed to define number of side sets in file id %d",exodusFilePtr);
      ex_err(routine,errmsg,status);
      return(EX_FATAL);
    }

    // side set id status array:
    dim[0] = dimid;
    status=nc_def_var(exodusFilePtr, VAR_SS_STAT, NC_INT, 1, dim, &varid);
    if (status != NC_NOERR) {
      ex_opts(EX_VERBOSE);
      sprintf(errmsg,
	      "Error: failed to define side set status in file id %d",exodusFilePtr);
      ex_err(routine,errmsg,status);
      return(EX_FATAL);
    }

    // side set id array:
    status=nc_def_var(exodusFilePtr, VAR_SS_IDS, NC_INT, 1, dim, &varid);
    if (status != NC_NOERR) {
      ex_opts(EX_VERBOSE);
      sprintf(errmsg,
	      "Error: failed to define side set property in file id %d",exodusFilePtr);
      ex_err(routine,errmsg,status);
      return(EX_FATAL);
    }

    // store property name as attribute of property array variable
    status=nc_put_att_text(exodusFilePtr, varid, ATT_PROP_NAME, 3, "ID");
    if (status != NC_NOERR) {
      ex_opts(EX_VERBOSE);
      sprintf(errmsg,
	      "Error: failed to store side set property name %s in file id %d",
	      "ID",exodusFilePtr);
      ex_err(routine,errmsg,status);
      return (EX_FATAL);
    }

    dim[0] = dimid;
    dim[1] = strdim;

    status=nc_def_var(exodusFilePtr, VAR_NAME_SS, NC_CHAR, 2, dim, &varid);
    if (status != NC_NOERR) {
      ex_opts(EX_VERBOSE);
      sprintf(errmsg,
	      "Error: failed to define sideset name array in file id %d",
	      exodusFilePtr);
      ex_err(routine,errmsg,status);
      return (EX_FATAL);
    }
  }

  status = define_coordinate_vars(exodusFilePtr, mesh.nodeCount, numnoddim, mesh.dimensionality, numdimdim, strdim);
  if (status != EX_NOERR) return EX_FATAL;

  // Define dimension for the number of processors
  if (comm.processorCount > 1) {
    int procdim;
    status=nc_inq_dimid(exodusFilePtr, DIM_NUM_PROCS, &procdim);
    if (status != NC_NOERR) {
      int ltempsv = comm.processorCount;
      status=nc_def_dim(exodusFilePtr, DIM_NUM_PROCS, ltempsv, &procdim);
      if (status != NC_NOERR) {
	ex_opts(EX_VERBOSE);
	sprintf(errmsg,
		"Error: failed to dimension \"%s\" in file ID %d",
		DIM_NUM_PROCS, exodusFilePtr);
	ex_err(routine, errmsg, status);
	return (EX_FATAL);
      }
    }

    // If this is a parallel file then the status vectors are size 1
    int dimid_npf;
    status= nc_inq_dimid(exodusFilePtr, DIM_NUM_PROCS_F, &dimid_npf);
    if ((status) != NC_NOERR) {
      int ltempsv = 1; // 1 processor per file...
      status=nc_def_dim(exodusFilePtr, DIM_NUM_PROCS_F, ltempsv, &dimid_npf);
      if (status != NC_NOERR) {
	ex_opts(EX_VERBOSE);
	sprintf(errmsg,
		"Error: failed to dimension \"%s\" in file ID %d",
		DIM_NUM_PROCS_F, exodusFilePtr);
	ex_err(routine, errmsg, status);
	return (EX_FATAL);
      }
    }

    // Define the file type variable...
    status=nc_inq_varid(exodusFilePtr, VAR_FILE_TYPE, &varid);
    if (status != NC_NOERR) {
      status=nc_def_var(exodusFilePtr, VAR_FILE_TYPE, NC_INT, 0, NULL, &varid);
      if (status != NC_NOERR) {
	ex_opts(EX_VERBOSE);
	sprintf(errmsg,
		"Error: failed to define file type in file ID %d",
		exodusFilePtr);
	ex_err(routine, errmsg, status);
	return (EX_FATAL);
      }
    }

    // Output the file version
    int ierr = ne_put_version(exodusFilePtr);
    if (ierr < 0) return (ierr);

    if (comm.globalNodes > 0) {
      // Define dimension for number of global nodes
      int ltempsv = comm.globalNodes;
      int glonoddim = 0;
      status=nc_def_dim(exodusFilePtr, DIM_NUM_NODES_GLOBAL, ltempsv, &glonoddim);
      if (status != NC_NOERR) {
	ex_opts(EX_VERBOSE);
	sprintf(errmsg,
		"Error: failed to dimension \"%s\" in file ID %d",
		DIM_NUM_NODES_GLOBAL, exodusFilePtr);
	ex_err(routine, errmsg, status);
	return (EX_FATAL);
      }
    }

    if (comm.globalElements > 0) {
      // Define dimension for number of global elements
      int ltempsv = comm.globalElements;
      int gloelemdim = 0;
      status=nc_def_dim(exodusFilePtr, DIM_NUM_ELEMS_GLOBAL, ltempsv, &gloelemdim);
      if (status != NC_NOERR) {
	ex_opts(EX_VERBOSE);
	sprintf(errmsg,
		"Error: failed to dimension \"%s\" in file ID %d",
		DIM_NUM_ELEMS_GLOBAL, exodusFilePtr);
	ex_err(routine, errmsg, status);
	return (EX_FATAL);
      }
    }

    // Output the number of global element blocks. This is output as a
    // dimension since the vector of global element block IDs is sized
    // by this quantity.
    // For Sierra, global block count == local block count
    {
      const char *vars[] = {VAR_ELBLK_IDS_GLOBAL,
			    VAR_ELBLK_CNT_GLOBAL,
			    NULL};
      status = define_variables(exodusFilePtr, (int)mesh.blockCount, DIM_NUM_ELBLK_GLOBAL, vars, NC_INT);
      if (status != EX_NOERR) return EX_FATAL;
    }

    // Output the number of global node sets. This is output as a
    // dimension since the vector of global element block IDs is sized
    // by this quantity.
    {
      const char *vars[] = {VAR_NS_IDS_GLOBAL,
			    VAR_NS_NODE_CNT_GLOBAL,
			    VAR_NS_DF_CNT_GLOBAL,
			    NULL};
      status = define_variables(exodusFilePtr, (int)mesh.nodesetCount, DIM_NUM_NS_GLOBAL, vars, NC_INT);
      if (status != EX_NOERR) return EX_FATAL;
    }
	
    // Output the number of global side sets. This is output as a
    // dimension since the vector of global element block IDs is sized
    // by this quantity.
    {
      const char *vars[] = {VAR_SS_IDS_GLOBAL,
			    VAR_SS_SIDE_CNT_GLOBAL,
			    VAR_SS_DF_CNT_GLOBAL,
			    NULL};
      status = define_variables(exodusFilePtr, (int)mesh.sidesetCount, DIM_NUM_SS_GLOBAL, vars, NC_INT);
      if (status != EX_NOERR) return EX_FATAL;
    }

    // Internal Node status
    status = conditional_define_variable(exodusFilePtr, VAR_INT_N_STAT, dimid_npf, &nodeMapVarID[0], NC_INT);
    if (status != EX_NOERR) return EX_FATAL;

    // Border node status
    status = conditional_define_variable(exodusFilePtr, VAR_BOR_N_STAT, dimid_npf, &nodeMapVarID[1], NC_INT);
    if (status != EX_NOERR) return EX_FATAL;

    // External Node status
    status = conditional_define_variable(exodusFilePtr, VAR_EXT_N_STAT, dimid_npf, &nodeMapVarID[2], NC_INT);
    if (status != EX_NOERR) return EX_FATAL;

    // Define the variable IDs for the elemental status vectors
    // Internal elements
    status = conditional_define_variable(exodusFilePtr, VAR_INT_E_STAT, dimid_npf, &elementMapVarID[0], NC_INT);
    if (status != EX_NOERR) return EX_FATAL;

    // Border elements
    status = conditional_define_variable(exodusFilePtr, VAR_BOR_E_STAT, dimid_npf, &elementMapVarID[1], NC_INT);
    if (status != EX_NOERR) return EX_FATAL;

    // Define variable for the internal element information
    status = define_variable(exodusFilePtr, comm.elementsInternal, DIM_NUM_INT_ELEMS, VAR_ELEM_MAP_INT, NC_INT);
    if (status != EX_NOERR) return EX_FATAL;

    // Define variable for the border element information
    status = define_variable(exodusFilePtr, comm.elementsBorder, DIM_NUM_BOR_ELEMS, VAR_ELEM_MAP_BOR, NC_INT);
    if (status != EX_NOERR) return EX_FATAL;
    
    // Define variable for vector of internal FEM node IDs
    status = define_variable(exodusFilePtr, comm.nodesInternal, DIM_NUM_INT_NODES, VAR_NODE_MAP_INT, NC_INT);
    if (status != EX_NOERR) return EX_FATAL;

    // Define variable for vector of border FEM node IDs
    status = define_variable(exodusFilePtr, comm.nodesBorder, DIM_NUM_BOR_NODES, VAR_NODE_MAP_BOR, NC_INT);
    if (status != EX_NOERR) return EX_FATAL;

    // Define dimension for vector of external FEM node IDs
    status = define_variable(exodusFilePtr, comm.nodesExternal, DIM_NUM_EXT_NODES, VAR_NODE_MAP_EXT, NC_INT);
    if (status != EX_NOERR) return EX_FATAL;
    
    // Add the nodal communication map count

    int ncnt_cmap = 0;
    for(int icm=0; icm < static_cast<int>(comm.nodeMap.size()); icm++) {
      ncnt_cmap += comm.nodeMap[icm].entityCount;
    }

    {
      const char *vars[] = {VAR_N_COMM_IDS,
			    VAR_N_COMM_STAT,
			    VAR_N_COMM_DATA_IDX,
			    NULL};
      
      status = define_variables(exodusFilePtr, (int)comm.nodeMap.size(), DIM_NUM_N_CMAPS, vars, NC_INT);
      if (status != EX_NOERR) return EX_FATAL;
    }
    {
      const char *vars[] = {VAR_N_COMM_NIDS,
			    VAR_N_COMM_PROC,
			    NULL};
      
      // Add dimensions for all of the nodal communication maps
      status = define_variables(exodusFilePtr, ncnt_cmap, DIM_NCNT_CMAP, vars, NC_INT);
      if (status != EX_NOERR) return EX_FATAL;
    }

    // Add the nodal communication map count
    int ecnt_cmap = 0;
    for (int icm=0; icm < static_cast<int>(comm.elementMap.size()); icm++)
      ecnt_cmap += comm.elementMap[icm].entityCount;

    {
      const char *vars[] = {VAR_E_COMM_IDS,
			    VAR_E_COMM_STAT,
			    VAR_E_COMM_DATA_IDX,
			    NULL};
      status = define_variables(exodusFilePtr, (int)comm.elementMap.size(), DIM_NUM_E_CMAPS, vars, NC_INT);
      if (status != EX_NOERR) return EX_FATAL;
    }
    {
      const char *vars[] = {VAR_E_COMM_EIDS,
			    VAR_E_COMM_PROC,
			    VAR_E_COMM_SIDS,
			    NULL};
      status = define_variables(exodusFilePtr, ecnt_cmap, DIM_ECNT_CMAP, vars, NC_INT);
      if (status != EX_NOERR) return EX_FATAL;
    }
  }
  return(EX_NOERR);
}

int Internals::put_metadata(const std::vector<Block> &blocks)
{
  char errmsg[MAX_ERR_LENGTH];
  const char *routine = "Internals::put_metadata(blocks)";
  int dims[2];

  int status  = 0; // clear error code

  if (blocks.empty())
    return (EX_NOERR);

  // Get number of element blocks defined for this file
  int dimid;
  size_t num_elem_blk = 0;
  status=nc_inq_dimid (exodusFilePtr, DIM_NUM_EL_BLK, &dimid);
  if (status != NC_NOERR ) {
    ex_opts(EX_VERBOSE);
    sprintf(errmsg,
	    "Error: no element blocks defined in file id %d",
	    exodusFilePtr);
    ex_err(routine, errmsg, status);
    return (EX_FATAL);
  }

  int strdim;
  status=nc_inq_dimid (exodusFilePtr, DIM_STR, &strdim);
  if (status != NC_NOERR) {
    ex_opts(EX_VERBOSE);
    sprintf(errmsg,
	    "Error: failed to get string length in file id %d",exodusFilePtr);
    ex_err(routine,errmsg,status);
    return(EX_FATAL);
  }

  status=nc_inq_dimlen(exodusFilePtr,dimid,&num_elem_blk);
  if (status != NC_NOERR) {
    ex_opts(EX_VERBOSE);
    sprintf(errmsg,
	    "Error: failed to get number of element blocks in file id %d",
	    exodusFilePtr);
    ex_err(routine, errmsg, status);
    return (EX_FATAL);
  }

  assert(blocks.size() == num_elem_blk);

  // Iterate over element blocks ...
  for (size_t iblk = 0; iblk < num_elem_blk; iblk++) {

    ex_inc_file_item(exodusFilePtr, ex_get_counter_list(EX_ELEM_BLOCK));

    if (blocks[iblk].elementCount == 0)
      continue;

    // define some dimensions and variables
    int numelbdim;
    status=nc_def_dim (exodusFilePtr, DIM_NUM_EL_IN_BLK(iblk+1),
		       blocks[iblk].elementCount, &numelbdim);
    if (status != NC_NOERR) {
      if (status == NC_ENAMEINUSE) {	// duplicate entry
	ex_opts(EX_VERBOSE);
	sprintf(errmsg,
		"Error: element block %d already defined in file id %d",
		blocks[iblk].id, exodusFilePtr);
	ex_err(routine, errmsg, status);
      } else {
	ex_opts(EX_VERBOSE);
	sprintf(errmsg,
		"Error: failed to define number of elements/block for block %d file id %d",
		blocks[iblk].id, exodusFilePtr);
	ex_err(routine, errmsg, status);
      }
      return (EX_FATAL);
    }

    int nelnoddim;
    status=nc_def_dim (exodusFilePtr, DIM_NUM_NOD_PER_EL(iblk+1),
		       blocks[iblk].nodesPerElement, &nelnoddim);
    if (status != NC_NOERR) {
      ex_opts(EX_VERBOSE);
      sprintf(errmsg,
	      "Error: failed to define number of nodes/element for block %d in file id %d",
	      blocks[iblk].id, exodusFilePtr);
      ex_err(routine, errmsg, status);
      return (EX_FATAL);
    }

    // element attribute array
    if (blocks[iblk].attributeCount > 0) {
      int numattrdim;
      status=nc_def_dim (exodusFilePtr, DIM_NUM_ATT_IN_BLK(iblk+1),
			 blocks[iblk].attributeCount, &numattrdim);
      if (status != NC_NOERR) {
	ex_opts(EX_VERBOSE);
	sprintf(errmsg,
		"Error: failed to define number of attributes in block %d in file id %d",
		blocks[iblk].id,exodusFilePtr);
	ex_err(routine, errmsg, status);
	return (EX_FATAL);
      }

      dims[0] = numelbdim;
      dims[1] = numattrdim;
      int varid = 0;
      status=nc_def_var(exodusFilePtr, VAR_ATTRIB(iblk+1),
			nc_flt_code(exodusFilePtr), 2, dims, &varid);
      if (status != NC_NOERR) {
	ex_opts(EX_VERBOSE);
	sprintf(errmsg,
		"Error:  failed to define attributes for element block %d in file id %d",
		blocks[iblk].id,exodusFilePtr);
	ex_err(routine, errmsg, status);
	return (EX_FATAL);
      }

      // Attribute name array...
      dims[0] = numattrdim;
      dims[1] = strdim;

      status = nc_def_var(exodusFilePtr, VAR_NAME_ATTRIB(iblk+1),
			  NC_CHAR, 2, dims, &varid);
      if (status != NC_NOERR) {
	ex_opts(EX_VERBOSE);
	sprintf(errmsg,
		"Error: failed to define attribute name array for element block %d in file id %d",
		blocks[iblk].id,exodusFilePtr);
	ex_err(routine, errmsg, status);
	return (EX_FATAL);
      }
    }

    // element connectivity array
    dims[0] = numelbdim;
    dims[1] = nelnoddim;

    int connid;
    status=nc_def_var(exodusFilePtr, VAR_CONN(iblk+1), NC_INT, 2, dims, &connid);
    if (status != NC_NOERR) {
      ex_opts(EX_VERBOSE);
      sprintf(errmsg,
	      "Error: failed to create connectivity array for block %d in file id %d",
	      blocks[iblk].id, exodusFilePtr);
      ex_err(routine, errmsg, status);
      return (EX_FATAL);
    }

    // store element type as attribute of connectivity variable
    status=nc_put_att_text(exodusFilePtr, connid, ATT_NAME_ELB,
			   (int)std::strlen(blocks[iblk].elType)+1, blocks[iblk].elType);
    if (status != NC_NOERR) {
      ex_opts(EX_VERBOSE);
      sprintf(errmsg,
	      "Error: failed to store element type name %s in file id %d",
	      blocks[iblk].elType,exodusFilePtr);
      ex_err(routine, errmsg, status);
      return (EX_FATAL);
    }
  }
  return (EX_NOERR);
}


int Internals::put_non_define_data(const Mesh&,
				   const CommunicationMetaData &comm)
{
  const char *routine = "Internals::put_non_define_data(mesh)";
  char errmsg[MAX_ERR_LENGTH];
  int status = 0;
  // Metadata that must be written outside of define mode...

  // Output the file type
  if (comm.processorCount > 1) {
    int varid;
    status=nc_inq_varid(exodusFilePtr, VAR_FILE_TYPE, &varid);
    if (status != NC_NOERR) {
      ex_opts(EX_VERBOSE);
      sprintf(errmsg,
	      "Error: failed to locate file type in file ID %d",
	      exodusFilePtr);
      ex_err(routine, errmsg, status);
      return (EX_FATAL);
    }

    int lftype = 0; // Parallel file...
    status=nc_put_var1_int(exodusFilePtr, varid, 0, &lftype);
    if (status != NC_NOERR) {
      ex_opts(EX_VERBOSE);
      sprintf(errmsg,
	      "Error: unable to output file type variable in file ID %d",
	      exodusFilePtr);
      ex_err(routine, errmsg, status);
      return (EX_FATAL);
    }

    int nmstat;
    size_t start[1];
    size_t count[1];

    nmstat = comm.nodesInternal == 0 ? 0 : 1;
    status=nc_put_var_int(exodusFilePtr, nodeMapVarID[0], &nmstat);
    if (status != NC_NOERR) {
      ex_opts(EX_VERBOSE);
      sprintf(errmsg,
	      "Error: failed to output status for internal node map in file ID %d",
	      exodusFilePtr);
      ex_err(routine, errmsg, status);
      return (EX_FATAL);
    }

    nmstat = comm.nodesBorder == 0 ? 0 : 1;
    status=nc_put_var_int(exodusFilePtr, nodeMapVarID[1], &nmstat);
    if (status != NC_NOERR) {
      ex_opts(EX_VERBOSE);
      sprintf(errmsg,
	      "Error: failed to output status for border node map in file ID %d",
	      exodusFilePtr);
      ex_err(routine, errmsg, status);
      return (EX_FATAL);
    }

    nmstat = comm.nodesExternal == 0 ? 0 : 1;
    status=nc_put_var_int(exodusFilePtr, nodeMapVarID[2], &nmstat);
    if (status != NC_NOERR) {
      ex_opts(EX_VERBOSE);
      sprintf(errmsg,
	      "Error: failed to output status for external node map in file ID %d",
	      exodusFilePtr);
      ex_err(routine, errmsg, status);
      return (EX_FATAL);
    }

    nmstat = comm.elementsInternal == 0 ? 0 : 1;
    status=nc_put_var_int(exodusFilePtr, elementMapVarID[0], &nmstat);
    if (status != NC_NOERR) {
      ex_opts(EX_VERBOSE);
      sprintf(errmsg,
	      "Error: failed to output status for internal elem map in file ID %d",
	      exodusFilePtr);
      ex_err(routine, errmsg, status);
      return (EX_FATAL);
    }

    nmstat = comm.elementsBorder == 0 ? 0 : 1;
    status=nc_put_var_int(exodusFilePtr, elementMapVarID[1], &nmstat);
    if (status != NC_NOERR) {
      ex_opts(EX_VERBOSE);
      sprintf(errmsg,
	      "Error: failed to output status for border elem map in file ID %d",
	      exodusFilePtr);
      ex_err(routine, errmsg, status);
      return (EX_FATAL);
    }

    int ncnt_cmap = 0;
    for(int icm=0; icm < static_cast<int>(comm.nodeMap.size()); icm++) {
      ncnt_cmap += comm.nodeMap[icm].entityCount;
    }

    if (comm.nodeMap.size() > 0 && ncnt_cmap > 0) {
      int n_varid;
      status=nc_inq_varid(exodusFilePtr, VAR_N_COMM_STAT, &n_varid);
      if (status != NC_NOERR) {
	ex_opts(EX_VERBOSE);
	sprintf(errmsg,
		"Error: failed to find variable ID for \"%s\" in file ID %d",
		VAR_N_COMM_STAT, exodusFilePtr);
	ex_err(routine, errmsg, status);
	return (EX_FATAL);
      }

      count[0] = 1;
      int nl_ncnt_cmap = 0;
      for (int icm=0; icm < static_cast<int>(comm.nodeMap.size()); icm++) {

	start[0] = icm;
	nmstat = comm.nodeMap[icm].entityCount > 0 ? 1 : 0;
	status=nc_put_vara_int(exodusFilePtr, n_varid, start, count, &nmstat);
	if(status != NC_NOERR) {
	  ex_opts(EX_VERBOSE);
	  sprintf(errmsg,
		  "Error: unable to output variable in file ID %d", exodusFilePtr);
	  ex_err(routine, errmsg, status);
	  return (EX_FATAL);
	}

	// increment to the next starting position
	nl_ncnt_cmap += comm.nodeMap[icm].entityCount;

	// fill the cmap data index
	nc_inq_varid(exodusFilePtr, VAR_N_COMM_DATA_IDX, &commIndexVar);
	status=nc_put_vara_int(exodusFilePtr, commIndexVar, start, count,
			       &nl_ncnt_cmap);
	if (status != NC_NOERR) {
	  ex_opts(EX_VERBOSE);
	  sprintf(errmsg,
		  "Error: failed to output int elem map index in file ID %d",
		  exodusFilePtr);
	  ex_err(routine, errmsg, status);
	  return (EX_FATAL);
	}
      } // End "for(icm=0; icm < num_n_comm_maps; icm++)"

      // Put Communication set ids...
      std::vector<int> node_cmap_ids(comm.nodeMap.size());
      for (int i=0; i < static_cast<int>(comm.nodeMap.size()); i++) {
	node_cmap_ids[i] = comm.nodeMap[i].id;
      }
      if (put_int_array(exodusFilePtr, VAR_N_COMM_IDS, node_cmap_ids) != NC_NOERR)
	return(EX_FATAL);
    }
    // Set the status of the elemental communication maps
    int ecnt_cmap = 0;
    for (int icm=0; icm < static_cast<int>(comm.elementMap.size()); icm++)
      ecnt_cmap += comm.elementMap[icm].entityCount;

    if (comm.elementMap.size() > 0 && ecnt_cmap > 0) {

      // Get variable ID for elemental status vector
      int e_varid;
      status=nc_inq_varid(exodusFilePtr, VAR_E_COMM_STAT, &e_varid);
      if (status != NC_NOERR) {
	ex_opts(EX_VERBOSE);
	sprintf(errmsg,
		"Error: failed to find variable ID for \"%s\" in file ID %d",
		VAR_E_COMM_STAT, exodusFilePtr);
	ex_err(routine, errmsg, status);
	return (EX_FATAL);
      }

      count[0] = 1;
      int nl_ecnt_cmap = 0; // reset this for index
      for (int icm=0; icm < static_cast<int>(comm.elementMap.size()); icm++) {

	start[0] = icm;
	nmstat = comm.elementMap[icm].entityCount > 0 ? 1 : 0;

	status=nc_put_vara_int(exodusFilePtr, e_varid, start, count, &nmstat);
	if (status != NC_NOERR) {
	  ex_opts(EX_VERBOSE);
	  sprintf(errmsg,
		  "Error: unable to output variable in file ID %d", exodusFilePtr);
	  ex_err(routine, errmsg, status);
	  return (EX_FATAL);
	}

	// increment to the next starting position
	nl_ecnt_cmap += comm.elementMap[icm].entityCount;

	// fill the cmap data index
	nc_inq_varid(exodusFilePtr, VAR_E_COMM_DATA_IDX, &elemCommIndexVar);
	status=nc_put_vara_int(exodusFilePtr, elemCommIndexVar, start, count,
			       &nl_ecnt_cmap);
	if (status != NC_NOERR) {
	  ex_opts(EX_VERBOSE);
	  sprintf(errmsg,
		  "Error: failed to output int elem map index in file ID %d",
		  exodusFilePtr);
	  ex_err(routine, errmsg, status);
	  return (EX_FATAL);
	}
      } // End "for(icm=0; icm < num_e_comm_maps; icm++)"

      // Get the variable ID for the elemental comm map IDs vector
      std::vector<int> elem_cmap_ids(comm.elementMap.size());
      for (int i=0; i < static_cast<int>(comm.elementMap.size()); i++) {
	elem_cmap_ids[i] = comm.elementMap[i].id;
      }
      if (put_int_array(exodusFilePtr, VAR_E_COMM_IDS, elem_cmap_ids) != NC_NOERR)
	return(EX_FATAL);
    }
  }
  return EX_NOERR;
}

int Internals::put_non_define_data(const std::vector<Block> &blocks)
{
  int num_elem_blk = (int)blocks.size();  // Verified via assert earlier...

  if (num_elem_blk > 0) {
    // first get id of element block ids array variable
    std::vector<int> elem_blk_id(num_elem_blk);
    for (int iblk = 0; iblk < num_elem_blk; iblk++) {
      elem_blk_id[iblk] = blocks[iblk].id;
    }

    if (put_int_array(exodusFilePtr, VAR_ID_EL_BLK, elem_blk_id) != NC_NOERR)
      return(EX_FATAL);

    // Now, write the element block status array
    std::vector<int> elem_blk_status(num_elem_blk);
    for (int iblk = 0; iblk < num_elem_blk; iblk++) {
      elem_blk_status[iblk] = blocks[iblk].elementCount > 0 ? 1 : 0;
    }

    if (put_int_array(exodusFilePtr, VAR_STAT_EL_BLK, elem_blk_status) != NC_NOERR)
      return(EX_FATAL);

    for (int iblk = 0; iblk < num_elem_blk; iblk++) {
<<<<<<< HEAD
      if (blocks[iblk].attributeCount > 0) {
=======
      if (blocks[iblk].attributeCount > 0 && blocks[iblk].elementCount > 0) {
>>>>>>> 5add6a8f
	// If any attributes defined, then output a dummy attribute name for each
	// to avoid corruption of name field if client doesn't output a name.
	int varid;
	nc_inq_varid(exodusFilePtr, VAR_NAME_ATTRIB(iblk+1), &varid);
	size_t  start[2];
	size_t  count[2];
	std::string text(max_string_length(), ' ');

	count[0] = 1;
	start[1] = 0;
	count[1] = text.size()+1;

	for (int i = 0; i < blocks[iblk].attributeCount; i++) {
	  start[0] = i;
	  nc_put_vara_text(exodusFilePtr, varid, start, count, text.c_str());
	}
      }
    }
  }
  return (EX_NOERR);
}

// ========================================================================
int Internals::put_metadata(const std::vector<NodeSet> &nodesets)
{
  const char *routine = "Internals::put_metadata(nodesets)";
  if (nodesets.empty())
    return EX_NOERR;

  char errmsg[MAX_ERR_LENGTH];
  int dims[2];

  int status  = 0; // clear error code
  char *cdum = 0;
  float fdum;

  // Get number of node sets defined for this file
  int dimid;
  int num_node_sets = 0;
  status=nc_inq_dimid (exodusFilePtr, DIM_NUM_NS, &dimid);
  if (status  != NC_NOERR) {
    ex_opts(EX_VERBOSE);
    if (status == NC_EBADDIM) {
      sprintf(errmsg,
	      "Error: no node sets defined for file id %d", exodusFilePtr);
      ex_err(routine, errmsg, status);
    } else {
      sprintf(errmsg,
	      "Error: failed to locate node sets defined in file id %d", exodusFilePtr);
      ex_err(routine, errmsg, status);
    }
    return (EX_FATAL);
  }

  // inquire how many node sets are to be stored
  if (ex_inquire(exodusFilePtr, EX_INQ_NODE_SETS, &num_node_sets, &fdum, cdum) != NC_NOERR) {
    ex_opts(EX_VERBOSE);
    sprintf(errmsg,
	    "Error: failed to get number of node sets defined for file id %d",
	    exodusFilePtr);
    ex_err(routine, errmsg, status);
    return (EX_FATAL);
  }

  assert(static_cast<int>(nodesets.size()) == num_node_sets);

  for (int i=0; i<num_node_sets; i++) {

    //  NOTE: ex_inc_file_item is used to find the number of node sets
    // for a specific file and returns that value incremented.
    int cur_num_node_sets=(int)ex_inc_file_item(exodusFilePtr, ex_get_counter_list(EX_NODE_SET));

    if (nodesets[i].nodeCount == 0)
      continue;

    status=nc_def_dim (exodusFilePtr, DIM_NUM_NOD_NS(cur_num_node_sets+1),
		       nodesets[i].nodeCount, &dimid);
    if (status != NC_NOERR) {
      ex_opts(EX_VERBOSE);
      if (status == NC_ENAMEINUSE) {
	sprintf(errmsg,
		"Error: node set %d already defined in file id %d",
		nodesets[i].id,exodusFilePtr);
	ex_err(routine, errmsg, status);
      } else {
	sprintf(errmsg,
		"Error: failed to define number of nodes for set %d in file id %d",
		nodesets[i].id,exodusFilePtr);
	ex_err(routine, errmsg, status);
      }
      return(EX_FATAL);
    }


    // define variable to store node set node list here instead of in expns
    dims[0] = dimid;
    int varid;
    status=nc_def_var(exodusFilePtr,
		      VAR_NODE_NS(cur_num_node_sets+1),NC_INT,1,dims, &varid);
    if (status != NC_NOERR) {
      ex_opts(EX_VERBOSE);
      if (status == NC_ENAMEINUSE) {
	sprintf(errmsg,
		"Error: node set %d node list already defined in file id %d",
		nodesets[i].id,exodusFilePtr);
	ex_err(routine, errmsg, status);
      } else {
	sprintf(errmsg,
		"Error: failed to create node set %d node list in file id %d",
		nodesets[i].id,exodusFilePtr);
	ex_err(routine, errmsg, status);
      }
      return(EX_FATAL);
    }

    // Create variable for distribution factors if required
    if (nodesets[i].dfCount > 0) {
      // num_dist_per_set should equal num_nodes_per_set
      if (nodesets[i].dfCount != nodesets[i].nodeCount) {
	status = EX_FATAL;
	ex_opts(EX_VERBOSE);
	sprintf(errmsg,
		"Error: # dist fact (%d) not equal to # nodes (%d) "
		"in node set %d file id %d",
		nodesets[i].dfCount, nodesets[i].nodeCount, nodesets[i].id,
		exodusFilePtr);
	ex_err(routine, errmsg, status);
	return(EX_FATAL);
      } else {
	// create variable for distribution factors
	status=nc_def_var(exodusFilePtr, VAR_FACT_NS(cur_num_node_sets+1),
			  nc_flt_code(exodusFilePtr), 1, dims, &varid);
	if (status != NC_NOERR) {
	  ex_opts(EX_VERBOSE);
	  if (status == NC_ENAMEINUSE) {
	    sprintf(errmsg,
		    "Error: node set %d dist factors already exist in file id %d",
		    nodesets[i].id,exodusFilePtr);
	    ex_err(routine, errmsg, status);
	  } else {
	    sprintf(errmsg,
		    "Error: failed to create node set %d dist factors in file id %d",
		    nodesets[i].id, exodusFilePtr);
	    ex_err(routine, errmsg, status);
	  }
	  return(EX_FATAL);
	}
      }
    }
  }
  return EX_NOERR;
}

int Internals::put_non_define_data(const std::vector<NodeSet> &nodesets)
{
  if (nodesets.empty())
    return EX_NOERR;

  // Output nodeset ids...
  size_t num_nodesets = nodesets.size();
  std::vector<int> nodeset_id(num_nodesets);
  for (size_t i = 0; i < num_nodesets; i++) {
    nodeset_id[i] = nodesets[i].id;
  }

  if (put_int_array(exodusFilePtr, VAR_NS_IDS, nodeset_id) != NC_NOERR)
    return(EX_FATAL);

  // Now, write the status array
  std::vector<int> status(num_nodesets);
  for (size_t i = 0; i < num_nodesets; i++) {
    status[i] = nodesets[i].nodeCount > 0 ? 1 : 0;
  }

  if (put_int_array(exodusFilePtr, VAR_NS_STAT, status) != NC_NOERR)
    return(EX_FATAL);

  return (EX_NOERR);
}

// ========================================================================
int Internals::put_metadata(const std::vector<SideSet> &sidesets)
{
  const char *routine = "Internals::put_metadata(sidesets)";
  if (sidesets.empty())
    return EX_NOERR;

  char errmsg[MAX_ERR_LENGTH];
  int dims[2];

  int status  = 0; // clear error code
  char *cdum = 0;
  float fdum;

  // Get number of side sets defined for this file
  int dimid;
  int num_side_sets = 0;
  status=nc_inq_dimid (exodusFilePtr, DIM_NUM_SS, &dimid);
  if (status  != NC_NOERR) {
    ex_opts(EX_VERBOSE);
    if (status == NC_EBADDIM) {
      sprintf(errmsg,
	      "Error: no side sets defined for file id %d", exodusFilePtr);
      ex_err(routine, errmsg, status);
    } else {
      sprintf(errmsg,
	      "Error: failed to locate side sets defined in file id %d", exodusFilePtr);
      ex_err(routine, errmsg, status);
    }
    return (EX_FATAL);
  }

  // inquire how many side sets are to be stored
  if (ex_inquire(exodusFilePtr, EX_INQ_SIDE_SETS, &num_side_sets, &fdum, cdum) != NC_NOERR) {
    ex_opts(EX_VERBOSE);
    sprintf(errmsg,
	    "Error: failed to get number of side sets defined for file id %d",
	    exodusFilePtr);
    ex_err(routine, errmsg, status);
    return (EX_FATAL);
  }

  assert(static_cast<int>(sidesets.size()) == num_side_sets);

  for (int i=0; i<num_side_sets; i++) {

    //  NOTE: ex_inc_file_item is used to find the number of side sets
    // for a specific file and returns that value incremented.
    int cur_num_side_sets = (int)ex_inc_file_item(exodusFilePtr, ex_get_counter_list(EX_SIDE_SET));

    if (sidesets[i].sideCount == 0)
      continue;

    status=nc_def_dim (exodusFilePtr, DIM_NUM_SIDE_SS(cur_num_side_sets+1),
		       sidesets[i].sideCount, &dimid);
    if (status != NC_NOERR) {
      ex_opts(EX_VERBOSE);
      if (status == NC_ENAMEINUSE) {
	sprintf(errmsg,
		"Error: side set %d already defined in file id %d",
		sidesets[i].id,exodusFilePtr);
	ex_err(routine, errmsg, status);
      } else {
	sprintf(errmsg,
		"Error: failed to define number of sides for set %d in file id %d",
		sidesets[i].id,exodusFilePtr);
	ex_err(routine, errmsg, status);
      }
      return(EX_FATAL);
    }


    dims[0] = dimid;
    int varid = 0;
    status=nc_def_var(exodusFilePtr, VAR_ELEM_SS(cur_num_side_sets+1),
		      NC_INT,1,dims, &varid);
    if (status != NC_NOERR) {
      ex_opts(EX_VERBOSE);
      if (status == NC_ENAMEINUSE) {
	sprintf(errmsg,
		"Error: side set %d element list already defined in file id %d",
		sidesets[i].id,exodusFilePtr);
	ex_err(routine, errmsg, status);
      } else {
	sprintf(errmsg,
		"Error: failed to create side set %d element list in file id %d",
		sidesets[i].id,exodusFilePtr);
	ex_err(routine, errmsg, status);
      }
      return(EX_FATAL);
    }

    // create side list variable for side set
    status=nc_def_var(exodusFilePtr, VAR_SIDE_SS(cur_num_side_sets+1),
		      NC_INT,1,dims, &varid);
    if (status != NC_NOERR) {
      ex_opts(EX_VERBOSE);
      if (status == NC_ENAMEINUSE) {
	sprintf(errmsg,
		"Error: side list already exists for side set %d in file id %d",
		sidesets[i].id, exodusFilePtr);
	ex_err(routine, errmsg, status);
      } else {
	sprintf(errmsg,
		"Error: failed to create side list for side set %d in file id %d",
		sidesets[i].id, exodusFilePtr);
	ex_err(routine, errmsg, status);
      }
      return(EX_FATAL);
    }

    // Create variable for distribution factors if required
    if (sidesets[i].dfCount > 0) {
      status=nc_def_dim(exodusFilePtr, DIM_NUM_DF_SS(cur_num_side_sets+1),
			sidesets[i].dfCount, &dimid);
      if (status != NC_NOERR) {
	ex_opts(EX_VERBOSE);
	if (status == NC_ENAMEINUSE) {
	  sprintf(errmsg,
		  "Error: side set df count %d already defined in file id %d",
		  sidesets[i].id, exodusFilePtr);
	  ex_err(routine, errmsg, status);
	} else {
	  sprintf(errmsg,
		  "Error: failed to define side set df count for set %d in file id %d",
		  sidesets[i].id, exodusFilePtr);
	  ex_err(routine, errmsg, status);
	}
	return(EX_FATAL);
      }

      // create distribution factor list variable for side set
      dims[0] = dimid;
      status=nc_def_var(exodusFilePtr, VAR_FACT_SS(cur_num_side_sets+1),
			nc_flt_code(exodusFilePtr), 1, dims, &varid);
      if (status != NC_NOERR) {
	ex_opts(EX_VERBOSE);
	if (status == NC_ENAMEINUSE) {
	  sprintf(errmsg,
		  "Error: dist factor list already exists for side set %d in file id %d",
		  sidesets[i].id, exodusFilePtr);
	  ex_err(routine, errmsg, status);
	} else {
	  sprintf(errmsg,
		  "Error: failed to create dist factor list for side set %d in file id %d",
		  sidesets[i].id, exodusFilePtr);
	  ex_err(routine, errmsg, status);
	}
	return(EX_FATAL);
      }
    }
  }
  return EX_NOERR;
}

int Internals::put_non_define_data(const std::vector<SideSet> &sidesets)
{
  if (sidesets.empty())
    return EX_NOERR;

  // Output sideset ids...
  int num_sidesets = (int)sidesets.size();
  std::vector<int> sideset_id(num_sidesets);
  for (int i = 0; i < num_sidesets; i++) {
    sideset_id[i] = sidesets[i].id;
  }

  if (put_int_array(exodusFilePtr, VAR_SS_IDS, sideset_id) != NC_NOERR)
    return(EX_FATAL);

  // Now, write the status array
  std::vector<int> status(num_sidesets);
  for (int i = 0; i < num_sidesets; i++) {
    status[i] = sidesets[i].sideCount > 0 ? 1 : 0;
  }

  if (put_int_array(exodusFilePtr, VAR_SS_STAT, status) != NC_NOERR)
    return(EX_FATAL);

  return (EX_NOERR);
}

namespace {
  int conditional_define_variable(int exodusFilePtr, const char *var, int dimid, int *varid,  nc_type type)
  {
    int status;
    
    char errmsg[MAX_ERR_LENGTH];
    const char *routine = "Internals::conditional_define_variable()";
    
    status=nc_inq_varid(exodusFilePtr, var, varid);
    if (status != NC_NOERR) {
      status=nc_def_var(exodusFilePtr, var, type, 1, &dimid, varid);
      if (status != NC_NOERR) {
	ex_opts(EX_VERBOSE);
	sprintf(errmsg,
		"Error: Failed to define variable \"%s\" in file ID %d",
		var, exodusFilePtr);
	ex_err(routine, errmsg, status);
	return (EX_FATAL);
      }
    }
    return EX_NOERR;
  }

  int define_variable(int exodusFilePtr, int size, const char *dim, const char *var, nc_type type)
  {
    int dimid[1];
    int varid;
    int status;
    
    char errmsg[MAX_ERR_LENGTH];
    const char *routine = "Internals::define_variable()";

    if (size > 0) {
      status=nc_def_dim(exodusFilePtr, dim, size, &dimid[0]);
      if (status != NC_NOERR) {
	ex_opts(EX_VERBOSE);
	sprintf(errmsg,
		"Error: failed to dimension \"%s\" in file id %d",
		DIM_NUM_BOR_ELEMS, exodusFilePtr);
	ex_err(routine, errmsg, status);
	return (EX_FATAL);
      }

      status=nc_def_var(exodusFilePtr, var, type, 1, dimid, &varid);
      if (status != NC_NOERR) {
	ex_opts(EX_VERBOSE);
	sprintf(errmsg,
		"Error: failed to define variable \"%s\" in file ID %d",
		VAR_ELEM_MAP_BOR, exodusFilePtr);
	ex_err(routine, errmsg, status);
	return (EX_FATAL);
      }
    } 
    return EX_NOERR;
  }

  int define_variables(int exodusFilePtr, int size, const char *dim, const char *var[], nc_type type)
  {
    int dimid[1];
    int varid;
    int status;
    
    char errmsg[MAX_ERR_LENGTH];
    const char *routine = "Internals::define_variables()";

    if (size > 0) {
      status=nc_def_dim(exodusFilePtr, dim, size, &dimid[0]);
      if (status != NC_NOERR) {
	ex_opts(EX_VERBOSE);
	sprintf(errmsg,
		"Error: failed to dimension \"%s\" in file id %d",
		DIM_NUM_BOR_ELEMS, exodusFilePtr);
	ex_err(routine, errmsg, status);
	return (EX_FATAL);
      }

      int i = 0;
      while (var[i] != NULL) {
	status=nc_def_var(exodusFilePtr, var[i], type, 1, dimid, &varid);
	if (status != NC_NOERR) {
	  ex_opts(EX_VERBOSE);
	  sprintf(errmsg,
		  "Error: failed to define variable \"%s\" in file ID %d",
		  VAR_ELEM_MAP_BOR, exodusFilePtr);
	  ex_err(routine, errmsg, status);
	  return (EX_FATAL);
	}
	i++;
      }
    }
    return EX_NOERR;
  }

  int put_int_array(int exoid, const char *var_type, const std::vector<int> &array)
  {
    const char *routine = "Ioex_Internals.C, put_int_array";
    char errmsg[MAX_ERR_LENGTH];
    int var_id;
    int status;

    status=nc_inq_varid(exoid, var_type, &var_id);
    if (status != NC_NOERR) {
      ex_opts(EX_VERBOSE);
      sprintf(errmsg,
	      "Error: failed to locate %s in file id %d", var_type, exoid);
      ex_err(routine, errmsg, status);
      return (EX_FATAL);
    }

    status=nc_put_var_int(exoid, var_id, &array[0]);
    if (status != NC_NOERR) {
      ex_opts(EX_VERBOSE);
      sprintf(errmsg,
	      "Error: failed to write %s array in file id %d", var_type, exoid);
      ex_err(routine, errmsg, status);
      return (EX_FATAL);
    }
    return (EX_NOERR);
  }

  int define_coordinate_vars(int exodusFilePtr, int nodes, int node_dim, int dimension, int dim_dim, int str_dim)
  {
    const char *routine = "Ioex_Internals.C, define_coordinate_vars";
    char errmsg[MAX_ERR_LENGTH];
    int status;
    int dim[2];
    int varid;
    
    if (nodes > 0) {
      if (ex_large_model(exodusFilePtr) == 1) {
	// node coordinate arrays -- separate storage...

	/*
	 * Check that storage required for coordinates  is less
	 * than 2GB which is maximum size permitted by netcdf
	 * (in large file mode). 1<<29 == max number of integer items.
	 */
	int shift = nc_flt_code(exodusFilePtr) == NC_DOUBLE ? 28 : 29;
	if (nodes  > (1<<shift)) {
	  status  = EX_BADPARAM;
	  sprintf(errmsg,
		  "Error: Size to store nodal coordinates exceeds 2GB in file id %d",
		  exodusFilePtr);
	  ex_err(routine,errmsg,status);
	  return (EX_FATAL);
	}

	dim[0] = node_dim;
	if (dimension > 0) {
	  status=nc_def_var(exodusFilePtr, VAR_COORD_X, nc_flt_code(exodusFilePtr), 1, dim, &varid);
	  if (status != NC_NOERR) {
	    ex_opts(EX_VERBOSE);
	    sprintf(errmsg,
		    "Error: failed to define node x coordinate array in file id %d",exodusFilePtr);
	    ex_err(routine,errmsg,status);
	    return(EX_FATAL);
	  }
	}

	if (dimension > 1) {
	  status=nc_def_var(exodusFilePtr, VAR_COORD_Y, nc_flt_code(exodusFilePtr), 1, dim, &varid);
	  if (status != NC_NOERR) {
	    ex_opts(EX_VERBOSE);
	    sprintf(errmsg,
		    "Error: failed to define node y coordinate array in file id %d",exodusFilePtr);
	    ex_err(routine,errmsg,status);
	    return(EX_FATAL);
	  }
	}

	if (dimension > 2) {
	  status=nc_def_var(exodusFilePtr, VAR_COORD_Z, nc_flt_code(exodusFilePtr), 1, dim, &varid);
	  if (status != NC_NOERR) {
	    ex_opts(EX_VERBOSE);
	    sprintf(errmsg,
		    "Error: failed to define node z coordinate array in file id %d",exodusFilePtr);
	    ex_err(routine,errmsg,status);
	    return(EX_FATAL);
	  }
	}
      } else {
	// node coordinate arrays:  -- all stored together (old method)2
	dim[0] = dim_dim;
	dim[1] = node_dim;
	status=nc_def_var(exodusFilePtr, VAR_COORD, nc_flt_code(exodusFilePtr), 2, dim, &varid);
	if (status != NC_NOERR) {
	  ex_opts(EX_VERBOSE);
	  sprintf(errmsg,
		  "Error: failed to define node coordinate array in file id %d",exodusFilePtr);
	  ex_err(routine,errmsg,status);
	  return(EX_FATAL);
	}
      }
    }

    // coordinate names array
    dim[0] = dim_dim;
    dim[1] = str_dim;

    status=nc_def_var(exodusFilePtr, VAR_NAME_COOR, NC_CHAR, 2, dim, &varid);
    if (status != NC_NOERR) {
      ex_opts(EX_VERBOSE);
      sprintf(errmsg,
	      "Error: failed to define coordinate name array in file id %d",
	      exodusFilePtr);
      ex_err(routine,errmsg,status);
      return(EX_FATAL);
    }
    return EX_NOERR;
  }
}
<|MERGE_RESOLUTION|>--- conflicted
+++ resolved
@@ -1409,11 +1409,7 @@
       return(EX_FATAL);
 
     for (int iblk = 0; iblk < num_elem_blk; iblk++) {
-<<<<<<< HEAD
-      if (blocks[iblk].attributeCount > 0) {
-=======
       if (blocks[iblk].attributeCount > 0 && blocks[iblk].elementCount > 0) {
->>>>>>> 5add6a8f
 	// If any attributes defined, then output a dummy attribute name for each
 	// to avoid corruption of name field if client doesn't output a name.
 	int varid;
