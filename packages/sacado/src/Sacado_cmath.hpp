// @HEADER
// ***********************************************************************
//
//                           Sacado Package
//                 Copyright (2006) Sandia Corporation
//
// Under the terms of Contract DE-AC04-94AL85000 with Sandia Corporation,
// the U.S. Government retains certain rights in this software.
//
// This library is free software; you can redistribute it and/or modify
// it under the terms of the GNU Lesser General Public License as
// published by the Free Software Foundation; either version 2.1 of the
// License, or (at your option) any later version.
//
// This library is distributed in the hope that it will be useful, but
// WITHOUT ANY WARRANTY; without even the implied warranty of
// MERCHANTABILITY or FITNESS FOR A PARTICULAR PURPOSE.  See the GNU
// Lesser General Public License for more details.
//
// You should have received a copy of the GNU Lesser General Public
// License along with this library; if not, write to the Free Software
// Foundation, Inc., 51 Franklin St, Fifth Floor, Boston, MA 02110-1301
// USA
// Questions? Contact David M. Gay (dmgay@sandia.gov) or Eric T. Phipps
// (etphipp@sandia.gov).
//
// ***********************************************************************
// @HEADER

#ifndef SACADO_CMATH_HPP
#define SACADO_CMATH_HPP

#include <cmath>        // for most math functions
#include "Sacado_ConfigDefs.h"

// Define some math functions that aren't usually in cmath
#if !( (defined(_GLIBCXX_USE_C99_MATH_TR1) && defined(__GXX_EXPERIMENTAL_CXX0X__)) || defined(HAVE_SACADO_CXX11) || defined(HAS_C99_TR1_CMATH) || defined(USER_DISABLE_SACADO_TR1_CMATH) )
namespace std {
  inline float acosh(float x) {
    return std::log(x + std::sqrt(x*x - float(1.0))); }
  inline float asinh(float x) {
    return std::log(x + std::sqrt(x*x + float(1.0))); }
  inline float atanh(float x) {
    return float(0.5)*std::log((float(1.0)+x)/(float(1.0)-x)); }

  inline double acosh(double x) {
    return std::log(x + std::sqrt(x*x - double(1.0))); }
  inline double asinh(double x) {
    return std::log(x + std::sqrt(x*x + double(1.0))); }
  inline double atanh(double x) {
    return double(0.5)*std::log((double(1.0)+x)/(double(1.0)-x)); }
}
#endif // HAS_C99_TR1_CMATH

namespace Sacado {

  // Replacement for ternary operator, for scalar types that don't implement
  // logical operations that return bool, e.g., a simd scalar type that returns
  // a simd bool.  Sacado overloaded operators use this internally when ever
  // the ternary operator would be used.  It can also be used by client code.
  template <typename Cond, typename T>
<<<<<<< HEAD
  KOKKOS_INLINE_FUNCTION
=======
  SACADO_INLINE_FUNCTION
>>>>>>> 4103bf6c
  T if_then_else(const Cond cond, const T& a, const T& b) {
    return cond ? a : b;
  }

  // Special version of sqrt(x) that avoids the NaN if x==0 in the derivative.
  // The default implementation just calls the standard sqrt(x).
  template <typename T>
<<<<<<< HEAD
  KOKKOS_INLINE_FUNCTION
=======
  SACADO_INLINE_FUNCTION
>>>>>>> 4103bf6c
  T safe_sqrt(const T& x) {
    using std::sqrt;
    return sqrt(x);
  }

}

#endif // SACADO_CMATH_HPP<|MERGE_RESOLUTION|>--- conflicted
+++ resolved
@@ -59,11 +59,7 @@
   // a simd bool.  Sacado overloaded operators use this internally when ever
   // the ternary operator would be used.  It can also be used by client code.
   template <typename Cond, typename T>
-<<<<<<< HEAD
-  KOKKOS_INLINE_FUNCTION
-=======
   SACADO_INLINE_FUNCTION
->>>>>>> 4103bf6c
   T if_then_else(const Cond cond, const T& a, const T& b) {
     return cond ? a : b;
   }
@@ -71,11 +67,7 @@
   // Special version of sqrt(x) that avoids the NaN if x==0 in the derivative.
   // The default implementation just calls the standard sqrt(x).
   template <typename T>
-<<<<<<< HEAD
-  KOKKOS_INLINE_FUNCTION
-=======
   SACADO_INLINE_FUNCTION
->>>>>>> 4103bf6c
   T safe_sqrt(const T& x) {
     using std::sqrt;
     return sqrt(x);
