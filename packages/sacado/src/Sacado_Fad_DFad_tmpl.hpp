--- conflicted
+++ resolved
@@ -318,11 +318,7 @@
 
     // Overload of Kokkos::atomic_add for Fad types.
     template <typename T>
-<<<<<<< HEAD
-    KOKKOS_INLINE_FUNCTION
-=======
     SACADO_INLINE_FUNCTION
->>>>>>> 4103bf6c
     void atomic_add(DFad<T>* dst, const DFad<T>& x) {
       using Kokkos::atomic_add;
 
