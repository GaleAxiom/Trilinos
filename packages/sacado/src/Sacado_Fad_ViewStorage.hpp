--- conflicted
+++ resolved
@@ -98,11 +98,7 @@
         sz_(arg_size), stride_(arg_stride), val_(v+sz_.value*stride_.value), dx_(v) {}
 
       //! Constructor
-<<<<<<< HEAD
-      KOKKOS_INLINE_FUNCTION
-=======
-      SACADO_INLINE_FUNCTION
->>>>>>> 4103bf6c
+      SACADO_INLINE_FUNCTION
       ViewStorage(T* arg_dx, T* arg_val, const int arg_size = 0,
                   const int arg_stride = 0) :
         sz_(arg_size), stride_(arg_stride), val_(arg_val), dx_(arg_dx) {}
@@ -158,11 +154,7 @@
        * the derivative array to zero and then back to some size > 0.  Instead
        * we zero out components when it is resized to zero above.
        */
-<<<<<<< HEAD
-      KOKKOS_INLINE_FUNCTION
-=======
-      SACADO_INLINE_FUNCTION
->>>>>>> 4103bf6c
+      SACADO_INLINE_FUNCTION
       void resizeAndZero(int /* sz */) {}
 
       //! Expand derivative array to size sz
