/*
// @HEADER
// 
// ***********************************************************************
// 
//      Teko: A package for block and physics based preconditioning
//                  Copyright 2010 Sandia Corporation 
//  
// Under the terms of Contract DE-AC04-94AL85000 with Sandia Corporation,
// the U.S. Government retains certain rights in this software.
//  
// Redistribution and use in source and binary forms, with or without
// modification, are permitted provided that the following conditions are
// met:
//  
// 1. Redistributions of source code must retain the above copyright
// notice, this list of conditions and the following disclaimer.
//  
// 2. Redistributions in binary form must reproduce the above copyright
// notice, this list of conditions and the following disclaimer in the
// documentation and/or other materials provided with the distribution.
//  
// 3. Neither the name of the Corporation nor the names of the
// contributors may be used to endorse or promote products derived from
// this software without specific prior written permission. 
//  
// THIS SOFTWARE IS PROVIDED BY SANDIA CORPORATION "AS IS" AND ANY
// EXPRESS OR IMPLIED WARRANTIES, INCLUDING, BUT NOT LIMITED TO, THE
// IMPLIED WARRANTIES OF MERCHANTABILITY AND FITNESS FOR A PARTICULAR
// PURPOSE ARE DISCLAIMED. IN NO EVENT SHALL SANDIA CORPORATION OR THE
// CONTRIBUTORS BE LIABLE FOR ANY DIRECT, INDIRECT, INCIDENTAL, SPECIAL,
// EXEMPLARY, OR CONSEQUENTIAL DAMAGES (INCLUDING, BUT NOT LIMITED TO,
// PROCUREMENT OF SUBSTITUTE GOODS OR SERVICES; LOSS OF USE, DATA, OR
// PROFITS; OR BUSINESS INTERRUPTION) HOWEVER CAUSED AND ON ANY THEORY OF
// LIABILITY, WHETHER IN CONTRACT, STRICT LIABILITY, OR TORT (INCLUDING 
// NEGLIGENCE OR OTHERWISE) ARISING IN ANY WAY OUT OF THE USE OF THIS
// SOFTWARE, EVEN IF ADVISED OF THE POSSIBILITY OF SUCH DAMAGE.
//  
// Questions? Contact Eric C. Cyr (eccyr@sandia.gov)
// 
// ***********************************************************************
// 
// @HEADER

*/

#include "Teko_InterlacedTpetra.hpp"
#include "Tpetra_Import.hpp"

#include <vector>

using Teuchos::RCP;
using Teuchos::rcp;

namespace Teko {
namespace TpetraHelpers {
namespace Strided {

// this assumes that there are numGlobals with numVars each interlaced
// i.e. for numVars = 2 (u,v) then the vector is
//    [u_0,v_0,u_1,v_1,u_2,v_2, ..., u_(numGlobals-1),v_(numGlobals-1)]
void buildSubMaps(GO numGlobals,int numVars,const Teuchos::Comm<int> & comm,std::vector<std::pair<int,RCP<Tpetra::Map<LO,GO,NT> > > > & subMaps)
{
   std::vector<int> vars;
   
   // build vector describing the sub maps
   for(int i=0;i<numVars;i++) vars.push_back(1);

   // build all the submaps
   buildSubMaps(numGlobals,vars,comm,subMaps);
}

// build maps to make other conversions
void buildSubMaps(const Tpetra::Map<LO,GO,NT> & globalMap,const std::vector<int> & vars,const Teuchos::Comm<int> & comm,
                  std::vector<std::pair<int,Teuchos::RCP<Tpetra::Map<LO,GO,NT> > > > & subMaps)
{
   buildSubMaps(globalMap.getGlobalNumElements(),globalMap.getNodeNumElements(),globalMap.getMinGlobalIndex(),
                vars,comm,subMaps);
}

// build maps to make other conversions
void buildSubMaps(GO numGlobals,const std::vector<int> & vars,const Teuchos::Comm<int> & comm,std::vector<std::pair<int,Teuchos::RCP<Tpetra::Map<LO,GO,NT> > > > & subMaps)
{
   std::vector<int>::const_iterator varItr;

   // compute total number of variables
   int numGlobalVars = 0;
   for(varItr=vars.begin();varItr!=vars.end();++varItr)
      numGlobalVars += *varItr;

   // must be an even number of globals
   TEUCHOS_ASSERT((numGlobals%numGlobalVars)==0);

   Tpetra::Map<LO,GO,NT> sampleMap(numGlobals/numGlobalVars,0,rcpFromRef(comm));

   buildSubMaps(numGlobals,numGlobalVars*sampleMap.getNodeNumElements(),numGlobalVars*sampleMap.getMinGlobalIndex(),vars,comm,subMaps);
}

// build maps to make other conversions
void buildSubMaps(GO numGlobals,LO numMyElements,GO minMyGID,const std::vector<int> & vars,const Teuchos::Comm<int> & comm,
                  std::vector<std::pair<int,Teuchos::RCP<Tpetra::Map<LO,GO,NT> > > > & subMaps)
{
   std::vector<int>::const_iterator varItr;

   // compute total number of variables
   int numGlobalVars = 0;
   for(varItr=vars.begin();varItr!=vars.end();++varItr)
      numGlobalVars += *varItr;

   // must be an even number of globals
   TEUCHOS_ASSERT((numGlobals%numGlobalVars)==0);
   TEUCHOS_ASSERT((numMyElements%numGlobalVars)==0);
   TEUCHOS_ASSERT((minMyGID%numGlobalVars)==0);

   LO numBlocks  = numMyElements/numGlobalVars;
   GO minBlockID = minMyGID/numGlobalVars;

   subMaps.clear();

   // index into local block in strided map
   GO blockOffset = 0;
   for(varItr=vars.begin();varItr!=vars.end();++varItr) {
      LO numLocalVars = *varItr;
      GO numAllElmts = numLocalVars*numGlobals/numGlobalVars;
#ifndef NDEBUG
      LO numMyElmts = numLocalVars * numBlocks;
#endif

      // create global arrays describing the as of yet uncreated maps
      std::vector<GO> subGlobals;
      std::vector<GO> contigGlobals; // the contiguous globals

      // loop over each block of variables
      LO count = 0;
      for(LO blockNum=0;blockNum<numBlocks;blockNum++) {

         // loop over each local variable in the block
         for(LO local=0;local<numLocalVars;++local) {
            // global block number = minGID+blockNum 
            // block begin global id = numGlobalVars*(minGID+blockNum)
            // global id block offset = blockOffset+local
            subGlobals.push_back((minBlockID+blockNum)*numGlobalVars+blockOffset+local);

            // also build the contiguous IDs
            contigGlobals.push_back(numLocalVars*minBlockID+count);
            count++;
         }
      }

      // sanity check
      assert((size_t) numMyElmts==subGlobals.size());

      // create the map with contiguous elements and the map with global elements
      RCP<Tpetra::Map<LO,GO,NT> > subMap = rcp(new Tpetra::Map<LO,GO,NT>(numAllElmts,Teuchos::ArrayView<GO>(subGlobals),0,rcpFromRef(comm)));
      RCP<Tpetra::Map<LO,GO,NT> > contigMap = rcp(new Tpetra::Map<LO,GO,NT>(numAllElmts,Teuchos::ArrayView<GO>(contigGlobals),0,rcpFromRef(comm)));

      Teuchos::set_extra_data(contigMap,"contigMap",Teuchos::inOutArg(subMap));
      subMaps.push_back(std::make_pair(numLocalVars,subMap));

      // update the block offset
      blockOffset += numLocalVars;
   }
}

void buildExportImport(const Tpetra::Map<LO,GO,NT> & baseMap, const std::vector<std::pair<int,RCP<Tpetra::Map<LO,GO,NT> > > > & subMaps,
                       std::vector<RCP<Tpetra::Export<LO,GO,NT> > > & subExport,
                       std::vector<RCP<Tpetra::Import<LO,GO,NT> > > & subImport)
{
   std::vector<std::pair<int,RCP<Tpetra::Map<LO,GO,NT> > > >::const_iterator mapItr;

   // build importers and exporters
   for(mapItr=subMaps.begin();mapItr!=subMaps.end();++mapItr) {
      // exctract basic map
      const Tpetra::Map<LO,GO,NT> & map = *(mapItr->second);

      // add new elements to vectors
      subImport.push_back(rcp(new Tpetra::Import<LO,GO,NT>(rcpFromRef(baseMap),rcpFromRef(map))));
      subExport.push_back(rcp(new Tpetra::Export<LO,GO,NT>(rcpFromRef(map),rcpFromRef(baseMap))));
   }
}

void buildSubVectors(const std::vector<std::pair<int,RCP<Tpetra::Map<LO,GO,NT> > > > & subMaps,std::vector<RCP<Tpetra::MultiVector<ST,LO,GO,NT> > > & subVectors,int count)
{
   std::vector<std::pair<int,RCP<Tpetra::Map<LO,GO,NT> > > >::const_iterator mapItr;

   // build vectors
   for(mapItr=subMaps.begin();mapItr!=subMaps.end();++mapItr) {
      // exctract basic map
      const Tpetra::Map<LO,GO,NT> & map = *(Teuchos::get_extra_data<RCP<Tpetra::Map<LO,GO,NT> > >(mapItr->second,"contigMap"));

      // add new elements to vectors
      RCP<Tpetra::MultiVector<ST,LO,GO,NT> > mv = rcp(new Tpetra::MultiVector<ST,LO,GO,NT>(rcpFromRef(map),count));
      Teuchos::set_extra_data(mapItr->second,"globalMap",Teuchos::inOutArg(mv)); 
      subVectors.push_back(mv);
   }
}

void associateSubVectors(const std::vector<std::pair<int,RCP<Tpetra::Map<LO,GO,NT> > > > & subMaps,std::vector<RCP<const Tpetra::MultiVector<ST,LO,GO,NT> > > & subVectors)
{
   std::vector<std::pair<int,RCP<Tpetra::Map<LO,GO,NT> > > >::const_iterator mapItr;
   std::vector<RCP<const Tpetra::MultiVector<ST,LO,GO,NT> > >::iterator vecItr;

   TEUCHOS_ASSERT(subMaps.size()==subVectors.size());

   // associate the sub vectors with the subMaps
   for(mapItr=subMaps.begin(),vecItr=subVectors.begin();mapItr!=subMaps.end();++mapItr,++vecItr)
      Teuchos::set_extra_data(mapItr->second,"globalMap",Teuchos::inOutArg(*vecItr),Teuchos::POST_DESTROY,false);
}

// build a single subblock Epetra_CrsMatrix
RCP<Tpetra::CrsMatrix<ST,LO,GO,NT> > buildSubBlock(int i,int j,const RCP<const Tpetra::CrsMatrix<ST,LO,GO,NT> >& A,const std::vector<std::pair<int,RCP<Tpetra::Map<LO,GO,NT> > > > & subMaps)
{
   // get the number of variables families
   int numVarFamily = subMaps.size();

   TEUCHOS_ASSERT(i>=0 && i<numVarFamily);
   TEUCHOS_ASSERT(j>=0 && j<numVarFamily);

   const Tpetra::Map<LO,GO,NT> & gRowMap = *subMaps[i].second;
   const Tpetra::Map<LO,GO,NT> & rowMap = *Teuchos::get_extra_data<RCP<Tpetra::Map<LO,GO,NT> > >(subMaps[i].second,"contigMap");
   const Tpetra::Map<LO,GO,NT> & colMap = *Teuchos::get_extra_data<RCP<Tpetra::Map<LO,GO,NT> > >(subMaps[j].second,"contigMap");
   int colFamilyCnt = subMaps[j].first;

   // compute the number of global variables
   // and the row and column block offset
   GO numGlobalVars = 0;
   GO rowBlockOffset = 0;
   GO colBlockOffset = 0;
   for(int k=0;k<numVarFamily;k++) {
      numGlobalVars += subMaps[k].first;
 
      // compute block offsets
      if(k<i) rowBlockOffset += subMaps[k].first;
      if(k<j) colBlockOffset += subMaps[k].first;
   }

   // copy all global rows to here
   Tpetra::Import<LO,GO,NT> import(A->getRowMap(),rcpFromRef(gRowMap));
   Tpetra::CrsMatrix<ST,LO,GO,NT> localA(rcpFromRef(gRowMap),0);
   localA.doImport(*A,import,Tpetra::INSERT);

   // get entry information
   LO numMyRows = rowMap.getNodeNumElements();
   LO maxNumEntries = A->getGlobalMaxNumRowEntries();

   // for extraction
   std::vector<GO> indices(maxNumEntries);
   std::vector<ST> values(maxNumEntries);

   // for counting row sizes
   std::vector<size_t> numEntriesPerRow(numMyRows,0);

<<<<<<< HEAD
   // Count the sizes of each row, using same logic as insertion below
   for(LO localRow=0;localRow<numMyRows;localRow++) {
      size_t numEntries = -1; 
=======
   const size_t invalid = Teuchos::OrdinalTraits<size_t>::invalid();

   // Count the sizes of each row, using same logic as insertion below
   for(LO localRow=0;localRow<numMyRows;localRow++) {
      size_t numEntries = invalid;
>>>>>>> 4103bf6c
      GO globalRow = gRowMap.getGlobalElement(localRow);
      GO contigRow = rowMap.getGlobalElement(localRow);

      TEUCHOS_ASSERT(globalRow>=0);
      TEUCHOS_ASSERT(contigRow>=0);

      // extract a global row copy
      localA.getGlobalRowCopy(globalRow, Teuchos::ArrayView<GO>(indices), Teuchos::ArrayView<ST>(values), numEntries);
      LO numOwnedCols = 0;
      for(size_t localCol=0;localCol<numEntries;localCol++) {
         GO globalCol = indices[localCol];

         // determinate which block this column ID is in
         int block = globalCol / numGlobalVars;
         
         bool inFamily = true; 
 
         // test the beginning of the block
         inFamily &= (block*numGlobalVars+colBlockOffset <= globalCol);
         inFamily &= ((block*numGlobalVars+colBlockOffset+colFamilyCnt) > globalCol);

         // is this column in the variable family
         if(inFamily) {
            numOwnedCols++;
         }
      }
      numEntriesPerRow[localRow] += numOwnedCols;
   }

   RCP<Tpetra::CrsMatrix<ST,LO,GO,NT> > mat = 
      rcp(new Tpetra::CrsMatrix<ST,LO,GO,NT>(rcpFromRef(rowMap), Teuchos::ArrayView<const size_t>(numEntriesPerRow)));

   // for insertion
   std::vector<GO> colIndices(maxNumEntries);
   std::vector<ST> colValues(maxNumEntries);

   // insert each row into subblock
   // let FillComplete handle column distribution
   for(LO localRow=0;localRow<numMyRows;localRow++) {
      size_t numEntries = invalid;
      GO globalRow = gRowMap.getGlobalElement(localRow);
      GO contigRow = rowMap.getGlobalElement(localRow);

      TEUCHOS_ASSERT(globalRow>=0);
      TEUCHOS_ASSERT(contigRow>=0);

      // extract a global row copy
      localA.getGlobalRowCopy(globalRow, Teuchos::ArrayView<GO>(indices), Teuchos::ArrayView<ST>(values), numEntries);
      LO numOwnedCols = 0;
      for(size_t localCol=0;localCol<numEntries;localCol++) {
         GO globalCol = indices[localCol];

         // determinate which block this column ID is in
         int block = globalCol / numGlobalVars;
         
         bool inFamily = true; 
 
         // test the beginning of the block
         inFamily &= (block*numGlobalVars+colBlockOffset <= globalCol);
         inFamily &= ((block*numGlobalVars+colBlockOffset+colFamilyCnt) > globalCol);

         // is this column in the variable family
         if(inFamily) {
            GO familyOffset = globalCol-(block*numGlobalVars+colBlockOffset);

            colIndices[numOwnedCols] = block*colFamilyCnt + familyOffset;
            colValues[numOwnedCols] = values[localCol];

            numOwnedCols++;
         }
      }

      // insert it into the new matrix
      colIndices.resize(numOwnedCols);
      colValues.resize(numOwnedCols);
      mat->insertGlobalValues(contigRow,Teuchos::ArrayView<GO>(colIndices),Teuchos::ArrayView<ST>(colValues));
      colIndices.resize(maxNumEntries);
      colValues.resize(maxNumEntries);
   }

   // fill it and automagically optimize the storage
   mat->fillComplete(rcpFromRef(colMap),rcpFromRef(rowMap));

   return mat;
}

// rebuild a single subblock Epetra_CrsMatrix
void rebuildSubBlock(int i,int j,const RCP<const Tpetra::CrsMatrix<ST,LO,GO,NT> > & A,const std::vector<std::pair<int,RCP<Tpetra::Map<LO,GO,NT> > > > & subMaps,Tpetra::CrsMatrix<ST,LO,GO,NT> & mat)
{
   // get the number of variables families
   int numVarFamily = subMaps.size();

   TEUCHOS_ASSERT(i>=0 && i<numVarFamily);
   TEUCHOS_ASSERT(j>=0 && j<numVarFamily);
   TEUCHOS_ASSERT(mat.isFillComplete());

   const Tpetra::Map<LO,GO,NT> & gRowMap = *subMaps[i].second;
   const Tpetra::Map<LO,GO,NT> & rowMap = *Teuchos::get_extra_data<RCP<Tpetra::Map<LO,GO,NT> > >(subMaps[i].second,"contigMap");
   const Tpetra::Map<LO,GO,NT> & colMap = *Teuchos::get_extra_data<RCP<Tpetra::Map<LO,GO,NT> > >(subMaps[j].second,"contigMap");
   int colFamilyCnt = subMaps[j].first;

   // compute the number of global variables
   // and the row and column block offset
   GO numGlobalVars = 0;
   GO rowBlockOffset = 0;
   GO colBlockOffset = 0;
   for(int k=0;k<numVarFamily;k++) {
      numGlobalVars += subMaps[k].first;
 
      // compute block offsets
      if(k<i) rowBlockOffset += subMaps[k].first;
      if(k<j) colBlockOffset += subMaps[k].first;
   }

   // copy all global rows to here
   Tpetra::Import<LO,GO,NT> import(A->getRowMap(),rcpFromRef(gRowMap));
   Tpetra::CrsMatrix<ST,LO,GO,NT> localA(rcpFromRef(gRowMap),0);
   localA.doImport(*A,import,Tpetra::INSERT);

   // clear out the old matrix
   mat.resumeFill();
   mat.setAllToScalar(0.0);

   // get entry information
   LO numMyRows = rowMap.getNodeNumElements();
   GO maxNumEntries = A->getGlobalMaxNumRowEntries();

   // for extraction
   std::vector<GO> indices(maxNumEntries);
   std::vector<ST> values(maxNumEntries);

   // for insertion
   std::vector<GO> colIndices(maxNumEntries);
   std::vector<ST> colValues(maxNumEntries);

   const size_t invalid = Teuchos::OrdinalTraits<size_t>::invalid();

   // insert each row into subblock
   // let FillComplete handle column distribution
   for(LO localRow=0;localRow<numMyRows;localRow++) {
      size_t numEntries = invalid;
      GO globalRow = gRowMap.getGlobalElement(localRow);
      GO contigRow = rowMap.getGlobalElement(localRow);

      TEUCHOS_ASSERT(globalRow>=0);
      TEUCHOS_ASSERT(contigRow>=0);

      // extract a global row copy
      localA.getGlobalRowCopy(globalRow, Teuchos::ArrayView<GO>(indices), Teuchos::ArrayView<ST>(values), numEntries);

      LO numOwnedCols = 0;
      for(size_t localCol=0;localCol<numEntries;localCol++) {
         GO globalCol = indices[localCol];

         // determinate which block this column ID is in
         int block = globalCol / numGlobalVars;
         
         bool inFamily = true; 
 
         // test the beginning of the block
         inFamily &= (block*numGlobalVars+colBlockOffset <= globalCol);
         inFamily &= ((block*numGlobalVars+colBlockOffset+colFamilyCnt) > globalCol);

         // is this column in the variable family
         if(inFamily) {
            GO familyOffset = globalCol-(block*numGlobalVars+colBlockOffset);

            colIndices[numOwnedCols] = block*colFamilyCnt + familyOffset;
            colValues[numOwnedCols] = values[localCol];

            numOwnedCols++;
         }
      }

      // insert it into the new matrix
      colIndices.resize(numOwnedCols);
      colValues.resize(numOwnedCols);
      mat.sumIntoGlobalValues(contigRow,Teuchos::ArrayView<GO>(colIndices),Teuchos::ArrayView<ST>(colValues));
      colIndices.resize(maxNumEntries);
      colValues.resize(maxNumEntries);
   }
   mat.fillComplete(rcpFromRef(colMap),rcpFromRef(rowMap));
}


// collect subvectors into a single global vector
void many2one(Tpetra::MultiVector<ST,LO,GO,NT> & one, const std::vector<RCP<const Tpetra::MultiVector<ST,LO,GO,NT> > > & many,
                                   const std::vector<RCP<Tpetra::Export<LO,GO,NT> > > & subExport)
{
   // std::vector<RCP<const Epetra_Vector> >::const_iterator vecItr;
   std::vector<RCP<const Tpetra::MultiVector<ST,LO,GO,NT> > >::const_iterator vecItr;
   std::vector<RCP<Tpetra::Export<LO,GO,NT> > >::const_iterator expItr;

   // using Exporters fill the empty vector from the sub-vectors
   for(vecItr=many.begin(),expItr=subExport.begin();
       vecItr!=many.end();++vecItr,++expItr) {

      // for ease of access to the source
      RCP<const Tpetra::MultiVector<ST,LO,GO,NT> > srcVec = *vecItr;

      // extract the map with global indicies from the current vector
      const Tpetra::Map<LO,GO,NT> & globalMap = *(Teuchos::get_extra_data<RCP<Tpetra::Map<LO,GO,NT> > >(srcVec,"globalMap"));

      // build the export vector as a view of the destination
      GO lda = srcVec->getStride();
      GO srcSize = srcVec->getGlobalLength()*srcVec->getNumVectors();
      std::vector<ST> srcArray(srcSize);
      Teuchos::ArrayView<ST> srcVals(srcArray);
      srcVec->get1dCopy(srcVals,lda);
      Tpetra::MultiVector<ST,LO,GO,NT> exportVector(rcpFromRef(globalMap),srcVals,lda,srcVec->getNumVectors());

      // perform the export
      one.doExport(exportVector,**expItr,Tpetra::INSERT);
   }
}

// distribute one global vector into a many subvectors
void one2many(std::vector<RCP<Tpetra::MultiVector<ST,LO,GO,NT> > > & many,const Tpetra::MultiVector<ST,LO,GO,NT> & single,
                                   const std::vector<RCP<Tpetra::Import<LO,GO,NT> > > & subImport)
{
   // std::vector<RCP<Epetra_Vector> >::const_iterator vecItr;
   std::vector<RCP<Tpetra::MultiVector<ST,LO,GO,NT> > >::const_iterator vecItr;
   std::vector<RCP<Tpetra::Import<LO,GO,NT> > >::const_iterator impItr;

   // using Importers fill the sub vectors from the mama vector
   for(vecItr=many.begin(),impItr=subImport.begin();
       vecItr!=many.end();++vecItr,++impItr) {
      // for ease of access to the destination
      RCP<Tpetra::MultiVector<ST,LO,GO,NT> > destVec = *vecItr;

      // extract the map with global indicies from the current vector
      const Tpetra::Map<LO,GO,NT> & globalMap = *(Teuchos::get_extra_data<RCP<Tpetra::Map<LO,GO,NT> > >(destVec,"globalMap"));

      // build the import vector as a view on the destination
      GO destLDA = destVec->getStride();
      GO destSize = destVec->getGlobalLength()*destVec->getNumVectors();
      std::vector<ST> destArray(destSize);
      Teuchos::ArrayView<ST> destVals(destArray);
      destVec->get1dCopy(destVals,destLDA);
      Tpetra::MultiVector<ST,LO,GO,NT> importVector(rcpFromRef(globalMap),destVals,destLDA,destVec->getNumVectors());

      // perform the import
      importVector.doImport(single,**impItr,Tpetra::INSERT);

      Tpetra::Import<LO,GO,NT> importer(destVec->getMap(),destVec->getMap());
      importVector.replaceMap(destVec->getMap());
      destVec->doImport(importVector,importer,Tpetra::INSERT);

   }
}

}
} // end namespace Tpetra 
} // end namespace Teko<|MERGE_RESOLUTION|>--- conflicted
+++ resolved
@@ -250,17 +250,11 @@
    // for counting row sizes
    std::vector<size_t> numEntriesPerRow(numMyRows,0);
 
-<<<<<<< HEAD
-   // Count the sizes of each row, using same logic as insertion below
-   for(LO localRow=0;localRow<numMyRows;localRow++) {
-      size_t numEntries = -1; 
-=======
    const size_t invalid = Teuchos::OrdinalTraits<size_t>::invalid();
 
    // Count the sizes of each row, using same logic as insertion below
    for(LO localRow=0;localRow<numMyRows;localRow++) {
       size_t numEntries = invalid;
->>>>>>> 4103bf6c
       GO globalRow = gRowMap.getGlobalElement(localRow);
       GO contigRow = rowMap.getGlobalElement(localRow);
 
