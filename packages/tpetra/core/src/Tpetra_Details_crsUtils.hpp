// @HEADER
// ***********************************************************************
//
//          Tpetra: Templated Linear Algebra Services Package
//                 Copyright (2008) Sandia Corporation
//
// Under the terms of Contract DE-AC04-94AL85000 with Sandia Corporation,
// the U.S. Government retains certain rights in this software.
//
// Redistribution and use in source and binary forms, with or without
// modification, are permitted provided that the following conditions are
// met:
//
// 1. Redistributions of source code must retain the above copyright
// notice, this list of conditions and the following disclaimer.
//
// 2. Redistributions in binary form must reproduce the above copyright
// notice, this list of conditions and the following disclaimer in the
// documentation and/or other materials provided with the distribution.
//
// 3. Neither the name of the Corporation nor the names of the
// contributors may be used to endorse or promote products derived from
// this software without specific prior written permission.
//
// THIS SOFTWARE IS PROVIDED BY SANDIA CORPORATION "AS IS" AND ANY
// EXPRESS OR IMPLIED WARRANTIES, INCLUDING, BUT NOT LIMITED TO, THE
// IMPLIED WARRANTIES OF MERCHANTABILITY AND FITNESS FOR A PARTICULAR
// PURPOSE ARE DISCLAIMED. IN NO EVENT SHALL SANDIA CORPORATION OR THE
// CONTRIBUTORS BE LIABLE FOR ANY DIRECT, INDIRECT, INCIDENTAL, SPECIAL,
// EXEMPLARY, OR CONSEQUENTIAL DAMAGES (INCLUDING, BUT NOT LIMITED TO,
// PROCUREMENT OF SUBSTITUTE GOODS OR SERVICES; LOSS OF USE, DATA, OR
// PROFITS; OR BUSINESS INTERRUPTION) HOWEVER CAUSED AND ON ANY THEORY OF
// LIABILITY, WHETHER IN CONTRACT, STRICT LIABILITY, OR TORT (INCLUDING
// NEGLIGENCE OR OTHERWISE) ARISING IN ANY WAY OUT OF THE USE OF THIS
// SOFTWARE, EVEN IF ADVISED OF THE POSSIBILITY OF SUCH DAMAGE.
//
// ************************************************************************
// @HEADER

#ifndef TPETRA_DETAILS_CRSUTILS_HPP
#define TPETRA_DETAILS_CRSUTILS_HPP
#include <numeric>
#include <type_traits>

#include "TpetraCore_config.h"
#include "Kokkos_Core.hpp"
#include "Tpetra_Details_Behavior.hpp"
#include "Tpetra_Details_CrsPadding.hpp"
#include "Tpetra_Details_WrappedDualView.hpp"
#include <iostream>
#include <memory>
#include <unordered_map>

/// \file Tpetra_Details_crsUtils.hpp
/// \brief Functions for manipulating CRS arrays
/// \warning This file, and its contents, are implementation details
///   of Tpetra.  The file itself or its contents may disappear or
///   change at any time.

namespace Tpetra {
namespace Details {

namespace impl {

template<class ViewType>
ViewType
make_uninitialized_view(
  const std::string& name,
  const size_t size,
  const bool verbose,
  const std::string* const prefix)
{
  if (verbose) {
    std::ostringstream os;
    os << *prefix << "Allocate Kokkos::View " << name
       << ": " << size << std::endl;
    std::cerr << os.str();
  }
  using Kokkos::view_alloc;
  using Kokkos::WithoutInitializing;
  return ViewType(view_alloc(name, WithoutInitializing), size);
}

template<class ViewType>
ViewType
make_initialized_view(
  const std::string& name,
  const size_t size,
  const bool verbose,
  const std::string* const prefix)
{
  if (verbose) {
    std::ostringstream os;
    os << *prefix << "Allocate & initialize Kokkos::View "
       << name << ": " << size << std::endl;
    std::cerr << os.str();
  }
  return ViewType(name, size);
}

template<class OutViewType, class InViewType>
void
assign_to_view(OutViewType& out,
               const InViewType& in,
               const char viewName[],
               const bool verbose,
               const std::string* const prefix)
{
  if (verbose) {
    std::ostringstream os;
    os << *prefix << "Assign to Kokkos::View " << viewName
       << ": Old size: " << out.extent(0)
       << ", New size: " << in.extent(0) << std::endl;
    std::cerr << os.str();
  }
  out = in;
}

template<class MemorySpace, class ViewType>
auto create_mirror_view(
  const MemorySpace& memSpace,
  const ViewType& view,
  const bool verbose,
  const std::string* const prefix) ->
  decltype(Kokkos::create_mirror_view(memSpace, view))
{
  if (verbose) {
    std::ostringstream os;
    os << *prefix << "Create mirror view: "
       << "view.extent(0): " << view.extent(0) << std::endl;
    std::cerr << os.str();
  }
  return Kokkos::create_mirror_view(memSpace, view);
}

enum class PadCrsAction {
  INDICES_ONLY,
  INDICES_AND_VALUES
};

/// \brief Implementation of padCrsArrays
///
/// \param row_ptr_beg [in] Offset to beginning of each row.
/// \param row_ptr_end [in] Offset to end of each row.
///
/// Each row lclRow has row_ptr_end[lclRow] - row_ptr_beg[lclRow]
/// entries.  Offsets row_ptr_end[lclRow] to
/// row_ptr_beg[lclRow+1] - 1 (inclusive) are extra space.
template<class RowPtr, class Indices, class Values, class Padding>
void
pad_crs_arrays(
  const PadCrsAction action,
  const RowPtr& row_ptr_beg,
  const RowPtr& row_ptr_end,
  Indices& indices_wdv,
  Values& values_wdv,
  const Padding& padding,
  const int my_rank,
  const bool verbose)
{
  using execution_space = typename RowPtr::execution_space;
  using Kokkos::view_alloc;
  using Kokkos::WithoutInitializing;
  using std::endl;
  std::unique_ptr<std::string> prefix;

  const size_t maxNumToPrint = verbose ?
    Behavior::verbosePrintCountThreshold() : size_t(0);
  if (verbose) {
    std::ostringstream os;
    os << "Proc " << my_rank << ": Tpetra::...::pad_crs_arrays: ";
    prefix = std::unique_ptr<std::string>(new std::string(os.str()));
    os << "Start" << endl;
    std::cerr << os.str();
  }
  Kokkos::HostSpace hostSpace;

  if (verbose) {
    std::ostringstream os;
    os << *prefix << "On input: ";
    auto row_ptr_beg_h =
      Kokkos::create_mirror_view(hostSpace, row_ptr_beg);
    // DEEP_COPY REVIEW - NOT TESTED
    Kokkos::deep_copy(row_ptr_beg_h, row_ptr_beg);
    verbosePrintArray(os, row_ptr_beg_h, "row_ptr_beg before scan",
                      maxNumToPrint);
    os << ", ";
    auto row_ptr_end_h =
      Kokkos::create_mirror_view(hostSpace, row_ptr_end);
    // DEEP_COPY REVIEW - NOT TESTED
    Kokkos::deep_copy(row_ptr_end_h, row_ptr_end);
    verbosePrintArray(os, row_ptr_end_h, "row_ptr_end before scan",
                      maxNumToPrint);
    os << ", indices.extent(0): " << indices_wdv.extent(0)
       << ", values.extent(0): " << values_wdv.extent(0)
       << ", padding: ";
    padding.print(os);
    os << endl;
    std::cerr << os.str();
  }

  if (row_ptr_beg.size() == 0) {
    if (verbose) {
      std::ostringstream os;
      os << *prefix << "Done; local matrix has no rows" << endl;
      std::cerr << os.str();
    }
    return; // nothing to do
  }

  const size_t lclNumRows(row_ptr_beg.size() - 1);
  RowPtr newAllocPerRow =
    make_uninitialized_view<RowPtr>("newAllocPerRow", lclNumRows,
                                    verbose, prefix.get());
  if (verbose) {
    std::ostringstream os;
    os << *prefix << "Fill newAllocPerRow & compute increase" << endl;
    std::cerr << os.str();
  }
  size_t increase = 0;
  {
    // Must do on host because padding uses std::map
    auto row_ptr_end_h = create_mirror_view(
      hostSpace, row_ptr_end, verbose, prefix.get());
    // DEEP_COPY REVIEW - DEVICE-TO-HOSTMIRROR
    Kokkos::deep_copy(execution_space(), row_ptr_end_h, row_ptr_end);
    auto row_ptr_beg_h = create_mirror_view(
      hostSpace, row_ptr_beg, verbose, prefix.get());
    // DEEP_COPY REVIEW - DEVICE-TO-HOSTMIRROR
    Kokkos::deep_copy(execution_space(), row_ptr_beg_h, row_ptr_beg);

    auto newAllocPerRow_h = create_mirror_view(
      hostSpace, newAllocPerRow, verbose, prefix.get());
    using host_range_type = Kokkos::RangePolicy<
      Kokkos::DefaultHostExecutionSpace, size_t>;
    Kokkos::parallel_reduce
      ("Tpetra::CrsGraph: Compute new allocation size per row",
       host_range_type(0, lclNumRows),
       [&] (const size_t lclRowInd, size_t& lclIncrease) {
         const size_t start = row_ptr_beg_h[lclRowInd];
         const size_t end   = row_ptr_beg_h[lclRowInd+1];
         TEUCHOS_ASSERT( end >= start );
         const size_t oldAllocSize = end - start;
         const size_t oldNumEnt = row_ptr_end_h[lclRowInd] - start;
         TEUCHOS_ASSERT( oldNumEnt <= oldAllocSize );

         // This is not a pack routine.  Do not shrink!  Shrinking now
         // to fit the number of entries would ignore users' hint for
         // the max number of entries in each row.  Also, CrsPadding
         // only counts entries and ignores any available free space.

         auto result = padding.get_result(lclRowInd);
         const size_t newNumEnt = oldNumEnt + result.numInSrcNotInTgt;
         if (newNumEnt > oldAllocSize) {
           lclIncrease += (newNumEnt - oldAllocSize);
           newAllocPerRow_h[lclRowInd] = newNumEnt;
         }
         else {
           newAllocPerRow_h[lclRowInd] = oldAllocSize;
         }
       }, increase);

    if (verbose) {
      std::ostringstream os;
      os << *prefix << "increase: " << increase << ", ";
      verbosePrintArray(os, newAllocPerRow_h, "newAllocPerRow",
                        maxNumToPrint);
      os << endl;
      std::cerr << os.str();
    }

    if (increase == 0) {
      return;
    }
    // DEEP_COPY REVIEW - HOSTMIRROR-TO-DEVICE
    Kokkos::deep_copy(execution_space(), newAllocPerRow, newAllocPerRow_h);
  }

  using inds_value_type = 
        typename Indices::t_dev::non_const_value_type;
  using vals_value_type = typename Values::t_dev::non_const_value_type;

  auto indices_old = indices_wdv.getDeviceView(Access::ReadOnly);
  const size_t newIndsSize = size_t(indices_old.size()) + increase;
  auto indices_new = make_uninitialized_view<typename Indices::t_dev>(
    "Tpetra::CrsGraph column indices", newIndsSize, verbose,
    prefix.get());

  typename Values::t_dev values_new;
  auto values_old = values_wdv.getDeviceView(Access::ReadOnly);
  if (action == PadCrsAction::INDICES_AND_VALUES) {
    const size_t newValsSize = newIndsSize;
    // NOTE (mfh 10 Feb 2020) If we don't initialize values_new here,
    // then the CrsMatrix tests fail.
    values_new = make_initialized_view<typename Values::t_dev>(
      "Tpetra::CrsMatrix values", newValsSize, verbose, prefix.get());
  }

  if (verbose) {
    std::ostringstream os;
    os << *prefix << "Repack" << endl;
    std::cerr << os.str();
  }
<<<<<<< HEAD
  using execution_space = typename Indices::t_dev::execution_space;
=======
>>>>>>> 23d2d193
  using range_type = Kokkos::RangePolicy<execution_space, size_t>;
  Kokkos::parallel_scan(
    "Tpetra::CrsGraph or CrsMatrix repack",
    range_type(size_t(0), size_t(lclNumRows+1)),
    KOKKOS_LAMBDA (const size_t lclRow, size_t& newRowBeg,
                   const bool finalPass)
    {
      // row_ptr_beg    has lclNumRows + 1 entries.
      // row_ptr_end    has lclNumRows     entries.
      // newAllocPerRow has lclNumRows     entries.
      const size_t row_beg = row_ptr_beg[lclRow];
      const size_t row_end =
        lclRow < lclNumRows ? row_ptr_end[lclRow] : row_beg;
      const size_t numEnt = row_end - row_beg;
      const size_t newRowAllocSize =
        lclRow < lclNumRows ? newAllocPerRow[lclRow] : size_t(0);
      if (finalPass) {
        if (lclRow < lclNumRows) {
          const Kokkos::pair<size_t, size_t> oldRange(
            row_beg, row_beg + numEnt);
          const Kokkos::pair<size_t, size_t> newRange(
            newRowBeg, newRowBeg + numEnt);
          auto oldColInds = Kokkos::subview(indices_old, oldRange);
          auto newColInds = Kokkos::subview(indices_new, newRange);
          // memcpy works fine on device; the next step is to
          // introduce two-level parallelism and use team copy.
          memcpy(newColInds.data(), oldColInds.data(),
                 numEnt * sizeof(inds_value_type));
          if (action == PadCrsAction::INDICES_AND_VALUES) {
            auto oldVals = 
                 Kokkos::subview(values_old, oldRange);
            auto newVals = Kokkos::subview(values_new, newRange);
            memcpy(newVals.data(), oldVals.data(),
                   numEnt * sizeof(vals_value_type));
          }
        }
        // It's the final pass, so we can modify these arrays.
        row_ptr_beg[lclRow] = newRowBeg;
        if (lclRow < lclNumRows) {
          row_ptr_end[lclRow] = newRowBeg + numEnt;
        }
      }
      newRowBeg += newRowAllocSize;
    });

  if (verbose) 
  {
    std::ostringstream os;

    os << *prefix;
    auto row_ptr_beg_h =
      Kokkos::create_mirror_view(hostSpace, row_ptr_beg);
    // DEEP_COPY REVIEW - NOT TESTED
    Kokkos::deep_copy(row_ptr_beg_h, row_ptr_beg);
    verbosePrintArray(os, row_ptr_beg_h, "row_ptr_beg after scan",
                      maxNumToPrint);
    os << endl;

    os << *prefix;
    auto row_ptr_end_h =
      Kokkos::create_mirror_view(hostSpace, row_ptr_end);
    // DEEP_COPY REVIEW - NOT TESTED
    Kokkos::deep_copy(row_ptr_end_h, row_ptr_end);
    verbosePrintArray(os, row_ptr_end_h, "row_ptr_end after scan",
                      maxNumToPrint);
    os << endl;

    std::cout << os.str();
  }

  indices_wdv = Indices(indices_new);
  values_wdv = Values(values_new);

  if (verbose) {
<<<<<<< HEAD
    auto indices_h = indices_wdv.getHostView(Access::ReadOnly);
    auto values_h = values_wdv.getHostView(Access::ReadOnly);
=======
    auto indices_h = Kokkos::create_mirror_view(hostSpace, indices);
    // DEEP_COPY REVIEW - NOT TESTED
    Kokkos::deep_copy(indices_h, indices);
    auto values_h = Kokkos::create_mirror_view(hostSpace, values);
    // DEEP_COPY REVIEW - NOT TESTED
    Kokkos::deep_copy(values_h, values);
>>>>>>> 23d2d193
    std::ostringstream os;
    os << "On output: ";
    verbosePrintArray(os, indices_h, "indices", maxNumToPrint);
    os << ", ";
    verbosePrintArray(os, values_h, "values", maxNumToPrint);
    os << ", padding: ";
    padding.print(os);
    os << endl;
  }

  if (verbose) {
    std::ostringstream os;
    os << *prefix << "Done" << endl;
    std::cerr << os.str();
  }
}

/// \brief Implementation of insertCrsIndices
template <class Pointers, class InOutIndices, class InIndices, class IndexMap>
size_t
insert_crs_indices(
    typename Pointers::value_type const row,
    Pointers const& row_ptrs,
    InOutIndices& cur_indices,
    size_t& num_assigned,
    InIndices const& new_indices,
    IndexMap&& map,
    std::function<void(size_t const, size_t const, size_t const)> cb)
{
  if (new_indices.size() == 0) {
    return 0;
  }

  if (cur_indices.size() == 0) {
    // No room to insert new indices
    return Teuchos::OrdinalTraits<size_t>::invalid();
  }

  using offset_type = typename std::decay<decltype (row_ptrs[0])>::type;
  using ordinal_type = typename std::decay<decltype (cur_indices[0])>::type;

  const offset_type start = row_ptrs[row];
  offset_type end = start + static_cast<offset_type> (num_assigned);
  const size_t num_avail = (row_ptrs[row + 1] < end) ? size_t (0) :
    row_ptrs[row + 1] - end;
  const size_t num_new_indices = static_cast<size_t> (new_indices.size ());
  size_t num_inserted = 0;

  size_t numIndicesLookup = num_assigned + num_new_indices;

  // Threshold determined from test/Utils/insertCrsIndicesThreshold.cpp
  const size_t useLookUpTableThreshold = 400; 

  if (numIndicesLookup <= useLookUpTableThreshold || num_new_indices == 1) {
    // For rows with few nonzeros, can use a serial search to find duplicates
    // Or if inserting only one index, serial search is as fast as anything else
    for (size_t k = 0; k < num_new_indices; ++k) {
      const ordinal_type idx = std::forward<IndexMap>(map)(new_indices[k]);
      offset_type row_offset = start;
      for (; row_offset < end; ++row_offset) {
        if (idx == cur_indices[row_offset]) {
          break;
        }
      }
  
      if (row_offset == end) {
        if (num_inserted >= num_avail) { // not enough room
          return Teuchos::OrdinalTraits<size_t>::invalid();
        }
        // This index is not yet in indices
        cur_indices[end++] = idx;
        num_inserted++;
      }
      if (cb) {
        cb(k, start, row_offset - start);
      }
    }
  }
  else {
    // For rows with many nonzeros, use a lookup table to find duplicates
    std::unordered_map<ordinal_type, offset_type> idxLookup(numIndicesLookup);

    // Put existing indices into the lookup table
    for (size_t k = 0; k < num_assigned; k++) {
      idxLookup[cur_indices[start+k]] = start+k;
    }

    // Check for new indices in table; insert if not there yet
    for (size_t k = 0; k < num_new_indices; k++) {
      const ordinal_type idx = std::forward<IndexMap>(map)(new_indices[k]);
      offset_type row_offset;

      auto it = idxLookup.find(idx);
      if (it == idxLookup.end()) {
        if (num_inserted >= num_avail) { // not enough room
          return Teuchos::OrdinalTraits<size_t>::invalid();
        }
        // index not found; insert it
        row_offset = end;
        cur_indices[end++] = idx;
        idxLookup[idx] = row_offset;
        num_inserted++;
      }
      else {
        // index found; note its position
        row_offset = it->second;
      }
      if (cb) {
        cb(k, start, row_offset - start);
      }
    }
  }
  num_assigned += num_inserted;
  return num_inserted;
}

/// \brief Implementation of findCrsIndices
template <class Pointers, class Indices1, class Indices2, class IndexMap, class Callback>
size_t
find_crs_indices(
    typename Pointers::value_type const row,
    Pointers const& row_ptrs,
    const size_t curNumEntries,
    Indices1 const& cur_indices,
    Indices2 const& new_indices,
    IndexMap&& map,
    Callback&& cb)
{
  if (new_indices.size() == 0)
    return 0;

  using ordinal = 
        typename std::remove_const<typename Indices1::value_type>::type;
  auto invalid_ordinal = Teuchos::OrdinalTraits<ordinal>::invalid();

  const size_t start = static_cast<size_t> (row_ptrs[row]);
  const size_t end = start + curNumEntries;
  size_t num_found = 0;
  for (size_t k = 0; k < new_indices.size(); k++)
  {
    auto row_offset = start;
    auto idx = std::forward<IndexMap>(map)(new_indices[k]);
    if (idx == invalid_ordinal)
      continue;
    for (; row_offset < end; row_offset++)
    {
      if (idx == cur_indices[row_offset])
      {
        std::forward<Callback>(cb)(k, start, row_offset - start);
        num_found++;
      }
    }
  }
  return num_found;
}

} // namespace impl


/// \brief Determine if the row pointers and indices arrays need to be resized
///   to accommodate new entries. If they do need to be resized, resize the
///   indices arrays and shift the existing contents to accommodate new entries.
///   Modify values in the row pointers array to point to the newly shifted
///   locations in the indices arrays.
///
///   This routine is called to resize/shift the CRS arrays before attempting to
///   insert new values if the number of new values exceeds the amount of free
///   space in the CRS arrays.
///
/// \param [in/out] rowPtrBeg - rowPtrBeg[i] points to the first
///        column index (in the indices array) of row i.
/// \param [in/out] rowPtrEnd - rowPtrEnd[i] points to the last
///        column index (in the indices array) of row i.
/// \param [in/out] indices - array containing columns indices of nonzeros in
///        CRS representation.
///
template<class RowPtr, class Indices, class Padding>
void
padCrsArrays(
    const RowPtr& rowPtrBeg,
    const RowPtr& rowPtrEnd,
    Indices& indices_wdv,
    const Padding& padding,
    const int my_rank,
    const bool verbose)
{
  using impl::pad_crs_arrays;
  // send empty values array
  Indices values_null; 
  pad_crs_arrays<RowPtr, Indices, Indices, Padding>( 
    impl::PadCrsAction::INDICES_ONLY, rowPtrBeg, rowPtrEnd,
    indices_wdv, values_null, padding, my_rank, verbose);
}

template<class RowPtr, class Indices, class Values, class Padding>
void
padCrsArrays(
    const RowPtr& rowPtrBeg,
    const RowPtr& rowPtrEnd,
    Indices& indices_wdv,
    Values& values_wdv,
    const Padding& padding,
    const int my_rank,
    const bool verbose)
{
  using impl::pad_crs_arrays;
  pad_crs_arrays<RowPtr, Indices, Values, Padding>(
    impl::PadCrsAction::INDICES_AND_VALUES, rowPtrBeg, rowPtrEnd,
    indices_wdv, values_wdv, padding, my_rank, verbose);
}

/// \brief Insert new indices in to current list of indices
///
/// \param row [in] The row in which to insert
/// \param rowPtrs [in] "Pointers" to beginning of each row
/// \param curIndices [in/out] The current indices
/// \param numAssigned [in/out] The number of currently assigned indices in row \c row
/// \param newIndices [in] The indices to insert
/// \param map [in] An optional function mapping newIndices[k] to its actual index
/// \param cb [in] An optional callback function called on every insertion at the local
///     index and the offset in to the inserted location
/// \return numInserted The number of indices inserted. If there is not
///     capacity in curIndices for newIndices, return -1;
///
/// \bf Notes
/// \c curIndices is the current list of CRS indices. it is not assumed to be sorted, but
/// entries are unique. For each \c newIndices[k], we look to see if the index exists in
/// \c cur_indices. If it does, we do not insert it (no repeats). If it does not exist, we
/// first check to make sure there is capacity in \c curIndices and if there is we insert
/// it at the end.
///
/// The actual value of \c newIndices[k] that is inserted is the value returned from \c
/// map(newIndices[k]). If an identity map is provided, \c newIndices[k] is directly
/// inserted. However, any other map can be provided. For instance, for a locally indexed
/// graph on which \c insertGlobalIndices is called, the \c curIndices array can be a
/// view of the graph's local indices, the \c newIndices array are the new *global*
/// indices, and \c map is the graph's column map to convert global indices to local.
/// If this function is called through the overload below without the \c map
/// argument, the identity map is provided.
///
/// The optional function \c cb is called on every valid index. \c cb is sent the
/// current loop index \c k, \c rowPtrs[k] (the start of the row), and the relative
/// offset from \c start in to the \c curIndices array for \c newIndices[k]. This
/// function could, for example, be used by \c CrsMatrix to fill the values array during
/// \c sumInto*Values or \c replace*Values; Eg, \c CrsMatrix::sumIntoLocalValues
/// might have the following:
///
/// <code>
/// CrsMatrix::sumIntoLocalValues(LO row, array<LO> cols, array<S> vals)
/// {
///   this->graph_->insertLocalValues(row, cols,
///       [&](size_t const k, size_t const start, size_t const offset){
///           this->values_[start+offset] += vals[k]; });
/// }
/// </code>
///
template <class Pointers, class InOutIndices, class InIndices>
size_t
insertCrsIndices(
    typename Pointers::value_type const row,
    Pointers const& rowPtrs,
    InOutIndices& curIndices,
    size_t& numAssigned,
    InIndices const& newIndices,
    std::function<void(const size_t, const size_t, const size_t)> cb =
        std::function<void(const size_t, const size_t, const size_t)>())
{
  static_assert(std::is_same<typename std::remove_const<typename InOutIndices::value_type>::type,
                             typename std::remove_const<typename InIndices::value_type>::type>::value,
    "Expected views to have same value type");

  // Provide a unit map for the more general insert_indices
  using ordinal = typename InOutIndices::value_type;
  auto numInserted = impl::insert_crs_indices(row, rowPtrs, curIndices,
    numAssigned, newIndices, [](ordinal const idx) { return idx; }, cb);
  return numInserted;
}

template <class Pointers, class InOutIndices, class InIndices>
size_t
insertCrsIndices(
    typename Pointers::value_type const row,
    Pointers const& rowPtrs,
    InOutIndices& curIndices,
    size_t& numAssigned,
    InIndices const& newIndices,
    std::function<typename InOutIndices::value_type(const typename InIndices::value_type)> map,
    std::function<void(const size_t, const size_t, const size_t)> cb =
      std::function<void(const size_t, const size_t, const size_t)>())
{
  auto numInserted = impl::insert_crs_indices(row, rowPtrs, curIndices,
    numAssigned, newIndices, map, cb);
  return numInserted;
}


/// \brief Finds offsets in to current list of indices
///
/// \param row [in] The row in which to insert
/// \param rowPtrs [in] "Pointers" to beginning of each row
/// \param curIndices [in] The current indices
/// \param numAssigned [in] The number of currently assigned indices in row \c row
/// \param newIndices [in] The indices to insert
/// \param cb [in] An optional function called on every insertion at the local
///     index and the offset in to the inserted location
/// \return numFound The number of indices found.
///
/// \bf Notes
/// \c curIndices is the current list of CRS indices. it is not assumed to be sorted, but
/// entries are unique. For each \c newIndices[k], we look to see if the index exists in
/// \c curIndices. If it does, we do not insert it (no repeats). If it does not exist, we
/// first check to make sure there is capacity in \c curIndices and if there is we insert
/// it at the end.
///
/// The actual value of \c newIndices[k] that is inserted is the value returned from \c
/// map(newIndices[k]). If an identity map is provided, \c newIndices[k] is directly
/// inserted. However, any other map can be provided. For instance, for a locally indexed
/// graph on which \c insertGlobalIndices is called, the \c curIndices array can be a
/// view of the graph's local indices, the \c newIndices array are the new *global*
/// indices, and \c map is the graph's column map to convert global indices to local.
/// If this function is called through the overload below without the \c map
/// argument, the identity map is provided.
///
/// The function \c cb is called on every valid index.
///
template <class Pointers, class Indices1, class Indices2, class Callback>
size_t
findCrsIndices(
    typename Pointers::value_type const row,
    Pointers const& rowPtrs,
    const size_t curNumEntries,
    Indices1 const& curIndices,
    Indices2 const& newIndices,
    Callback&& cb)
{
  static_assert(std::is_same<typename std::remove_const<typename Indices1::value_type>::type,
                             typename std::remove_const<typename Indices2::value_type>::type>::value,
    "Expected views to have same value type");
  // Provide a unit map for the more general find_crs_indices
  using ordinal = typename Indices2::value_type;
  auto numFound = impl::find_crs_indices(row, rowPtrs, curNumEntries, curIndices, newIndices,
    [=](ordinal ind){ return ind; }, cb);
  return numFound;
}

template <class Pointers, class Indices1, class Indices2, class IndexMap, class Callback>
size_t
findCrsIndices(
    typename Pointers::value_type const row,
    Pointers const& rowPtrs,
    const size_t curNumEntries,
    Indices1 const& curIndices,
    Indices2 const& newIndices,
    IndexMap&& map,
    Callback&& cb)
{
  return impl::find_crs_indices(row, rowPtrs, curNumEntries, curIndices, newIndices, map, cb);
}

} // namespace Details
} // namespace Tpetra

#endif // TPETRA_DETAILS_CRSUTILS_HPP<|MERGE_RESOLUTION|>--- conflicted
+++ resolved
@@ -158,7 +158,7 @@
   const int my_rank,
   const bool verbose)
 {
-  using execution_space = typename RowPtr::execution_space;
+  using execution_space = typename Indices::t_dev::execution_space;
   using Kokkos::view_alloc;
   using Kokkos::WithoutInitializing;
   using std::endl;
@@ -301,10 +301,7 @@
     os << *prefix << "Repack" << endl;
     std::cerr << os.str();
   }
-<<<<<<< HEAD
-  using execution_space = typename Indices::t_dev::execution_space;
-=======
->>>>>>> 23d2d193
+
   using range_type = Kokkos::RangePolicy<execution_space, size_t>;
   Kokkos::parallel_scan(
     "Tpetra::CrsGraph or CrsMatrix repack",
@@ -379,17 +376,8 @@
   values_wdv = Values(values_new);
 
   if (verbose) {
-<<<<<<< HEAD
     auto indices_h = indices_wdv.getHostView(Access::ReadOnly);
     auto values_h = values_wdv.getHostView(Access::ReadOnly);
-=======
-    auto indices_h = Kokkos::create_mirror_view(hostSpace, indices);
-    // DEEP_COPY REVIEW - NOT TESTED
-    Kokkos::deep_copy(indices_h, indices);
-    auto values_h = Kokkos::create_mirror_view(hostSpace, values);
-    // DEEP_COPY REVIEW - NOT TESTED
-    Kokkos::deep_copy(values_h, values);
->>>>>>> 23d2d193
     std::ostringstream os;
     os << "On output: ";
     verbosePrintArray(os, indices_h, "indices", maxNumToPrint);
