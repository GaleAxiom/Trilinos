// @HEADER
// ***********************************************************************
//
//          Tpetra: Templated Linear Algebra Services Package
//                 Copyright (2008) Sandia Corporation
//
// Under the terms of Contract DE-AC04-94AL85000 with Sandia Corporation,
// the U.S. Government retains certain rights in this software.
//
// Redistribution and use in source and binary forms, with or without
// modification, are permitted provided that the following conditions are
// met:
//
// 1. Redistributions of source code must retain the above copyright
// notice, this list of conditions and the following disclaimer.
//
// 2. Redistributions in binary form must reproduce the above copyright
// notice, this list of conditions and the following disclaimer in the
// documentation and/or other materials provided with the distribution.
//
// 3. Neither the name of the Corporation nor the names of the
// contributors may be used to endorse or promote products derived from
// this software without specific prior written permission.
//
// THIS SOFTWARE IS PROVIDED BY SANDIA CORPORATION "AS IS" AND ANY
// EXPRESS OR IMPLIED WARRANTIES, INCLUDING, BUT NOT LIMITED TO, THE
// IMPLIED WARRANTIES OF MERCHANTABILITY AND FITNESS FOR A PARTICULAR
// PURPOSE ARE DISCLAIMED. IN NO EVENT SHALL SANDIA CORPORATION OR THE
// CONTRIBUTORS BE LIABLE FOR ANY DIRECT, INDIRECT, INCIDENTAL, SPECIAL,
// EXEMPLARY, OR CONSEQUENTIAL DAMAGES (INCLUDING, BUT NOT LIMITED TO,
// PROCUREMENT OF SUBSTITUTE GOODS OR SERVICES; LOSS OF USE, DATA, OR
// PROFITS; OR BUSINESS INTERRUPTION) HOWEVER CAUSED AND ON ANY THEORY OF
// LIABILITY, WHETHER IN CONTRACT, STRICT LIABILITY, OR TORT (INCLUDING
// NEGLIGENCE OR OTHERWISE) ARISING IN ANY WAY OUT OF THE USE OF THIS
// SOFTWARE, EVEN IF ADVISED OF THE POSSIBILITY OF SUCH DAMAGE.
//
// Questions? Contact Michael A. Heroux (maherou@sandia.gov)
//
// ************************************************************************
// @HEADER

#ifndef TPETRA_CRSMATRIX_DECL_HPP
#define TPETRA_CRSMATRIX_DECL_HPP

/// \file Tpetra_CrsMatrix_decl.hpp
/// \brief Declaration of the Tpetra::CrsMatrix class
///
/// If you want to use Tpetra::CrsMatrix, include
/// "Tpetra_CrsMatrix.hpp" (a file which CMake generates and installs
/// for you).  If you only want the declaration of Tpetra::CrsMatrix,
/// include this file (Tpetra_CrsMatrix_decl.hpp).

#include "Tpetra_CrsMatrix_fwd.hpp"
#include "Tpetra_RowMatrix_decl.hpp"
#include "Tpetra_Exceptions.hpp"
#include "Tpetra_DistObject.hpp"
#include "Tpetra_CrsGraph.hpp"
#include "Tpetra_Vector.hpp"
#include "Tpetra_Details_PackTraits.hpp"

// localMultiply is templated on DomainScalar and RangeScalar, so we
// have to include this header file here, rather than in the _def
// header file, so that we can get KokkosSparse::spmv.
#include "KokkosSparse.hpp"
// localGaussSeidel and reorderedLocalGaussSeidel are templated on
// DomainScalar and RangeScalar, so we have to include this header
// file here, rather than in the _def header file, so that we can get
// the interfaces to the corresponding local computational kernels.
#include "KokkosSparse_sor_sequential_impl.hpp"

namespace Tpetra {

  // Forward declaration for CrsMatrix::swap() test
  template<class Scalar, class LocalOrdinal, class GlobalOrdinal, class Node> class crsMatrix_Swap_Tester;

  /// \brief Nonmember CrsMatrix constructor that fuses Import and fillComplete().
  /// \relatesalso CrsMatrix
  /// \tparam CrsMatrixType A specialization of CrsMatrix.
  ///
  /// A common use case is to create an empty destination CrsMatrix,
  /// redistribute from a source CrsMatrix (by an Import or Export
  /// operation), then call fillComplete() on the destination
  /// CrsMatrix.  This constructor fuses these three cases, for an
  /// Import redistribution.
  ///
  /// Fusing redistribution and fillComplete() exposes potential
  /// optimizations.  For example, it may make constructing the column
  /// Map faster, and it may avoid intermediate unoptimized storage in
  /// the destination CrsMatrix.  These optimizations may improve
  /// performance for specialized kernels like sparse matrix-matrix
  /// multiply, as well as for redistributing data after doing load
  /// balancing.
  ///
  /// The resulting matrix is fill complete (in the sense of
  /// isFillComplete()) and has optimized storage (in the sense of
  /// isStorageOptimized()).  By default, its domain Map is the domain
  /// Map of the source matrix, and its range Map is the range Map of
  /// the source matrix.
  ///
  /// \warning If the target Map of the Import is a subset of the
  ///   source Map of the Import, then you cannot use the default
  ///   range Map.  You should instead construct a nonoverlapping
  ///   version of the target Map and supply that as the nondefault
  ///   value of the range Map.
  ///
  /// \param sourceMatrix [in] The source matrix from which to
  ///   import.  The source of an Import must have a nonoverlapping
  ///   distribution.
  ///
  /// \param importer [in] The Import instance containing a
  ///   precomputed redistribution plan.  The source Map of the
  ///   Import must be the same as the rowMap of sourceMatrix unless
  ///   the "Reverse Mode" option on the params list, in which case
  ///   the targetMap of Import must match the rowMap of the sourceMatrix
  ///
  /// \param domainMap [in] Domain Map of the returned matrix.  If
  ///   null, we use the default, which is the domain Map of the
  ///   source matrix.
  ///
  /// \param rangeMap [in] Range Map of the returned matrix.  If
  ///   null, we use the default, which is the range Map of the
  ///   source matrix.
  ///
  /// \param params [in/out] Optional list of parameters.  If not
  ///   null, any missing parameters will be filled in with their
  ///   default values.
  template<class CrsMatrixType>
  Teuchos::RCP<CrsMatrixType>
  importAndFillCompleteCrsMatrix (const Teuchos::RCP<const CrsMatrixType>& sourceMatrix,
                                  const Import<typename CrsMatrixType::local_ordinal_type,
                                               typename CrsMatrixType::global_ordinal_type,
                                               typename CrsMatrixType::node_type>& importer,
                                  const Teuchos::RCP<const Map<typename CrsMatrixType::local_ordinal_type,
                                                               typename CrsMatrixType::global_ordinal_type,
                                                               typename CrsMatrixType::node_type> >& domainMap = Teuchos::null,
                                  const Teuchos::RCP<const Map<typename CrsMatrixType::local_ordinal_type,
                                                               typename CrsMatrixType::global_ordinal_type,
                                                               typename CrsMatrixType::node_type> >& rangeMap = Teuchos::null,
                                  const Teuchos::RCP<Teuchos::ParameterList>& params = Teuchos::null);

  /// \brief Nonmember CrsMatrix constructor that fuses Import and fillComplete().
  /// \relatesalso CrsMatrix
  /// \tparam CrsMatrixType A specialization of CrsMatrix.
  ///
  /// A common use case is to create an empty destination CrsMatrix,
  /// redistribute from a source CrsMatrix (by an Import or Export
  /// operation), then call fillComplete() on the destination
  /// CrsMatrix.  This constructor fuses these three cases, for an
  /// Import redistribution.
  ///
  /// Fusing redistribution and fillComplete() exposes potential
  /// optimizations.  For example, it may make constructing the column
  /// Map faster, and it may avoid intermediate unoptimized storage in
  /// the destination CrsMatrix.  These optimizations may improve
  /// performance for specialized kernels like sparse matrix-matrix
  /// multiply, as well as for redistributing data after doing load
  /// balancing.
  ///
  /// The resulting matrix is fill complete (in the sense of
  /// isFillComplete()) and has optimized storage (in the sense of
  /// isStorageOptimized()).  By default, its domain Map is the domain
  /// Map of the source matrix, and its range Map is the range Map of
  /// the source matrix.
  ///
  /// \warning If the target Map of the Import is a subset of the
  ///   source Map of the Import, then you cannot use the default
  ///   range Map.  You should instead construct a nonoverlapping
  ///   version of the target Map and supply that as the nondefault
  ///   value of the range Map.
  ///
  /// \param sourceMatrix [in] The source matrix from which to
  ///   import.  The source of an Import must have a nonoverlapping
  ///   distribution.
  ///
  /// \param rowImporter [in] The Import instance containing a
  ///   precomputed redistribution plan.  The source Map of the
  ///   Import must be the same as the rowMap of sourceMatrix unless
  ///   the "Reverse Mode" option on the params list, in which case
  ///   the targetMap of Import must match the rowMap of the sourceMatrix
  ///
  /// \param domainImporter [in] The Import instance containing a
  ///   precomputed redistribution plan.  The source Map of the
  ///   Import must be the same as the domainMap of sourceMatrix unless
  ///   the "Reverse Mode" option on the params list, in which case
  ///   the targetMap of Import must match the domainMap of the sourceMatrix
  ///
  /// \param domainMap [in] Domain Map of the returned matrix.
  ///
  /// \param rangeMap [in] Range Map of the returned matrix.
  ///
  /// \param params [in/out] Optional list of parameters.  If not
  ///   null, any missing parameters will be filled in with their
  ///   default values.
  template<class CrsMatrixType>
  Teuchos::RCP<CrsMatrixType>
  importAndFillCompleteCrsMatrix (const Teuchos::RCP<const CrsMatrixType>& sourceMatrix,
                                  const Import<typename CrsMatrixType::local_ordinal_type,
                                               typename CrsMatrixType::global_ordinal_type,
                                               typename CrsMatrixType::node_type>& rowImporter,
                                  const Import<typename CrsMatrixType::local_ordinal_type,
                                              typename CrsMatrixType::global_ordinal_type,
                                              typename CrsMatrixType::node_type>& domainImporter,
                                  const Teuchos::RCP<const Map<typename CrsMatrixType::local_ordinal_type,
                                                               typename CrsMatrixType::global_ordinal_type,
                                                               typename CrsMatrixType::node_type> >& domainMap,
                                  const Teuchos::RCP<const Map<typename CrsMatrixType::local_ordinal_type,
                                                               typename CrsMatrixType::global_ordinal_type,
                                                               typename CrsMatrixType::node_type> >& rangeMap,
                                  const Teuchos::RCP<Teuchos::ParameterList>& params);

  /// \brief Nonmember CrsMatrix constructor that fuses Export and fillComplete().
  /// \relatesalso CrsMatrix
  /// \tparam CrsMatrixType A specialization of CrsMatrix.
  ///
  /// For justification, see the documentation of
  /// importAndFillCompleteCrsMatrix() (which is the Import analog of
  /// this function).
  ///
  /// The resulting matrix is fill complete (in the sense of
  /// isFillComplete()) and has optimized storage (in the sense of
  /// isStorageOptimized()).  By default, its domain Map is the domain
  /// Map of the source matrix, and its range Map is the range Map of
  /// the source matrix.
  ///
  /// \param sourceMatrix [in] The source matrix from which to
  ///   export.  Its row Map may be overlapping, since the source of
  ///   an Export may be overlapping.
  ///
  /// \param exporter [in] The Export instance containing a
  ///   precomputed redistribution plan.  The source Map of the
  ///   Export must be the same as the row Map of sourceMatrix.
  ///
  /// \param domainMap [in] Domain Map of the returned matrix.  If
  ///   null, we use the default, which is the domain Map of the
  ///   source matrix.
  ///
  /// \param rangeMap [in] Range Map of the returned matrix.  If
  ///   null, we use the default, which is the range Map of the
  ///   source matrix.
  ///
  /// \param params [in/out] Optional list of parameters.  If not
  ///   null, any missing parameters will be filled in with their
  ///   default values.
  template<class CrsMatrixType>
  Teuchos::RCP<CrsMatrixType>
  exportAndFillCompleteCrsMatrix (const Teuchos::RCP<const CrsMatrixType>& sourceMatrix,
                                  const Export<typename CrsMatrixType::local_ordinal_type,
                                               typename CrsMatrixType::global_ordinal_type,
                                               typename CrsMatrixType::node_type>& exporter,
                                  const Teuchos::RCP<const Map<typename CrsMatrixType::local_ordinal_type,
                                                               typename CrsMatrixType::global_ordinal_type,
                                                               typename CrsMatrixType::node_type> >& domainMap = Teuchos::null,
                                  const Teuchos::RCP<const Map<typename CrsMatrixType::local_ordinal_type,
                                                               typename CrsMatrixType::global_ordinal_type,
                                                               typename CrsMatrixType::node_type> >& rangeMap = Teuchos::null,
                                  const Teuchos::RCP<Teuchos::ParameterList>& params = Teuchos::null);

  /// \brief Nonmember CrsMatrix constructor that fuses Export and fillComplete().
  /// \relatesalso CrsMatrix
  /// \tparam CrsMatrixType A specialization of CrsMatrix.
  ///
  /// For justification, see the documentation of
  /// importAndFillCompleteCrsMatrix() (which is the Import analog of
  /// this function).
  ///
  /// The resulting matrix is fill complete (in the sense of
  /// isFillComplete()) and has optimized storage (in the sense of
  /// isStorageOptimized()).  By default, its domain Map is the domain
  /// Map of the source matrix, and its range Map is the range Map of
  /// the source matrix.
  ///
  /// \param sourceMatrix [in] The source matrix from which to
  ///   export.  Its row Map may be overlapping, since the source of
  ///   an Export may be overlapping.
  ///
  /// \param rowExporter [in] The Export instance containing a
  ///   precomputed redistribution plan.  The source Map of the
  ///   Export must be the same as the row Map of sourceMatrix.
  ///
  /// \param domainExporter [in] The Export instance containing a
  ///   precomputed redistribution plan.  The source Map of the
  ///   Export must be the same as the domain Map of sourceMatrix.
  ///
  /// \param domainMap [in] Domain Map of the returned matrix.
  ///
  /// \param rangeMap [in] Range Map of the returned matrix.
  ///
  /// \param params [in/out] Optional list of parameters.  If not
  ///   null, any missing parameters will be filled in with their
  ///   default values.
  template<class CrsMatrixType>
  Teuchos::RCP<CrsMatrixType>
  exportAndFillCompleteCrsMatrix (const Teuchos::RCP<const CrsMatrixType>& sourceMatrix,
                                  const Export<typename CrsMatrixType::local_ordinal_type,
                                               typename CrsMatrixType::global_ordinal_type,
                                               typename CrsMatrixType::node_type>& rowExporter,
                                  const Export<typename CrsMatrixType::local_ordinal_type,
                                               typename CrsMatrixType::global_ordinal_type,
                                               typename CrsMatrixType::node_type>& domainExporter,
                                  const Teuchos::RCP<const Map<typename CrsMatrixType::local_ordinal_type,
                                                               typename CrsMatrixType::global_ordinal_type,
                                                               typename CrsMatrixType::node_type> >& domainMap,
                                  const Teuchos::RCP<const Map<typename CrsMatrixType::local_ordinal_type,
                                                               typename CrsMatrixType::global_ordinal_type,
                                                               typename CrsMatrixType::node_type> >& rangeMap,
                                  const Teuchos::RCP<Teuchos::ParameterList>& params);

  /// \class CrsMatrix
  /// \brief Sparse matrix that presents a row-oriented interface that
  ///   lets users read or modify entries.
  ///
  /// \tparam Scalar The type of the numerical entries of the matrix.
  ///   (You can use real-valued or complex-valued types here, unlike
  ///   in Epetra, where the scalar type is always \c double.)
  /// \tparam LocalOrdinal The type of local indices.  See the
  ///   documentation of Map for requirements.
  /// \tparam GlobalOrdinal The type of global indices.  See the
  ///   documentation of Map for requirements.
  /// \tparam Node The Kokkos Node type.  See the documentation of Map
  ///   for requirements.
  ///
  /// This class implements a distributed-memory parallel sparse matrix,
  /// and provides sparse matrix-vector multiply (including transpose)
  /// and sparse triangular solve operations.  It provides access by rows
  /// to the elements of the matrix, as if the local data were stored in
  /// compressed sparse row format.  (Implementations are <i>not</i>
  /// required to store the data in this way internally.)  This class has
  /// an interface like that of Epetra_CrsMatrix, but also allows
  /// insertion of data into nonowned rows, much like Epetra_FECrsMatrix.
  ///
  /// \section Tpetra_CrsMatrix_prereq Prerequisites
  ///
  /// Before reading the rest of this documentation, it helps to know
  /// something about the Teuchos memory management classes, in
  /// particular Teuchos::RCP, Teuchos::ArrayRCP, and Teuchos::ArrayView.
  /// You should also know a little bit about MPI (the Message Passing
  /// Interface for distributed-memory programming).  You won't have to
  /// use MPI directly to use CrsMatrix, but it helps to be familiar with
  /// the general idea of distributed storage of data over a
  /// communicator.  Finally, you should read the documentation of Map
  /// and MultiVector.
  ///
  /// \section Tpetra_CrsMatrix_local_vs_global Local and global indices
  ///
  /// The distinction between local and global indices might confuse new
  /// Tpetra users.  Please refer to the documentation of Map for a
  /// detailed explanation.  This is important because many of
  /// CrsMatrix's methods for adding, modifying, or accessing entries
  /// come in versions that take either local or global indices.  The
  /// matrix itself may store indices either as local or global, and the
  /// same matrix may use global indices or local indices at different
  /// points in its life.  You should only use the method version
  /// corresponding to the current state of the matrix.  For example,
  /// getGlobalRowView() returns a view to the indices represented as
  /// global; it is incorrect to call this method if the matrix is
  /// storing indices as local.  Call isGloballyIndexed() or
  /// isLocallyIndexed() to find out whether the matrix currently stores
  /// indices as local or global.
  ///
  /// It may also help to read CrsGraph's documentation.
  ///
  /// \section Tpetra_CrsMatrix_insertion_into_nonowned_rows Insertion into nonowned rows
  ///
  /// All methods (except for insertGlobalValues() and
  /// sumIntoGlobalValues(); see below) that work with global indices
  /// only allow operations on indices owned by the calling process.  For
  /// example, methods that take a global row index expect that row to be
  /// owned by the calling process.  Access to <i>nonowned rows</i>, that
  /// is, rows <i>not</i> owned by the calling process, requires
  /// performing an explicit communication via the Import / Export
  /// capabilities of the CrsMatrix object.  See the documentation of
  /// DistObject for more details.
  ///
  /// The methods insertGlobalValues() and sumIntoGlobalValues() are
  /// exceptions to this rule.  They both allows you to add data to
  /// nonowned rows.  These data are stored locally and communicated to
  /// the appropriate process on the next call to globalAssemble() or
  /// fillComplete().  This means that CrsMatrix provides the same
  /// nonowned insertion functionality that Epetra provides via
  /// Epetra_FECrsMatrix.
  ///
  /// \section Tpetra_DistObject_MultDist Note for developers on DistObject
  ///
  /// DistObject only takes a single Map as input to its constructor.
  /// MultiVector is an example of a subclass for which a single Map
  /// suffices to describe its data distribution.  In that case,
  /// DistObject's getMap() method obviously must return that Map.
  /// CrsMatrix is an example of a subclass that requires two Map
  /// objects: a row Map and a column Map.  For CrsMatrix, getMap()
  /// returns the row Map.  This means that doTransfer() (which
  /// CrsMatrix does not override) uses the row Map objects of the
  /// source and target CrsMatrix objects.  CrsMatrix in turn uses its
  /// column Map (if it has one) to "filter" incoming sparse matrix
  /// entries whose column indices are not in that process' column
  /// Map.  This means that CrsMatrix may perform extra communication,
  /// though the Import and Export operations are still correct.
  ///
  /// This is necessary if the CrsMatrix does not yet have a column
  /// Map.  Other processes might have added new entries to the
  /// matrix; the calling process has to see them in order to accept
  /// them.  However, the CrsMatrix may already have a column Map, for
  /// example, if it was created with the constructor that takes both
  /// a row and a column Map, or if it is fill complete (which creates
  /// the column Map if the matrix does not yet have one).  In this
  /// case, it could be possible to "filter" on the sender (instead of
  /// on the receiver, as CrsMatrix currently does) and avoid sending
  /// data corresponding to columns that the receiver does not own.
  /// Doing this would require revising the Import or Export object
  /// (instead of the incoming data) using the column Map, to remove
  /// global indices and their target process ranks from the send
  /// lists if the target process does not own those columns, and to
  /// remove global indices and their source process ranks from the
  /// receive lists if the calling process does not own those columns.
  /// (Abstractly, this is a kind of set difference between an Import
  /// or Export object for the row Maps, and the Import resp. Export
  /// object for the column Maps.)  This could be done separate from
  /// DistObject, by creating a new "filtered" Import or Export
  /// object, that keeps the same source and target Map objects but
  /// has a different communication plan.  We have not yet implemented
  /// this optimization.
  template <class Scalar,
            class LocalOrdinal,
            class GlobalOrdinal,
            class Node>
  class CrsMatrix :
    public RowMatrix<Scalar, LocalOrdinal, GlobalOrdinal, Node>,
    public DistObject<char, LocalOrdinal, GlobalOrdinal, Node>,
    public ::Tpetra::Details::HasDeprecatedMethods2630_WarningThisClassIsNotForUsers
  {
  public:
    //! @name Typedefs
    //@{

    /// \brief This class' first template parameter; the type of each
    ///   entry in the matrix.
    typedef Scalar scalar_type;
    /// \brief The type used internally in place of \c Scalar.
    ///
    /// Some \c Scalar types might not work with Kokkos on all
    /// execution spaces, due to missing CUDA device macros or
    /// volatile overloads.  The C++ standard type std::complex<T> has
    /// this problem.  To fix this, we replace std::complex<T> values
    /// internally with the (usually) bitwise identical type
    /// Kokkos::complex<T>.  The latter is the \c impl_scalar_type
    /// corresponding to \c Scalar = std::complex.
    typedef typename Kokkos::Details::ArithTraits<Scalar>::val_type impl_scalar_type;
    //! This class' second template parameter; the type of local indices.
    typedef LocalOrdinal local_ordinal_type;
    //! This class' third template parameter; the type of global indices.
    typedef GlobalOrdinal global_ordinal_type;
    //! This class' fourth template parameter; the Kokkos device type.
    typedef Node node_type;

    //! The Kokkos device type.
    typedef typename Node::device_type device_type;
    //! The Kokkos execution space.
    typedef typename device_type::execution_space execution_space;

    /// \brief Type of a norm result.
    ///
    /// This is usually the same as the type of the magnitude
    /// (absolute value) of <tt>Scalar</tt>, but may differ for
    /// certain <tt>Scalar</tt> types.
    typedef typename Kokkos::Details::ArithTraits<impl_scalar_type>::mag_type mag_type;

    //! The Map specialization suitable for this CrsMatrix specialization.
    typedef Map<LocalOrdinal, GlobalOrdinal, Node> map_type;

    //! The Import specialization suitable for this CrsMatrix specialization.
    typedef Import<LocalOrdinal, GlobalOrdinal, Node> import_type;

    //! The Export specialization suitable for this CrsMatrix specialization.
    typedef Export<LocalOrdinal, GlobalOrdinal, Node> export_type;

    //! The CrsGraph specialization suitable for this CrsMatrix specialization.
    typedef CrsGraph<LocalOrdinal, GlobalOrdinal, Node> crs_graph_type;

    //! The part of the sparse matrix's graph on each MPI process.
    typedef typename crs_graph_type::local_graph_type local_graph_type;

    /// \brief The specialization of Kokkos::CrsMatrix that represents
    ///   the part of the sparse matrix on each MPI process.
    typedef KokkosSparse::CrsMatrix<impl_scalar_type, LocalOrdinal, execution_space, void,
                              typename local_graph_type::size_type> local_matrix_type;

    //! DEPRECATED; use <tt>local_matrix_type::row_map_type</tt> instead.
    typedef typename local_matrix_type::row_map_type t_RowPtrs TPETRA_DEPRECATED;
    //! DEPRECATED; use <tt>local_matrix_type::row_map_type::non_const_type</tt> instead.
    typedef typename local_matrix_type::row_map_type::non_const_type t_RowPtrsNC TPETRA_DEPRECATED;
    //! DEPRECATED; use <tt>local_graph_type::entries_type::non_const_type</tt> instead.
    typedef typename local_graph_type::entries_type::non_const_type t_LocalOrdinal_1D TPETRA_DEPRECATED;
    //! DEPRECATED; use <tt>local_matrix_type::values_type</tt> instead.
    typedef typename local_matrix_type::values_type t_ValuesType TPETRA_DEPRECATED;

    //! DEPRECATED; use local_matrix_type instead.
    typedef local_matrix_type k_local_matrix_type TPETRA_DEPRECATED;

    //@}
    //! @name Constructors and destructor
    //@{

    /// \brief Constructor specifying fixed number of entries for each row.
    ///
    /// \param rowMap [in] Distribution of rows of the matrix.
    ///
    /// \param maxNumEntriesPerRow [in] Maximum number of matrix
    ///   entries per row.  If pftype==DynamicProfile, this is only a
    ///   hint, and you can set this to zero without affecting
    ///   correctness.  If pftype==StaticProfile, this sets the amount
    ///   of storage allocated, and you cannot exceed this number of
    ///   entries in any row.
    ///
    /// \param pftype [in] Whether to allocate storage dynamically
    ///   (DynamicProfile) or statically (StaticProfile).
    ///
    /// \param params [in/out] Optional list of parameters.  If not
    ///   null, any missing parameters will be filled in with their
    ///   default values.
    CrsMatrix (const Teuchos::RCP<const map_type>& rowMap,
               size_t maxNumEntriesPerRow,
#ifdef TPETRA_ENABLE_DEPRECATED_CODE
               const ProfileType pftype = DynamicProfile,
#else
	       const ProfileType pftype = StaticProfile,
#endif
               const Teuchos::RCP<Teuchos::ParameterList>& params = Teuchos::null);

    /// \brief Constructor specifying (possibly different) number of entries in each row.
    ///
    /// \param rowMap [in] Distribution of rows of the matrix.
    ///
    /// \param numEntPerRowToAlloc [in] Maximum number of matrix
    ///   entries to allocate for each row.  If
    ///   pftype==DynamicProfile, this is only a hint.  If
    ///   pftype==StaticProfile, this sets the amount of storage
    ///   allocated, and you cannot exceed the allocated number of
    ///   entries for any row.
    ///
    /// \param pftype [in] Whether to allocate storage dynamically
    ///   (DynamicProfile) or statically (StaticProfile).
    ///
    /// \param params [in/out] Optional list of parameters.  If not
    ///   null, any missing parameters will be filled in with their
    ///   default values.
    CrsMatrix (const Teuchos::RCP<const map_type>& rowMap,
<<<<<<< HEAD
               const Teuchos::ArrayRCP<const size_t>& NumEntriesPerRowToAlloc,
#ifdef TPETRA_ENABLE_DEPRECATED_CODE
               const ProfileType pftype = DynamicProfile,
#else
	       const ProfileType pftype = StaticProfile,
#endif
=======
               const Teuchos::ArrayView<const size_t>& numEntPerRowToAlloc,
               const ProfileType pftype = DynamicProfile,
>>>>>>> 8d217723
               const Teuchos::RCP<Teuchos::ParameterList>& params = Teuchos::null);

#ifdef TPETRA_ENABLE_DEPRECATED_CODE
    //! DEPRECATED; use the version that takes an ArrayView instead.
    TPETRA_DEPRECATED
    CrsMatrix (const Teuchos::RCP<const map_type>& rowMap,
               const Teuchos::ArrayRCP<const size_t>& numEntPerRowToAlloc,
               const ProfileType pftype = DynamicProfile,
               const Teuchos::RCP<Teuchos::ParameterList>& params = Teuchos::null);
#endif // TPETRA_ENABLE_DEPRECATED_CODE
    
    /// \brief Constructor specifying column Map and fixed number of entries for each row.
    ///
    /// The column Map will be used to filter any matrix entries
    /// inserted using insertLocalValues() or insertGlobalValues().
    ///
    /// \param rowMap [in] Distribution of rows of the matrix.
    ///
    /// \param colMap [in] Distribution of columns of the matrix.
    ///
    /// \param maxNumEntPerRow [in] Maximum number of matrix
    ///   entries per row.  If pftype==DynamicProfile, this is only a
    ///   hint, and you can set this to zero without affecting
    ///   correctness.  If pftype==StaticProfile, this sets the amount
    ///   of storage allocated, and you cannot exceed this number of
    ///   entries in any row.
    ///
    /// \param pftype [in] Whether to allocate storage dynamically
    ///   (DynamicProfile) or statically (StaticProfile).
    ///
    /// \param params [in/out] Optional list of parameters.  If not
    ///   null, any missing parameters will be filled in with their
    ///   default values.
    CrsMatrix (const Teuchos::RCP<const map_type>& rowMap,
               const Teuchos::RCP<const map_type>& colMap,
<<<<<<< HEAD
               size_t maxNumEntriesPerRow,
#ifdef TPETRA_ENABLE_DEPRECATED_CODE
               const ProfileType pftype = DynamicProfile,
#else
	       const ProfileType pftype = StaticProfile,
#endif
=======
               const size_t maxNumEntPerRow,
               const ProfileType pftype = DynamicProfile,
>>>>>>> 8d217723
               const Teuchos::RCP<Teuchos::ParameterList>& params = Teuchos::null);

    /// \brief Constructor specifying column Map and number of entries in each row.
    ///
    /// The column Map will be used to filter any matrix indices
    /// inserted using insertLocalValues() or insertGlobalValues().
    ///
    /// \param rowMap [in] Distribution of rows of the matrix.
    ///
    /// \param colMap [in] Distribution of columns of the matrix.
    ///
    /// \param numEntPerRowToAlloc [in] Maximum number of matrix
    ///   entries to allocate for each row.  If
    ///   pftype==DynamicProfile, this is only a hint.  If
    ///   pftype==StaticProfile, this sets the amount of storage
    ///   allocated, and you cannot exceed the allocated number of
    ///   entries for any row.
    ///
    /// \param pftype [in] Whether to allocate storage dynamically
    ///   (DynamicProfile) or statically (StaticProfile).
    ///
    /// \param params [in/out] Optional list of parameters.  If not
    ///   null, any missing parameters will be filled in with their
    ///   default values.
    CrsMatrix (const Teuchos::RCP<const map_type>& rowMap,
               const Teuchos::RCP<const map_type>& colMap,
<<<<<<< HEAD
               const Teuchos::ArrayRCP<const size_t>& NumEntriesPerRowToAlloc,
#ifdef TPETRA_ENABLE_DEPRECATED_CODE
               const ProfileType pftype = DynamicProfile,
#else
	       const ProfileType pftype = StaticProfile,
#endif
=======
               const Teuchos::ArrayView<const size_t>& numEntPerRowToAlloc,
               const ProfileType pftype = DynamicProfile,
>>>>>>> 8d217723
               const Teuchos::RCP<Teuchos::ParameterList>& params = Teuchos::null);

#ifdef TPETRA_ENABLE_DEPRECATED_CODE
    //! DEPRECATED; use the version that takes an ArrayView instead.
    TPETRA_DEPRECATED
    CrsMatrix (const Teuchos::RCP<const map_type>& rowMap,
               const Teuchos::RCP<const map_type>& colMap,
               const Teuchos::ArrayRCP<const size_t>& numEntPerRowToAlloc,
               const ProfileType pftype = DynamicProfile,
               const Teuchos::RCP<Teuchos::ParameterList>& params = Teuchos::null);
#endif // TPETRA_ENABLE_DEPRECATED_CODE    
    
    /// \brief Constructor specifying a previously constructed graph.
    ///
    /// Calling this constructor fixes the graph structure of the
    /// sparse matrix.  We say in this case that the matrix has a
    /// "static graph."  If you create a CrsMatrix with this
    /// constructor, you are not allowed to insert new entries into
    /// the matrix, but you are allowed to change values in the
    /// matrix.
    ///
    /// The given graph must be fill complete.  Note that calling
    /// resumeFill() on the graph makes it not fill complete, even if
    /// you had previously called fillComplete() on the graph.  In
    /// that case, you must call fillComplete() on the graph again
    /// before invoking this CrsMatrix constructor.
    ///
    /// This constructor is marked \c explicit so that you can't
    /// create a CrsMatrix by accident when passing a CrsGraph into a
    /// function that takes a CrsMatrix.
    ///
    /// \param graph [in] The graph structure of the sparse matrix.
    ///   The graph <i>must</i> be fill complete.
    /// \param params [in/out] Optional list of parameters.  If not
    ///   null, any missing parameters will be filled in with their
    ///   default values.
    explicit CrsMatrix (const Teuchos::RCP<const crs_graph_type>& graph,
                        const Teuchos::RCP<Teuchos::ParameterList>& params = Teuchos::null);

    /// \brief Constructor specifying a previously constructed graph and entries array
    ///
    /// Calling this constructor fixes the graph structure of the
    /// sparse matrix.  We say in this case that the matrix has a
    /// "static graph."  If you create a CrsMatrix with this
    /// constructor, you are not allowed to insert new entries into
    /// the matrix, but you are allowed to change values in the
    /// matrix.
    ///
    /// The given graph must be fill complete.  Note that calling
    /// resumeFill() on the graph makes it not fill complete, even if
    /// you had previously called fillComplete() on the graph.  In
    /// that case, you must call fillComplete() on the graph again
    /// before invoking this CrsMatrix constructor.
    ///
    /// This constructor is marked \c explicit so that you can't
    /// create a CrsMatrix by accident when passing a CrsGraph into a
    /// function that takes a CrsMatrix.
    ///
    /// \param graph [in] The graph structure of the sparse matrix.
    ///   The graph <i>must</i> be fill complete.
    /// \param values [in] The local entries in the matrix,
    ///   as in a CSR "vals" array.  The length of this vector
    ///   should be equal to the number of unknowns in the matrix.
    /// \param params [in/out] Optional list of parameters.  If not
    ///   null, any missing parameters will be filled in with their
    ///   default values.
    explicit CrsMatrix (const Teuchos::RCP<const crs_graph_type>& graph,
                        const typename local_matrix_type::values_type& values,
                        const Teuchos::RCP<Teuchos::ParameterList>& params = Teuchos::null);

    /// \brief Constructor specifying column Map and arrays containing
    ///   the matrix in sorted local indices.
    ///
    /// \param rowMap [in] Distribution of rows of the matrix.
    ///
    /// \param colMap [in] Distribution of columns of the matrix.
    ///
    /// \param rowPointers [in] The beginning of each row in the matrix,
    ///   as in a CSR "rowptr" array.  The length of this vector should be
    ///   equal to the number of rows in the graph, plus one.  This last
    ///   entry should store the nunber of nonzeros in the matrix.
    ///
    /// \param columnIndices [in] The local indices of the columns,
    ///   as in a CSR "colind" array.  The length of this vector
    ///   should be equal to the number of unknowns in the matrix.
    ///
    /// \param values [in] The local entries in the matrix,
    ///   as in a CSR "vals" array.  The length of this vector
    ///   should be equal to the number of unknowns in the matrix.
    ///
    /// \param params [in/out] Optional list of parameters.  If not
    ///   null, any missing parameters will be filled in with their
    ///   default values.
    CrsMatrix (const Teuchos::RCP<const map_type>& rowMap,
               const Teuchos::RCP<const map_type>& colMap,
               const typename local_matrix_type::row_map_type& rowPointers,
               const typename local_graph_type::entries_type::non_const_type& columnIndices,
               const typename local_matrix_type::values_type& values,
               const Teuchos::RCP<Teuchos::ParameterList>& params = Teuchos::null);

    /// \brief Constructor specifying column Map and arrays containing
    ///   the matrix in sorted, local ids.
    ///
    /// \param rowMap [in] Distribution of rows of the matrix.
    ///
    /// \param colMap [in] Distribution of columns of the matrix.
    ///
    /// \param rowPointers [in] The beginning of each row in the matrix,
    ///   as in a CSR "rowptr" array.  The length of this vector should be
    ///   equal to the number of rows in the graph, plus one.  This last
    ///   entry should store the nunber of nonzeros in the matrix.
    ///
    /// \param columnIndices [in] The local indices of the columns,
    ///   as in a CSR "colind" array.  The length of this vector
    ///   should be equal to the number of unknowns in the matrix.
    ///
    /// \param values [in] The local entries in the matrix,
    ///   as in a CSR "vals" array.  The length of this vector
    ///   should be equal to the number of unknowns in the matrix.
    ///
    /// \param params [in/out] Optional list of parameters.  If not
    ///   null, any missing parameters will be filled in with their
    ///   default values.
    CrsMatrix (const Teuchos::RCP<const map_type>& rowMap,
               const Teuchos::RCP<const map_type>& colMap,
               const Teuchos::ArrayRCP<size_t>& rowPointers,
               const Teuchos::ArrayRCP<LocalOrdinal>& columnIndices,
               const Teuchos::ArrayRCP<Scalar>& values,
               const Teuchos::RCP<Teuchos::ParameterList>& params = Teuchos::null);

    /// \brief Constructor specifying column Map and a local matrix,
    ///   which the resulting CrsMatrix views.
    ///
    /// Unlike most other CrsMatrix constructors, successful
    /// completion of this constructor will result in a fill-complete
    /// matrix.
    ///
    /// \param rowMap [in] Distribution of rows of the matrix.
    ///
    /// \param colMap [in] Distribution of columns of the matrix.
    ///
    /// \param lclMatrix [in] A local CrsMatrix containing all local
    ///    matrix values as well as a local graph.  The graph's local
    ///    row indices must come from the specified row Map, and its
    ///    local column indices must come from the specified column
    ///    Map.
    ///
    /// \param params [in/out] Optional list of parameters.  If not
    ///   null, any missing parameters will be filled in with their
    ///   default values.
    CrsMatrix (const Teuchos::RCP<const map_type>& rowMap,
               const Teuchos::RCP<const map_type>& colMap,
               const local_matrix_type& lclMatrix,
               const Teuchos::RCP<Teuchos::ParameterList>& params = Teuchos::null);

    /// \brief Constructor specifying column, domain and range Maps,
    ///   and a local matrix, which the resulting CrsMatrix views.
    ///
    /// Unlike most other CrsMatrix constructors, successful
    /// completion of this constructor will result in a fill-complete
    /// matrix.
    ///
    /// \param rowMap [in] Distribution of rows of the matrix.
    ///
    /// \param colMap [in] Distribution of columns of the matrix.
    ///
    /// \param domainMap [in] The matrix's domain Map.  MUST be one to
    ///   one!
    ///
    /// \param rangeMap [in] The matrix's range Map.  MUST be one to
    ///   one!  May be, but need not be, the same as the domain Map.
    ///
    /// \param lclMatrix [in] A local CrsMatrix containing all local
    ///    matrix values as well as a local graph.  The graph's local
    ///    row indices must come from the specified row Map, and its
    ///    local column indices must come from the specified column
    ///    Map.
    ///
    /// \param params [in/out] Optional list of parameters.  If not
    ///   null, any missing parameters will be filled in with their
    ///   default values.
    CrsMatrix (const local_matrix_type& lclMatrix,
               const Teuchos::RCP<const map_type>& rowMap,
               const Teuchos::RCP<const map_type>& colMap,
               const Teuchos::RCP<const map_type>& domainMap = Teuchos::null,
               const Teuchos::RCP<const map_type>& rangeMap = Teuchos::null,
               const Teuchos::RCP<Teuchos::ParameterList>& params = Teuchos::null);

    // This friend declaration makes the clone() method work.
    template <class S2, class LO2, class GO2, class N2>
    friend class CrsMatrix;

    /// \brief Create a deep copy of this CrsMatrix, where the copy
    ///   may have a different Node type.
    ///
    /// \param node2 [in] Kokkos Node instance for the returned copy.
    /// \param params [in/out] Optional list of parameters. If not
    ///   null, any missing parameters will be filled in with their
    ///   default values.
    ///
    /// Parameters to \c params:
    /// - "Static profile clone" [boolean, default: true] If \c true,
    ///   create the copy with a static allocation profile. If false,
    ///   use a dynamic allocation profile.
    /// - "Locally indexed clone" [boolean] If \c true, fill clone
    ///   using this matrix's column Map and local indices.  This
    ///   matrix must have a column Map in order for this to work.  If
    ///   false, fill clone using global indices.  By default, this
    ///   will use local indices only if this matrix is using local
    ///   indices.
    /// - "fillComplete clone" [boolean, default: true] If \c true,
    ///   call fillComplete() on the cloned CrsMatrix object, with
    ///   parameters from the input parameters' "CrsMatrix" sublist
    ///   The domain Map and range Map passed to fillComplete() are
    ///   those of the map being cloned, if they exist. Otherwise, the
    ///   row Map is used.
    template <class Node2>
    Teuchos::RCP<CrsMatrix<Scalar, LocalOrdinal, GlobalOrdinal, Node2> >
    clone (const Teuchos::RCP<Node2>& node2,
           const Teuchos::RCP<Teuchos::ParameterList>& params = Teuchos::null) const
    {
      using Teuchos::Array;
      using Teuchos::ArrayRCP;
      using Teuchos::ArrayView;
      using Teuchos::null;
      using Teuchos::ParameterList;
      using Teuchos::RCP;
      using Teuchos::rcp;
      using Teuchos::sublist;
      typedef CrsMatrix<Scalar, LocalOrdinal, GlobalOrdinal, Node2> CrsMatrix2;
      typedef Map<LocalOrdinal, GlobalOrdinal, Node2> Map2;
      const char tfecfFuncName[] = "clone";

      // Get parameter values.  Set them initially to their default values.
      bool fillCompleteClone = true;
      bool useLocalIndices = this->hasColMap ();
      ProfileType pftype = StaticProfile;
      if (! params.is_null ()) {
        fillCompleteClone = params->get ("fillComplete clone", fillCompleteClone);
        useLocalIndices = params->get ("Locally indexed clone", useLocalIndices);

        bool staticProfileClone = true;
        staticProfileClone = params->get ("Static profile clone", staticProfileClone);
        pftype = staticProfileClone ? StaticProfile : DynamicProfile;
      }

      TEUCHOS_TEST_FOR_EXCEPTION_CLASS_FUNC(
        ! this->hasColMap () && useLocalIndices, std::runtime_error,
        ": You requested that the returned clone have local indices, but the "
        "the source matrix does not have a column Map yet.");

      RCP<const Map2> clonedRowMap = this->getRowMap ()->template clone<Node2> (node2);

      // Get an upper bound on the number of entries per row.
      RCP<CrsMatrix2> clonedMatrix;
      ArrayRCP<const size_t> numEntriesPerRow;
      size_t numEntriesForAll = 0;
      bool boundSameForAllLocalRows = false;
      staticGraph_->getNumEntriesPerLocalRowUpperBound (numEntriesPerRow,
                                                        numEntriesForAll,
                                                        boundSameForAllLocalRows);
      TEUCHOS_TEST_FOR_EXCEPTION_CLASS_FUNC(
        numEntriesForAll != 0 &&
        static_cast<size_t> (numEntriesPerRow.size ()) != 0,
        std::logic_error, ": getNumEntriesPerLocalRowUpperBound returned a "
        "nonzero numEntriesForAll = " << numEntriesForAll << " , as well as a "
        "numEntriesPerRow array of nonzero length " << numEntriesPerRow.size ()
        << ".  This should never happen.  Please report this bug to the Tpetra "
        "developers.");
      TEUCHOS_TEST_FOR_EXCEPTION_CLASS_FUNC(
        numEntriesForAll != 0 && ! boundSameForAllLocalRows,
        std::logic_error, ": getNumEntriesPerLocalRowUpperBound returned a "
        "nonzero numEntriesForAll = " << numEntriesForAll << " , but claims "
        "(via its third output value) that the upper bound is not the same for "
        "all rows.  This should never happen.  Please report this bug to the "
        "Tpetra developers.");
      TEUCHOS_TEST_FOR_EXCEPTION_CLASS_FUNC(
        numEntriesPerRow.size () != 0 && boundSameForAllLocalRows,
        std::logic_error, ": getNumEntriesPerLocalRowUpperBound returned a "
        "numEntriesPerRow array of nonzero length " << numEntriesPerRow.size ()
        << ", but claims (via its third output value) that the upper bound is "
        "not the same for all rows.  This should never happen.  Please report "
        "this bug to the Tpetra developers.");

      RCP<ParameterList> matParams =
        params.is_null () ? null : sublist (params,"CrsMatrix");
      if (useLocalIndices) {
        RCP<const Map2> clonedColMap =
          this->getColMap ()->template clone<Node2> (node2);
        if (numEntriesPerRow.is_null ()) {
          clonedMatrix = rcp (new CrsMatrix2 (clonedRowMap, clonedColMap,
                                              numEntriesForAll, pftype,
                                              matParams));
        }
        else {
          clonedMatrix = rcp (new CrsMatrix2 (clonedRowMap, clonedColMap,
                                              numEntriesPerRow (), pftype,
                                              matParams));
        }
      }
      else {
        if (numEntriesPerRow.is_null ()) {
          clonedMatrix = rcp (new CrsMatrix2 (clonedRowMap, numEntriesForAll,
                                              pftype, matParams));
        }
        else {
          clonedMatrix = rcp (new CrsMatrix2 (clonedRowMap,
                                              numEntriesPerRow (),
                                              pftype, matParams));
        }
      }
      // done with these
      numEntriesPerRow = Teuchos::null;
      numEntriesForAll = 0;

      if (useLocalIndices) {
        clonedMatrix->allocateValues (LocalIndices,
                                      CrsMatrix2::GraphNotYetAllocated);
        if (this->isLocallyIndexed ()) {
          ArrayView<const LocalOrdinal> linds;
          ArrayView<const Scalar> vals;
          for (LocalOrdinal lrow = clonedRowMap->getMinLocalIndex ();
               lrow <= clonedRowMap->getMaxLocalIndex ();
               ++lrow) {
            this->getLocalRowView (lrow, linds, vals);
            if (linds.size ()) {
              clonedMatrix->insertLocalValues (lrow, linds, vals);
            }
          }
        }
        else { // this->isGloballyIndexed()
          Array<LocalOrdinal> linds;
          Array<Scalar> vals;
          for (LocalOrdinal lrow = clonedRowMap->getMinLocalIndex ();
               lrow <= clonedRowMap->getMaxLocalIndex ();
               ++lrow) {
            size_t theNumEntries = this->getNumEntriesInLocalRow (lrow);
            if (theNumEntries > static_cast<size_t> (linds.size ())) {
              linds.resize (theNumEntries);
            }
            if (theNumEntries > static_cast<size_t> (vals.size ())) {
              vals.resize (theNumEntries);
            }
            this->getLocalRowCopy (clonedRowMap->getGlobalElement (lrow),
                                   linds (), vals (), theNumEntries);
            if (theNumEntries != 0) {
              clonedMatrix->insertLocalValues (lrow, linds (0, theNumEntries),
                                               vals (0, theNumEntries));
            }
          }
        }
      }
      else { // useGlobalIndices
        clonedMatrix->allocateValues (GlobalIndices,
                                      CrsMatrix2::GraphNotYetAllocated);
        if (this->isGloballyIndexed ()) {
          ArrayView<const GlobalOrdinal> ginds;
          ArrayView<const Scalar> vals;
          for (GlobalOrdinal grow = clonedRowMap->getMinGlobalIndex ();
               grow <= clonedRowMap->getMaxGlobalIndex ();
               ++grow) {
            this->getGlobalRowView (grow, ginds, vals);
            if (ginds.size () > 0) {
              clonedMatrix->insertGlobalValues (grow, ginds, vals);
            }
          }
        }
        else { // this->isLocallyIndexed()
          Array<GlobalOrdinal> ginds;
          Array<Scalar> vals;
          for (GlobalOrdinal grow = clonedRowMap->getMinGlobalIndex ();
               grow <= clonedRowMap->getMaxGlobalIndex ();
               ++grow) {
            size_t theNumEntries = this->getNumEntriesInGlobalRow (grow);
            if (theNumEntries > static_cast<size_t> (ginds.size ())) {
              ginds.resize (theNumEntries);
            }
            if (theNumEntries > static_cast<size_t> (vals.size ())) {
              vals.resize (theNumEntries);
            }
            this->getGlobalRowCopy (grow, ginds (), vals (), theNumEntries);
            if (theNumEntries != 0) {
              clonedMatrix->insertGlobalValues (grow, ginds (0, theNumEntries),
                                                vals (0, theNumEntries));
            }
          }
        }
      }

      if (fillCompleteClone) {
        RCP<const Map2> clonedRangeMap;
        RCP<const Map2> clonedDomainMap;
        try {
          if (! this->getRangeMap ().is_null () &&
              this->getRangeMap () != clonedRowMap) {
            clonedRangeMap  = this->getRangeMap ()->template clone<Node2> (node2);
          }
          else {
            clonedRangeMap = clonedRowMap;
          }
          if (! this->getDomainMap ().is_null () &&
              this->getDomainMap () != clonedRowMap) {
            clonedDomainMap = this->getDomainMap ()->template clone<Node2> (node2);
          }
          else {
            clonedDomainMap = clonedRowMap;
          }
        }
        catch (std::exception &e) {
          const bool caughtExceptionOnClone = true;
          TEUCHOS_TEST_FOR_EXCEPTION
            (caughtExceptionOnClone, std::runtime_error,
             Teuchos::typeName (*this) << "::clone: Caught the following "
             "exception while cloning range and domain Maps on a clone of "
             "type " << Teuchos::typeName (*clonedMatrix) << ": " << e.what ());
        }

        RCP<ParameterList> fillparams =
          params.is_null () ? Teuchos::null : sublist (params, "fillComplete");
        try {
          clonedMatrix->fillComplete (clonedDomainMap, clonedRangeMap,
                                      fillparams);
        }
        catch (std::exception &e) {
          const bool caughtExceptionOnClone = true;
          TEUCHOS_TEST_FOR_EXCEPTION(
            caughtExceptionOnClone, std::runtime_error,
            Teuchos::typeName (*this) << "::clone: Caught the following "
            "exception while calling fillComplete() on a clone of type "
            << Teuchos::typeName (*clonedMatrix) << ": " << e.what ());
        }
      }
      return clonedMatrix;
    }

    //! Destructor.
    virtual ~CrsMatrix ();


  public:

    //@}
    //! @name Methods for inserting, modifying, or removing entries
    //@{

    /// \brief Insert one or more entries into the matrix, using
    ///   global column indices.
    ///
    /// \param globalRow [in] Global index of the row into which to
    ///   insert the entries.
    /// \param cols [in] Global indices of the columns into which
    ///   to insert the entries.
    /// \param vals [in] Values to insert into the above columns.
    ///
    /// For all k in 0, ..., <tt>col.size()-1</tt>, insert the value
    /// <tt>values[k]</tt> into entry <tt>(globalRow, cols[k])</tt> of
    /// the matrix.  If that entry already exists, add the new value
    /// to the old value.
    ///
    /// This is a local operation.  It does not communicate (using
    /// MPI).  If row \c globalRow is owned by the calling process,
    /// the entries will be inserted immediately.  Otherwise, if that
    /// row is <i>not</i> owned by the calling process, then the
    /// entries will be stored locally for now, and only communicated
    /// to the process that owns the row when either fillComplete() or
    /// globalAssemble() is called.  If that process already has an
    /// entry, the incoming value will be added to the old value, just
    /// as if it were inserted on the owning process.
    //
    /// If the matrix has a column Map (<tt>hasColMap() == true</tt>),
    /// and if globalRow is owned by process p, then it is forbidden
    /// to insert column indices that are not in the column Map on
    /// process p.  Tpetra will test the input column indices to
    /// ensure this is the case, but if \c globalRow is not owned by
    /// the calling process, the test will be deferred until the next
    /// call to globalAssemble() or fillComplete().
    ///
    /// \warning The behavior described in the above paragraph differs
    ///   from that of Epetra.  If the matrix has a column Map,
    ///   Epetra_CrsMatrix "filters" column indices not in the column
    ///   Map.  Many users found this confusing, so we changed it so
    ///   that nonowned column indices are forbidden.
    ///
    /// It is legal to call this method whether the matrix's column
    /// indices are globally or locally indexed.  If the matrix's
    /// column indices are locally indexed (<tt>isLocallyIndexed() ==
    /// true</tt>), then this method will convert the input global
    /// column indices to local column indices.
    ///
    /// For better performance when filling entries into a sparse
    /// matrix, consider the following tips:
    /// <ol>
    /// <li>Use local indices (e.g., insertLocalValues()) if you know
    ///   the column Map in advance.  Converting global indices to
    ///   local indices is expensive.  Of course, if you don't know
    ///   the column Map in advance, you must use global indices.</li>
    /// <li>When invoking the CrsMatrix constructor, give the best
    ///   possible upper bounds on the number of entries in each row
    ///   of the matrix.  This will avoid expensive reallocation if
    ///   your bound was not large enough.</li>
    /// <li>If your upper bound on the number of entries in each row
    ///   will always be correct, create the matrix with
    ///   StaticProfile.  This uses a faster and more compact data
    ///   structure to store the matrix.</li>
    /// <li>If you plan to reuse a matrix's graph structure, but
    ///   change its values, in repeated fillComplete() / resumeFill()
    ///   cycles, you can get the best performance by creating the
    ///   matrix with a const CrsGraph.  Do this by using the
    ///   CrsMatrix constructor that accepts an RCP of a const
    ///   CrsGraph.  If you do this, you must use the "replace" or
    ///   "sumInto" methods to change the values of the matrix; you
    ///   may not use insertGlobalValues() or
    ///   insertLocalValues().</li>
    /// </ol>
    void
    insertGlobalValues (const GlobalOrdinal globalRow,
                        const Teuchos::ArrayView<const GlobalOrdinal>& cols,
                        const Teuchos::ArrayView<const Scalar>& vals);

    /// \brief Epetra compatibility version of insertGlobalValues (see
    ///   above) that takes arguments as raw pointers, rather than
    ///   Teuchos::ArrayView.
    ///
    /// Arguments are the same and in the same order as
    /// Epetra_CrsMatrix::InsertGlobalValues.
    ///
    /// \param globalRow [in] Global index of the row into which to
    ///   insert the entries.
    /// \param numEnt [in] Number of entries to insert; number of
    ///   valid entries in \c vals and \c inds.
    /// \param vals [in] Values to insert.
    /// \param inds [in] Global indices of the columns into which
    ///   to insert the entries.
    void
    insertGlobalValues (const GlobalOrdinal globalRow,
                        const LocalOrdinal numEnt,
                        const Scalar vals[],
                        const GlobalOrdinal inds[]);

    /// \brief Insert one or more entries into the matrix, using local
    ///   column indices.
    ///
    /// \param localRow [in] Local index of the row into which to
    ///   insert the entries.  It must be owned by the row Map on the
    ///   calling process.
    /// \param cols [in] Local indices of the columns into which to
    ///   insert the entries.  All of the column indices must be owned
    ///   by the column Map on the calling process.
    /// \param vals [in] Values to insert into the above columns.
    ///
    /// For all k in 0, ..., <tt>cols.size()-1</tt>, insert the value
    /// <tt>values[k]</tt> into entry <tt>(globalRow, cols[k])</tt> of
    /// the matrix.  If that entry already exists, add the new value
    /// to the old value.
    ///
    /// In order to call this method, the matrix must be locally
    /// indexed, and it must have a column Map.
    ///
    /// For better performance when filling entries into a sparse
    /// matrix, consider the following tips:
    /// <ol>
    /// <li>When invoking the CrsMatrix constructor, give the best
    ///   possible upper bounds on the number of entries in each row
    ///   of the matrix.  This will avoid expensive reallocation if
    ///   your bound was not large enough.</li>
    /// <li>If your upper bound on the number of entries in each row
    ///   will always be correct, create the matrix with
    ///   StaticProfile.  This uses a faster and more compact data
    ///   structure to store the matrix.</li>
    /// <li>If you plan to reuse a matrix's graph structure, but
    ///   change its values, in repeated fillComplete() / resumeFill()
    ///   cycles, you can get the best performance by creating the
    ///   matrix with a const CrsGraph.  Do this by using the
    ///   CrsMatrix constructor that accepts an RCP of a const
    ///   CrsGraph.  If you do this, you must use the "replace" or
    ///   "sumInto" methods to change the values of the matrix; you
    ///   may not use insertGlobalValues() or
    ///   insertLocalValues().</li>
    /// </ol>
    void
    insertLocalValues (const LocalOrdinal localRow,
                       const Teuchos::ArrayView<const LocalOrdinal> &cols,
                       const Teuchos::ArrayView<const Scalar> &vals);

    /// \brief Epetra compatibility version of insertLocalValues (see
    ///   above) that takes arguments as raw pointers, rather than
    ///   Teuchos::ArrayView.
    ///
    /// Arguments are the same and in the same order as
    /// Epetra_CrsMatrix::InsertMyValues.
    ///
    /// \param localRow [in] Local index of the row into which to
    ///   insert the entries.
    /// \param numEnt [in] Number of entries to insert; number of
    ///   valid entries in \c vals and \c cols.
    /// \param vals [in] Values to insert.
    /// \param cols [in] Global indices of the columns into which
    ///   to insert the entries.
    void
    insertLocalValues (const LocalOrdinal localRow,
                       const LocalOrdinal numEnt,
                       const Scalar vals[],
                       const LocalOrdinal cols[]);

  private:
    /// \brief Implementation detail of replaceGlobalValues.
    ///
    /// \param rowVals [in/out] On input: Values of the row of the
    ///   sparse matrix to modify.  On output: The modified values.
    /// \param graph [in] The matrix's graph.
    /// \param rowInfo [in] Result of graph.getRowInfo on the index of
    ///   the local row of the matrix to modify.
    /// \param inds [in] Global column indices of that row to modify.
    /// \param newVals [in] For each k, replace the value in rowVals
    ///   corresponding to local column index inds[k] with newVals[k].
    LocalOrdinal
    replaceGlobalValuesImpl (impl_scalar_type rowVals[],
                             const crs_graph_type& graph,
                             const RowInfo& rowInfo,
                             const GlobalOrdinal inds[],
                             const impl_scalar_type newVals[],
                             const LocalOrdinal numElts) const;

  public:
    /// \brief Replace one or more entries' values, using global indices.
    ///
    /// \param globalRow [in] Global index of the row in which to
    ///   replace the entries.  This row <i>must</i> be owned by the
    ///   calling process.
    /// \param inputInds [in] Kokkos::View of the global indices of
    ///   the columns in which to replace the entries.
    /// \param inputVals [in] Kokkos::View of the values to use for
    ///   replacing the entries.
    ///
    /// For all k in 0, ..., <tt>inputInds.extent(0)-1</tt>,
    /// replace the value at entry <tt>(globalRow, inputInds(k))</tt>
    /// of the matrix with <tt>inputVals(k)</tt>.  That entry must
    /// exist in the matrix already.
    ///
    /// If <tt>(globalRow, inputInds(k))</tt> corresponds to an entry
    /// that is duplicated in this matrix row (likely because it was
    /// inserted more than once and fillComplete() has not been called
    /// in the interim), the behavior of this method is not defined.
    ///
    /// \return The number of indices for which values were actually
    ///   replaced; the number of "correct" indices.
    ///
    /// If the returned value N satisfies
    ///
    /// <tt>0 <= N < inputInds.extent(0)</tt>,
    ///
    /// then <tt>inputInds.extent(0) - N</tt> of the entries of
    /// <tt>cols</tt> are not valid global column indices.  If the
    /// returned value is
    /// <tt>Teuchos::OrdinalTraits<LocalOrdinal>::invalid()</tt>, then
    /// at least one of the following is true:
    /// <ul>
    /// <li> <tt>! isFillActive ()</tt> </li>
    /// <li> <tt> inputInds.extent (0) != inputVals.extent (0)</tt> </li>
    /// </ul>
    template<class GlobalIndicesViewType,
             class ImplScalarViewType>
    LocalOrdinal
    replaceGlobalValues (const GlobalOrdinal globalRow,
                         const typename UnmanagedView<GlobalIndicesViewType>::type& inputInds,
                         const typename UnmanagedView<ImplScalarViewType>::type& inputVals) const
    {
      // We use static_assert here to check the template parameters,
      // rather than std::enable_if (e.g., on the return value, to
      // enable compilation only if the template parameters match the
      // desired attributes).  This turns obscure link errors into
      // clear compilation errors.  It also makes the return value a
      // lot easier to see.
      static_assert (Kokkos::is_view<GlobalIndicesViewType>::value,
                     "First template parameter GlobalIndicesViewType must be "
                     "a Kokkos::View.");
      static_assert (Kokkos::is_view<ImplScalarViewType>::value,
                     "Second template parameter ImplScalarViewType must be a "
                     "Kokkos::View.");
      static_assert (static_cast<int> (GlobalIndicesViewType::rank) == 1,
                     "First template parameter GlobalIndicesViewType must "
                     "have rank 1.");
      static_assert (static_cast<int> (ImplScalarViewType::rank) == 1,
                     "Second template parameter ImplScalarViewType must have "
                     "rank 1.");
      static_assert (std::is_same<
                       typename GlobalIndicesViewType::non_const_value_type,
                       global_ordinal_type>::value,
                     "First template parameter GlobalIndicesViewType must "
                     "contain values of type global_ordinal_type.");
      static_assert (std::is_same<
                       typename ImplScalarViewType::non_const_value_type,
                       impl_scalar_type>::value,
                     "Second template parameter ImplScalarViewType must "
                     "contain values of type impl_scalar_type.");
      typedef LocalOrdinal LO;
      const LO numInputEnt = inputInds.extent (0);
      if (static_cast<LO> (inputVals.extent (0)) != numInputEnt) {
        return Teuchos::OrdinalTraits<LO>::invalid ();
      }
      const Scalar* const inVals =
        reinterpret_cast<const Scalar*> (inputVals.data ());
      return this->replaceGlobalValues (globalRow, numInputEnt, inVals,
                                        inputInds.data ());
    }

    /// \brief Backwards compatibility version of replaceGlobalValues
    ///   (see above), that takes Teuchos::ArrayView (host pointers)
    ///   instead of Kokkos::View.
    LocalOrdinal
    replaceGlobalValues (const GlobalOrdinal globalRow,
                         const Teuchos::ArrayView<const GlobalOrdinal>& cols,
                         const Teuchos::ArrayView<const Scalar>& vals) const;

    /// \brief Epetra compatibility version of replaceGlobalValues
    ///   (see above), that takes raw pointers instead of
    ///   Kokkos::View.
    ///
    /// This version of the method takes the same arguments in the
    /// same order as Epetra_CrsMatrix::ReplaceGlobalValues.
    ///
    /// \param globalRow [in] Global index of the row in which to
    ///   replace the entries.  This row <i>must</i> be owned by the
    ///   calling process.
    /// \param numEnt [in] Number of entries to replace; number of
    ///   valid entries in \c vals and \c cols.
    /// \param vals [in] Values to use for replacing the entries.
    /// \param cols [in] Global indices of the columns in which to
    ///   replace the entries.
    LocalOrdinal
    replaceGlobalValues (const GlobalOrdinal globalRow,
                         const LocalOrdinal numEnt,
                         const Scalar vals[],
                         const GlobalOrdinal cols[]) const;

  private:
    /// \brief Implementation detail of replaceLocalValues.
    ///
    /// \param rowVals [in/out] On input: Values of the row of the
    ///   sparse matrix to modify.  On output: The modified values.
    /// \param graph [in] The matrix's graph.
    /// \param rowInfo [in] Result of graph.getRowInfo on the index of
    ///   the local row of the matrix to modify.
    /// \param inds [in] Local column indices of that row to modify.
    /// \param newVals [in] For each k, replace the value in rowVals
    ///   corresponding to local column index inds[k] with newVals[k].
    LocalOrdinal
    replaceLocalValuesImpl (impl_scalar_type rowVals[],
                            const crs_graph_type& graph,
                            const RowInfo& rowInfo,
                            const LocalOrdinal inds[],
                            const impl_scalar_type newVals[],
                            const LocalOrdinal numElts) const;

  public:
    /// \brief Replace one or more entries' values, using local
    ///   row and column indices.
    ///
    /// \param localRow [in] local index of the row in which to
    ///   replace the entries.  This row <i>must</i> be owned by the
    ///   calling process.
    /// \param cols [in] Local indices of the columns in which to
    ///   replace the entries.
    /// \param vals [in] Values to use for replacing the entries.
    ///
    /// For local row index \c localRow and local column indices
    /// <tt>cols</tt>, do <tt>A(localRow, cols(k)) = vals(k)</tt>.
    /// The row index and column indices must be valid on the calling
    /// process, and all matrix entries <tt>A(localRow, cols(k))</tt>
    /// must already exist.  (This method does <i>not</i> change the
    /// matrix's structure.)  If the row index is valid, any invalid
    /// column indices are ignored, but counted in the return value.
    ///
    /// \return The number of indices for which values were actually
    ///   replaced; the number of "correct" indices.
    ///
    /// If the returned value N satisfies
    ///
    /// <tt>0 <= N < cols.extent(0)</tt>,
    ///
    /// then <tt>cols.extent(0) - N</tt> of the entries of
    /// <tt>cols</tt> are not valid local column indices.  If the
    /// returned value is
    /// <tt>Teuchos::OrdinalTraits<LocalOrdinal>::invalid()</tt>,
    /// then at least one of the following is true:
    ///   <ul>
    ///   <li> <tt>! isFillActive ()</tt> </li>
    ///   <li> <tt>! hasColMap ()</tt> </li>
    ///   <li> <tt> cols.extent (0) != vals.extent (0)</tt> </li>
    ///   </ul>
    template<class LocalIndicesViewType,
             class ImplScalarViewType>
    LocalOrdinal
    replaceLocalValues (const LocalOrdinal localRow,
                        const typename UnmanagedView<LocalIndicesViewType>::type& inputInds,
                        const typename UnmanagedView<ImplScalarViewType>::type& inputVals) const
    {
      // We use static_assert here to check the template parameters,
      // rather than std::enable_if (e.g., on the return value, to
      // enable compilation only if the template parameters match the
      // desired attributes).  This turns obscure link errors into
      // clear compilation errors.  It also makes the return value a
      // lot easier to see.
      static_assert (Kokkos::is_view<LocalIndicesViewType>::value,
                     "First template parameter LocalIndicesViewType must be "
                     "a Kokkos::View.");
      static_assert (Kokkos::is_view<ImplScalarViewType>::value,
                     "Second template parameter ImplScalarViewType must be a "
                     "Kokkos::View.");
      static_assert (static_cast<int> (LocalIndicesViewType::rank) == 1,
                     "First template parameter LocalIndicesViewType must "
                     "have rank 1.");
      static_assert (static_cast<int> (ImplScalarViewType::rank) == 1,
                     "Second template parameter ImplScalarViewType must have "
                     "rank 1.");
      static_assert (std::is_same<
                       typename LocalIndicesViewType::non_const_value_type,
                       local_ordinal_type>::value,
                     "First template parameter LocalIndicesViewType must "
                     "contain values of type local_ordinal_type.");
      static_assert (std::is_same<
                       typename ImplScalarViewType::non_const_value_type,
                       impl_scalar_type>::value,
                     "Second template parameter ImplScalarViewType must "
                     "contain values of type impl_scalar_type.");

      typedef LocalOrdinal LO;
      const LO numInputEnt = inputInds.extent (0);
      if (numInputEnt != inputVals.extent (0)) {
        return Teuchos::OrdinalTraits<LO>::invalid ();
      }
      const Scalar* const inVals =
        reinterpret_cast<const Scalar*> (inputVals.data ());
      return this->replaceLocalValues (localRow, numInputEnt,
                                       inVals, inputInds.data ());
    }

    /// \brief Backwards compatibility version of replaceLocalValues
    ///   (see above), that takes Teuchos::ArrayView (host pointers)
    ///   instead of Kokkos::View.
    LocalOrdinal
    replaceLocalValues (const LocalOrdinal localRow,
                        const Teuchos::ArrayView<const LocalOrdinal>& cols,
                        const Teuchos::ArrayView<const Scalar>& vals) const;

    /// \brief Epetra compatibility version of replaceLocalValues,
    ///   that takes raw pointers instead of Kokkos::View.
    ///
    /// This version of the method takes the same arguments in the
    /// same order as Epetra_CrsMatrix::ReplaceMyValues.
    ///
    /// \param localRow [in] local index of the row in which to
    ///   replace the entries.  This row <i>must</i> be owned by the
    ///   calling process.
    /// \param numEnt [in] Number of entries to replace; number of
    ///   valid entries in \c inputVals and \c inputCols.
    /// \param inputVals [in] Values to use for replacing the entries.
    /// \param inputCols [in] Local indices of the columns in which to
    ///   replace the entries.
    ///
    /// \return The number of indices for which values were actually
    ///   replaced; the number of "correct" indices.
    LocalOrdinal
    replaceLocalValues (const LocalOrdinal localRow,
                        const LocalOrdinal numEnt,
                        const Scalar inputVals[],
                        const LocalOrdinal inputCols[]) const;

  private:
    /// \brief Whether sumIntoLocalValues and sumIntoGlobalValues
    ///   should use atomic updates by default.
    ///
    /// \warning This is an implementation detail.
    static const bool useAtomicUpdatesByDefault =
#ifdef KOKKOS_ENABLE_SERIAL
      ! std::is_same<execution_space, Kokkos::Serial>::value;
#else
      true;
#endif // KOKKOS_ENABLE_SERIAL

    /// \brief Implementation detail of sumIntoGlobalValues.
    ///
    /// \tparam InputMemorySpace Kokkos memory space / device in which
    ///   the input data live.  This may differ from the memory space
    ///   in which the current matrix values (rowVals) live.
    /// \tparam ValsMemorySpace Kokkos memory space / device in which
    ///   the matrix's current values live.  This may differ from the
    ///   memory space in which the input data (inds and newVals)
    ///   live.
    ///
    /// \param rowVals [in/out] On input: Values of the row of the
    ///   sparse matrix to modify.  On output: The modified values.
    /// \param graph [in] The matrix's graph.
    /// \param rowInfo [in] Result of getRowInfo on the index of the
    ///   local row of the matrix to modify.
    /// \param inds [in] Global column indices of that row to modify.
    /// \param newVals [in] For each k, increment the value in rowVals
    ///   corresponding to global column index inds[k] by newVals[k].
    ///
    /// \return The number of valid input column indices.  In case of
    ///   error other than one or more invalid column indices, this
    ///   method returns
    ///   Teuchos::OrdinalTraits<LocalOrdinal>::invalid().
    LocalOrdinal
    sumIntoGlobalValuesImpl (impl_scalar_type rowVals[],
                             const crs_graph_type& graph,
                             const RowInfo& rowInfo,
                             const GlobalOrdinal inds[],
                             const impl_scalar_type newVals[],
                             const LocalOrdinal numElts,
                             const bool atomic = useAtomicUpdatesByDefault) const;

  public:
    /// \brief Sum into one or more sparse matrix entries, using
    ///   global indices.
    ///
    /// This is a local operation; it does not involve communication.
    /// However, if you sum into rows not owned by the calling
    /// process, it may result in future communication in
    /// globalAssemble() (which is called by fillComplete()).
    ///
    /// If \c globalRow is owned by the calling process, then this
    /// method performs the sum-into operation right away.  Otherwise,
    /// if the row is <i>not</i> owned by the calling process, this
    /// method defers the sum-into operation until globalAssemble().
    /// That method communicates data for nonowned rows to the
    /// processes that own those rows.  Then, globalAssemble() does
    /// one of the following:
    /// <ul>
    /// <li> It calls insertGlobalValues() for that data if the matrix
    ///      has a dynamic graph. </li>
    /// <li> It calls sumIntoGlobalValues() for that data if the matrix
    ///      has a static graph.  The matrix silently ignores
    ///      (row,column) pairs that do not exist in the graph.
    /// </ul>
    ///
    /// \param globalRow [in] The global index of the row in which to
    ///   sum into the matrix entries.
    /// \param cols [in] One or more column indices.
    /// \param vals [in] One or more values corresponding to those
    ///   column indices.  <tt>vals[k]</tt> corresponds to
    ///   <tt>cols[k]</tt>.
    /// \param atomic [in] Whether to use atomic updates.
    ///
    /// \return The number of indices for which values were actually
    ///   modified; the number of "correct" indices.
    ///
    /// This method has the same preconditions and return value
    /// meaning as replaceGlobalValues() (which see).
    LocalOrdinal
    sumIntoGlobalValues (const GlobalOrdinal globalRow,
                         const Teuchos::ArrayView<const GlobalOrdinal>& cols,
                         const Teuchos::ArrayView<const Scalar>& vals,
                         const bool atomic = useAtomicUpdatesByDefault);

    /// \brief Epetra compatibility version of sumIntoGlobalValues
    ///   (see above), that takes input as raw pointers instead of
    ///   Kokkos::View.
    ///
    /// Arguments are the same and in the same order as those of
    /// Epetra_CrsMatrix::SumIntoGlobalValues, except for \c atomic,
    /// which is as above.
    ///
    /// \param globalRow [in] The global index of the row in which to
    ///   sum into the matrix entries.
    /// \param numEnt [in] Number of valid entries in \c vals and
    ///   \c cols.  This has type \c LocalOrdinal because we assume
    ///   that users will never want to insert more column indices
    ///   in one call than the matrix has columns.
    /// \param vals [in] \c numEnt values corresponding to the column
    ///   indices in \c cols.  That is, \c vals[k] is the value
    ///   corresponding to \c cols[k].
    /// \param cols [in] \c numEnt global column indices.
    /// \param atomic [in] Whether to use atomic updates.
    ///
    /// \return The number of indices for which values were actually
    ///   modified; the number of "correct" indices.
    LocalOrdinal
    sumIntoGlobalValues (const GlobalOrdinal globalRow,
                         const LocalOrdinal numEnt,
                         const Scalar vals[],
                         const GlobalOrdinal cols[],
                         const bool atomic = useAtomicUpdatesByDefault);

  private:
    /// \brief Implementation detail of sumIntoLocalValues.
    ///
    /// \param rowVals [in/out] On input: Values of the row of the
    ///   sparse matrix to modify.  On output: The modified values.
    /// \param graph [in] The matrix's graph.
    /// \param rowInfo [in] Result of graph.getRowInfo on the index of
    ///   the local row of the matrix to modify.
    /// \param inds [in] Local column indices of that row to modify.
    /// \param newVals [in] For each k, increment the value in rowVals
    ///   corresponding to local column index inds[k] by newVals[k].
    /// \param atomic [in] Whether to use atomic updates (+=) when
    ///   incrementing values.
    LocalOrdinal
    sumIntoLocalValuesImpl (impl_scalar_type rowVals[],
                            const crs_graph_type& graph,
                            const RowInfo& rowInfo,
                            const LocalOrdinal inds[],
                            const impl_scalar_type newVals[],
                            const LocalOrdinal numElts,
                            const bool atomic = useAtomicUpdatesByDefault) const;

  public:
    /// \brief Sum into one or more sparse matrix entries, using local
    ///   row and column indices.
    ///
    /// For local row index \c localRow and local column indices
    /// <tt>cols</tt>, perform the update <tt>A(localRow, cols[k]) +=
    /// vals[k]</tt>.  The row index and column indices must be valid
    /// on the calling process, and all matrix entries <tt>A(localRow,
    /// cols[k])</tt> must already exist.  (This method does
    /// <i>not</i> change the matrix's structure.)  If the row index
    /// is valid, any invalid column indices are ignored, but counted
    /// in the return value.
    ///
    /// This overload of the method takes the column indices and
    /// values as Kokkos::View.  See below for an overload that takes
    /// Teuchos::ArrayView instead.
    ///
    /// \tparam LocalIndicesViewType Kokkos::View specialization that
    ///   is a 1-D array of LocalOrdinal.
    /// \tparam ImplScalarViewType Kokkos::View specialization that is
    ///   a 1-D array of impl_scalar_type (usually the same as Scalar,
    ///   unless Scalar is std::complex<T> for some T, in which case
    ///   it is Kokkos::complex<T>).
    ///
    /// \param localRow [in] Local index of a row.  This row
    ///   <i>must</i> be owned by the calling process.
    /// \param cols [in] Local indices of the columns whose entries we
    ///   want to modify.
    /// \param vals [in] Values corresponding to the above column
    ///   indices.  <tt>vals(k)</tt> corresponds to <tt>cols(k)</tt>.
    /// \param atomic [in] Whether to use atomic updates.
    ///
    /// \return The number of indices for which values were actually
    ///   modified; the number of "correct" indices.
    ///
    /// This method has the same preconditions and return value
    /// meaning as replaceLocalValues() (which see).
    template<class LocalIndicesViewType,
             class ImplScalarViewType>
    LocalOrdinal
    sumIntoLocalValues (const LocalOrdinal localRow,
                        const typename UnmanagedView<LocalIndicesViewType>::type& inputInds,
                        const typename UnmanagedView<ImplScalarViewType>::type& inputVals,
                        const bool atomic = useAtomicUpdatesByDefault) const
    {
      // We use static_assert here to check the template parameters,
      // rather than std::enable_if (e.g., on the return value, to
      // enable compilation only if the template parameters match the
      // desired attributes).  This turns obscure link errors into
      // clear compilation errors.  It also makes the return value a
      // lot easier to see.
      static_assert (Kokkos::is_view<LocalIndicesViewType>::value,
                     "First template parameter LocalIndicesViewType must be "
                     "a Kokkos::View.");
      static_assert (Kokkos::is_view<ImplScalarViewType>::value,
                     "Second template parameter ImplScalarViewType must be a "
                     "Kokkos::View.");
      static_assert (static_cast<int> (LocalIndicesViewType::rank) == 1,
                     "First template parameter LocalIndicesViewType must "
                     "have rank 1.");
      static_assert (static_cast<int> (ImplScalarViewType::rank) == 1,
                     "Second template parameter ImplScalarViewType must have "
                     "rank 1.");
      static_assert (std::is_same<
                       typename LocalIndicesViewType::non_const_value_type,
                       local_ordinal_type>::value,
                     "First template parameter LocalIndicesViewType must "
                     "contain values of type local_ordinal_type.");
      static_assert (std::is_same<
                       typename ImplScalarViewType::non_const_value_type,
                       impl_scalar_type>::value,
                     "Second template parameter ImplScalarViewType must "
                     "contain values of type impl_scalar_type.");
      typedef LocalOrdinal LO;
      const LO numInputEnt = inputInds.extent (0);
      if (static_cast<LO> (inputVals.extent (0)) != numInputEnt) {
        return Teuchos::OrdinalTraits<LO>::invalid ();
      }
      return this->sumIntoLocalValues (localRow,
                                       numInputEnt,
                                       reinterpret_cast<const Scalar*> (inputVals.data ()),
                                       inputInds.data (),
                                       atomic);
    }

    /// \brief Sum into one or more sparse matrix entries, using local
    ///   row and column indices.
    ///
    /// For local row index \c localRow and local column indices
    /// <tt>cols</tt>, perform the update <tt>A(localRow, cols[k]) +=
    /// vals[k]</tt>.  The row index and column indices must be valid
    /// on the calling process, and all matrix entries <tt>A(localRow,
    /// cols[k])</tt> must already exist.  (This method does
    /// <i>not</i> change the matrix's structure.)  If the row index
    /// is valid, any invalid column indices are ignored, but counted
    /// in the return value.
    ///
    /// This overload of the method takes the column indices and
    /// values as Teuchos::ArrayView.  See above for an overload that
    /// takes Kokkos::View instead.
    ///
    /// \param localRow [in] Local index of a row.  This row
    ///   <i>must</i> be owned by the calling process.
    /// \param cols [in] Local indices of the columns whose entries we
    ///   want to modify.
    /// \param vals [in] Values corresponding to the above column
    ///   indices.  <tt>vals[k]</tt> corresponds to <tt>cols[k]</tt>.
    /// \param atomic [in] Whether to use atomic updates.
    ///
    /// \return The number of indices for which values were actually
    ///   modified; the number of "correct" indices.
    ///
    /// This method has the same preconditions and return value
    /// meaning as replaceLocalValues() (which see).
    LocalOrdinal
    sumIntoLocalValues (const LocalOrdinal localRow,
                        const Teuchos::ArrayView<const LocalOrdinal>& cols,
                        const Teuchos::ArrayView<const Scalar>& vals,
                        const bool atomic = useAtomicUpdatesByDefault) const;

    /// \brief Epetra compatibility version of sumIntoLocalValues (see
    ///   above) that takes raw pointers instead of Kokkos::View.
    ///
    /// Arguments are the same and in the same order as
    /// Epetra_CrsMatrix::SumIntoMyValues, except for the \c atomic
    /// last argument, which is as above.
    ///
    /// \param localRow [in] The local index of the row in which to
    ///   sum into the matrix entries.
    /// \param numEnt [in] Number of valid entries in \c vals and
    ///   \c cols.  This has type \c LocalOrdinal because we assume
    ///   that users will never want to insert more column indices
    ///   in one call than the matrix has columns.
    /// \param vals [in] \c numEnt values corresponding to the column
    ///   indices in \c cols.  That is, \c vals[k] is the value
    ///   corresponding to \c cols[k].
    /// \param cols [in] \c numEnt local column indices.
    /// \param atomic [in] Whether to use atomic updates.
    ///
    /// \return The number of indices for which values were actually
    ///   modified; the number of "correct" indices.
    LocalOrdinal
    sumIntoLocalValues (const LocalOrdinal localRow,
                        const LocalOrdinal numEnt,
                        const Scalar vals[],
                        const LocalOrdinal cols[],
                        const bool atomic = useAtomicUpdatesByDefault) const;

  private:
    /// \brief Transform the given values using local indices.
    ///
    /// \param rowVals [in/out] The values to be transformed.  They
    ///   correspond to the row indicated by rowInfo.
    /// \param graph [in] The matrix's graph; <tt>*(this->staticGraph_)</tt>.
    /// \param rowInfo [in] Result of graph.getRowInfo(lclRow), where lclRow
    ///   is the local index of the row in which to transform values.
    ///   For <tt>rowInfo = getRowInfo(lclRow)</tt>,
    ///   <tt>rowInfo.localRow == lclRow</tt>.
    /// \param inds [in] (Local) column indices, for which to
    ///   transform the corresponding values in rowVals.
    /// \param newVals [in] Values to use for transforming rowVals.
    ///   It's probably OK for these to alias rowVals.
    /// \param numElts [in] Number of entries in inds and newVals.
    /// \param f [in] A binary function used to transform rowVals.  It
    ///   takes two <tt>const impl_scalar_type&</tt> arguments, and
    ///   returns impl_scalar_type.
    ///
    /// This method transforms the values using the expression
    /// \code
    /// newVals[k] = f (rowVals[k], newVals[j]);
    /// \endcode
    /// where k is the local index corresponding to <tt>inds[j]</tt>.
    /// It ignores invalid local column indices, but they are counted
    /// in the return value.
    ///
    /// \return The number of valid local column indices.  In case of
    ///   error other than one or more invalid column indices, this
    ///   method returns
    ///   Teuchos::OrdinalTraits<LocalOrdinal>::invalid().
    LocalOrdinal
    transformLocalValues (impl_scalar_type rowVals[],
                          const crs_graph_type& graph,
                          const RowInfo& rowInfo,
                          const LocalOrdinal inds[],
                          const impl_scalar_type newVals[],
                          const LocalOrdinal numElts,
                          std::function<impl_scalar_type (const impl_scalar_type&, const impl_scalar_type&) > f,
                          const bool atomic = useAtomicUpdatesByDefault) const;

    /// \brief Transform the given values using global indices.
    ///
    /// \param rowVals [in/out] The values to be transformed.  They
    ///   correspond to the row indicated by rowInfo.
    /// \param graph [in] The matrix's graph; <tt>*(this->staticGraph_)</tt>.
    /// \param rowInfo [in] Result of graph.getRowInfo(lclRow), where lclRow
    ///   is the local index of the row in which to transform values.
    ///   For <tt>rowInfo = getRowInfo(lclRow)</tt>,
    ///   <tt>rowInfo.localRow == lclRow</tt>.
    /// \param inds [in] (Global) column indices, for which to
    ///   transform the corresponding values in rowVals.
    /// \param newVals [in] Values to use for transforming rowVals.
    ///   It's probably OK for these to alias rowVals.
    /// \param numElts [in] Number of entries in inds and newVals.
    /// \param f [in] A binary function used to transform rowVals.  It
    ///   takes two <tt>const impl_scalar_type&</tt> arguments, and
    ///   returns impl_scalar_type.
    ///
    /// This method transforms the values using the expression
    /// \code
    /// newVals[k] = f (rowVals[k], newVals[j]);
    /// \endcode
    /// where k is the local index corresponding to <tt>inds[j]</tt>.
    /// It ignores invalid input column indices, but they are counted
    /// in the return value.
    ///
    /// \return The number of valid input column indices.  In case of
    ///   error other than one or more invalid column indices, this
    ///   method returns
    ///   Teuchos::OrdinalTraits<LocalOrdinal>::invalid().
    LocalOrdinal
    transformGlobalValues (impl_scalar_type rowVals[],
                           const crs_graph_type& graph,
                           const RowInfo& rowInfo,
                           const GlobalOrdinal inds[],
                           const impl_scalar_type newVals[],
                           const LocalOrdinal numElts,
                           std::function<impl_scalar_type (const impl_scalar_type&, const impl_scalar_type&) > f,
                           const bool atomic = useAtomicUpdatesByDefault) const;

    /// \brief Transform the given values using local indices.
    ///
    /// \param lclRow [in] Local index of the row in which to transform.
    /// \param numInputEnt [in] Number of entries in inputVals and
    ///   inputCols.
    /// \param inputVals [in] Values to use for transforming the
    ///   values.
    /// \param inputCols [in] (Local) column indices, for which to
    ///   transform the corresponding values.
    /// \param f [in] A binary function used to transform rowVals.  It
    ///   takes two <tt>const impl_scalar_type&</tt> arguments, and
    ///   returns impl_scalar_type.
    /// \param atomic [in] Whether to use atomic updates.
    ///
    /// This method transforms the values using the expression
    /// \code
    /// newVals[k] = f (rowVals[k], newVals[j]);
    /// \endcode
    /// where k is the local index corresponding to
    /// <tt>inputInds[j]</tt>.  It ignores invalid input column
    /// indices, but they are counted in the return value.
    ///
    /// \return The number of valid input column indices.  In case of
    ///   error other than one or more invalid column indices, this
    ///   method returns
    ///   Teuchos::OrdinalTraits<LocalOrdinal>::invalid().
    LocalOrdinal
    transformLocalValues (const LocalOrdinal lclRow,
                          const LocalOrdinal numInputEnt,
                          const impl_scalar_type inputVals[],
                          const LocalOrdinal inputCols[],
                          std::function<impl_scalar_type (const impl_scalar_type&, const impl_scalar_type&) > f,
                          const bool atomic = useAtomicUpdatesByDefault) const;

    /// \brief Transform the given values using global indices.
    ///
    /// \param gblRow [in] Global index of the row in which to transform.
    /// \param numInputEnt [in] Number of entries in inputVals and
    ///   inputCols.
    /// \param inputVals [in] Values to use for transforming the
    ///   values.
    /// \param inputCols [in] (Global) column indices, for which to
    ///   transform the corresponding values.
    /// \param f [in] A binary function used to transform rowVals.  It
    ///   takes two <tt>const impl_scalar_type&</tt> arguments, and
    ///   returns impl_scalar_type.
    /// \param atomic [in] Whether to use atomic updates.
    ///
    /// This method transforms the values using the expression
    /// \code
    /// newVals[k] = f (rowVals[k], newVals[j]);
    /// \endcode
    /// where k is the local index corresponding to
    /// <tt>inputInds[j]</tt>.  It ignores invalid input column
    /// indices, but they are counted in the return value.
    ///
    /// \return The number of valid local column indices.  In case of
    ///   error other than one or more invalid column indices, this
    ///   method returns
    ///   Teuchos::OrdinalTraits<LocalOrdinal>::invalid().
    LocalOrdinal
    transformGlobalValues (const GlobalOrdinal gblRow,
                           const LocalOrdinal numInputEnt,
                           const impl_scalar_type inputVals[],
                           const GlobalOrdinal inputCols[],
                           std::function<impl_scalar_type (const impl_scalar_type&, const impl_scalar_type&) > f,
                           const bool atomic = useAtomicUpdatesByDefault) const;

  public:
    /// \brief Transform CrsMatrix entries in place, using local
    ///   indices to select the entries in the row to transform.
    ///
    /// For every entry \f$A(i,j)\f$ to transform, if \f$v_{ij}\f$ is
    /// the corresponding entry of the \c inputVals array, then we
    /// apply the binary function f to \f$A(i,j)\f$ as follows:
    /// \f[
    ///   A(i,j) := f(A(i,j), v_{ij}).
    /// \f]
    /// For example, BinaryFunction = std::plus<impl_scalar_type> does
    /// the same thing as sumIntoLocalValues, and BinaryFunction =
    /// project2nd<impl_scalar_type,impl_scalar_type> does the same
    /// thing as replaceLocalValues.  (It is generally more efficient
    /// to call sumIntoLocalValues resp. replaceLocalValues than to do
    /// this.)
    ///
    /// This overload of the method takes the column indices and
    /// values as Kokkos::View.  See below for an overload that takes
    /// Teuchos::ArrayView instead.
    ///
    /// \tparam LocalIndicesViewType Kokkos::View specialization that
    ///   is a 1-D array of LocalOrdinal.
    /// \tparam ImplScalarViewType Kokkos::View specialization that is
    ///   a 1-D array of impl_scalar_type (usually the same as Scalar,
    ///   unless Scalar is std::complex<T> for some T, in which case
    ///   it is Kokkos::complex<T>).
    /// \tparam BinaryFunction The type of the binary function f to
    ///   use for updating the sparse matrix's value(s).  This should
    ///   be convertible to
    ///   std::function<impl_scalar_type (const impl_scalar_type&,
    ///                                   const impl_scalar_type&)>.
    ///
    /// \param lclRow [in] (Local) index of the row to modify.
    ///   This row <i>must</t> be owned by the calling process.  (This
    ///   is a stricter requirement than for sumIntoGlobalValues.)
    /// \param inputInds [in] (Local) indices in the row to modify.
    ///   Indices not in the row on the calling process, and their
    ///   corresponding values, will be ignored.
    /// \param inputVals [in] Values to use for modification.
    /// \param f [in] The binary function to use for updating the
    ///   sparse matrix's value.  It takes two \c impl_scalar_type
    ///   values and returns \c impl_scalar_type.
    /// \param atomic [in] Whether to use atomic updates.
    template<class LocalIndicesViewType,
             class ImplScalarViewType,
             class BinaryFunction>
    LocalOrdinal
    transformLocalValues (const LocalOrdinal lclRow,
                          const typename UnmanagedView<LocalIndicesViewType>::type& inputInds,
                          const typename UnmanagedView<ImplScalarViewType>::type& inputVals,
                          BinaryFunction f,
                          const bool atomic = useAtomicUpdatesByDefault) const
    {
      // We use static_assert here to check the template parameters,
      // rather than std::enable_if (e.g., on the return value, to
      // enable compilation only if the template parameters match the
      // desired attributes).  This turns obscure link errors into
      // clear compilation errors.  It also makes the return value a
      // lot easier to see.
      static_assert (Kokkos::is_view<LocalIndicesViewType>::value,
                     "First template parameter LocalIndicesViewType must be "
                     "a Kokkos::View.");
      static_assert (Kokkos::is_view<ImplScalarViewType>::value,
                     "Second template parameter ImplScalarViewType must be a "
                     "Kokkos::View.");
      static_assert (static_cast<int> (LocalIndicesViewType::rank) == 1,
                     "First template parameter LocalIndicesViewType must "
                     "have rank 1.");
      static_assert (static_cast<int> (ImplScalarViewType::rank) == 1,
                     "Second template parameter ImplScalarViewType must have "
                     "rank 1.");
      static_assert (std::is_same<
                       typename LocalIndicesViewType::non_const_value_type,
                       local_ordinal_type>::value,
                     "First template parameter LocalIndicesViewType must "
                     "contain values of type local_ordinal_type.");
      static_assert (std::is_same<
                       typename ImplScalarViewType::non_const_value_type,
                       impl_scalar_type>::value,
                     "Second template parameter ImplScalarViewType must "
                     "contain values of type impl_scalar_type.");
      typedef LocalOrdinal LO;
      const LO numInputEnt = inputInds.extent (0);
      if (static_cast<LO> (inputVals.extent (0)) != numInputEnt) {
        return Teuchos::OrdinalTraits<LO>::invalid ();
      }
      return this->transformLocalValues (lclRow,
                                         numInputEnt,
                                         inputVals.data (),
                                         inputInds.data (),
                                         f,
                                         atomic);
    }

    /// \brief Transform CrsMatrix entries in place, using global
    ///   indices to select the entries in the row to transform.
    ///
    /// For every entry \f$A(i,j)\f$ to transform, if \f$v_{ij}\f$ is
    /// the corresponding entry of the \c inputVals array, then we
    /// apply the binary function f to \f$A(i,j)\f$ as follows:
    /// \f[
    ///   A(i,j) := f(A(i,j), v_{ij}).
    /// \f]
    /// For example, BinaryFunction = std::plus<impl_scalar_type> does
    /// the same thing as sumIntoLocalValues, and BinaryFunction =
    /// project2nd<impl_scalar_type,impl_scalar_type> does the same
    /// thing as replaceLocalValues.  (It is generally more efficient
    /// to call sumIntoLocalValues resp. replaceLocalValues than to do
    /// this.)
    ///
    /// \tparam BinaryFunction The type of the binary function f to
    ///   use for updating the sparse matrix's value(s).  This should
    ///   be convertible to
    ///   std::function<impl_scalar_type (const impl_scalar_type&,
    ///                                   const impl_scalar_type&)>.
    /// \tparam InputMemorySpace Kokkos memory space / device in which
    ///   the input data live.  This may differ from the memory space
    ///   in which the current matrix's row's values live.
    ///
    /// \param gblRow [in] (Global) index of the row to modify.  This
    ///   row <i>must</t> be owned by the calling process.  (This is a
    ///   stricter requirement than for sumIntoGlobalValues.)
    /// \param inputInds [in] (Global) indices in the row to modify.
    ///   Indices not in the row on the calling process, and their
    ///   corresponding values, will be ignored.
    /// \param inputVals [in] Values to use for modification.
    /// \param f [in] The binary function to use for updating the
    ///   sparse matrix's value.  It takes two \c impl_scalar_type
    ///   values and returns \c impl_scalar_type.
    /// \param atomic [in] Whether to use atomic updates.
    ///
    /// This method works whether indices are local or global.
    /// However, it will cost more if indices are local, since it will
    /// have to convert the input global indices to local indices in
    /// that case.
    template<class BinaryFunction, class InputMemorySpace>
    LocalOrdinal
    transformGlobalValues (const GlobalOrdinal gblRow,
                           const Kokkos::View<const GlobalOrdinal*,
                             InputMemorySpace,
                             Kokkos::MemoryUnmanaged>& inputInds,
                           const Kokkos::View<const impl_scalar_type*,
                             InputMemorySpace,
                             Kokkos::MemoryUnmanaged>& inputVals,
                           BinaryFunction f,
                           const bool atomic = useAtomicUpdatesByDefault) const
    {
      typedef LocalOrdinal LO;
      const LO numInputEnt = inputInds.extent (0);
      if (static_cast<LO> (inputVals.extent (0)) != numInputEnt) {
        return Teuchos::OrdinalTraits<LO>::invalid ();
      }
      return this->transformGlobalValues (gblRow,
                                          numInputEnt,
                                          inputVals.data (),
                                          inputInds.data (),
                                          f,
                                          atomic);
    }

    //! Set all matrix entries equal to \c alpha.
    void setAllToScalar (const Scalar& alpha);

    //! Scale the matrix's values: <tt>this := alpha*this</tt>.
    void scale (const Scalar& alpha);

    /// \brief Set the local matrix using three (compressed sparse row) arrays.
    ///
    /// \pre <tt>hasColMap() == true</tt>
    /// \pre <tt>getGraph() != Teuchos::null</tt>
    /// \pre No insert/sum routines have been called
    ///
    /// \warning This is for EXPERT USE ONLY.  We make NO PROMISES of
    ///   backwards compatibility.
    ///
    /// This method behaves like the CrsMatrix constructor that takes
    /// a const CrsGraph.  It fixes the matrix's graph, but does not
    /// call fillComplete on the matrix.  The graph might not
    /// necessarily be fill complete, but it must have a local graph.
    ///
    /// The input arguments might be used directly (shallow copy), or
    /// they might be (deep) copied.
    ///
    /// \param ptr [in] Array of row offsets.
    /// \param ind [in] Array of (local) column indices.
    /// \param val [in/out] Array of values.  This is in/out because
    ///   the matrix reserves the right to take this argument by
    ///   shallow copy.  Any method that changes the matrix's values
    ///   may then change this.
    void
    setAllValues (const typename local_matrix_type::row_map_type& ptr,
                  const typename local_graph_type::entries_type::non_const_type& ind,
                  const typename local_matrix_type::values_type& val);

    /// \brief Set the local matrix using three (compressed sparse row) arrays.
    ///
    /// \pre <tt>hasColMap() == true</tt>
    /// \pre <tt>getGraph() != Teuchos::null</tt>
    /// \pre No insert/sum routines have been called
    ///
    /// \warning This is for EXPERT USE ONLY.  We make NO PROMISES of
    ///   backwards compatibility.
    ///
    /// This method behaves like the CrsMatrix constructor that takes
    /// a const CrsGraph.  It fixes the matrix's graph, but does not
    /// call fillComplete on the matrix.  The graph might not
    /// necessarily be fill complete, but it must have a local graph.
    ///
    /// The input arguments might be used directly (shallow copy), or
    /// they might be (deep) copied.
    ///
    /// \param ptr [in] Array of row offsets.
    /// \param ind [in] Array of (local) column indices.
    /// \param val [in/out] Array of values.  This is in/out because
    ///   the matrix reserves the right to take this argument by
    ///   shallow copy.  Any method that changes the matrix's values
    ///   may then change this.
    void
    setAllValues (const Teuchos::ArrayRCP<size_t>& ptr,
                  const Teuchos::ArrayRCP<LocalOrdinal>& ind,
                  const Teuchos::ArrayRCP<Scalar>& val);

    void
    getAllValues (Teuchos::ArrayRCP<const size_t>& rowPointers,
                  Teuchos::ArrayRCP<const LocalOrdinal>& columnIndices,
                  Teuchos::ArrayRCP<const Scalar>& values) const;

    //@}
    //! @name Transformational methods
    //@{

    /// \brief Communicate nonlocal contributions to other processes.
    ///
    /// Users do not normally need to call this method.  fillComplete
    /// always calls this method, unless you specifically tell
    /// fillComplete to do otherwise by setting its "No Nonlocal
    /// Changes" parameter to \c true.  Thus, it suffices to call
    /// fillComplete.
    ///
    /// Methods like insertGlobalValues and sumIntoGlobalValues let
    /// you add or modify entries in rows that are not owned by the
    /// calling process.  These entries are called "nonlocal
    /// contributions."  The methods that allow nonlocal contributions
    /// store the entries on the calling process, until globalAssemble
    /// is called.  globalAssemble sends these nonlocal contributions
    /// to the process(es) that own them, where they then become part
    /// of the matrix.
    ///
    /// This method only does global assembly if there are nonlocal
    /// entries on at least one process.  It does an all-reduce to
    /// find that out.  If not, it returns early, without doing any
    /// more communication or work.
    ///
    /// If you previously inserted into a row which is not owned by
    /// <i>any</i> process in the row Map, the behavior of this method
    /// is undefined.  It may detect the invalid row indices and throw
    /// an exception, or it may silently drop the entries inserted
    /// into invalid rows.  Behavior may vary, depending on whether
    /// Tpetra was built with debug checking enabled.
    void globalAssemble();

    /// \brief Resume operations that may change the values or
    ///   structure of the matrix.
    ///
    /// This method must be called as a collective operation.
    ///
    /// Calling fillComplete "freezes" both the values and the
    /// structure of the matrix.  If you want to modify the matrix
    /// again, you must first call resumeFill.  You then may not call
    /// resumeFill again on that matrix until you first call
    /// fillComplete.  You may make sequences of fillComplete,
    /// resumeFill calls as many times as you wish.
    ///
    /// \post <tt>isFillActive() && ! isFillComplete()</tt>
    void resumeFill (const Teuchos::RCP<Teuchos::ParameterList>& params = Teuchos::null);

    /// \brief Tell the matrix that you are done changing its
    ///   structure or values, and that you are ready to do
    ///   computational kernels (e.g., sparse matrix-vector multiply)
    ///   with it.
    ///
    /// This tells the graph to optimize its data structures for
    /// computational kernels, and to prepare (MPI) communication
    /// patterns.
    ///
    /// Off-process indices are distributed (via globalAssemble()),
    /// indices are sorted, redundant indices are fused, and global
    /// indices are transformed to local indices.
    ///
    /// \warning The domain Map and row Map arguments to this method
    ///   MUST be one to one!  If you have Maps that are not one to
    ///   one, and you do not know how to make a Map that covers the
    ///   same global indices but <i>is</i> one to one, then you may
    ///   call Tpetra::createOneToOne() (see Map's header file) to
    ///   make a one-to-one version of your Map.
    ///
    /// \pre  <tt>   isFillActive() && ! isFillComplete() </tt>
    /// \post <tt> ! isFillActive() &&   isFillComplete() </tt>
    ///
    /// \param domainMap [in] The matrix's domain Map.  MUST be one to
    ///   one!
    /// \param rangeMap [in] The matrix's range Map.  MUST be one to
    ///   one!  May be, but need not be, the same as the domain Map.
    /// \param params [in/out] List of parameters controlling this
    ///   method's behavior.  See below for valid parameters.
    ///
    /// List of valid parameters in <tt>params</tt>:
    /// <ul>
    /// <li> "No Nonlocal Changes" (\c bool): Default is false.  If
    ///      true, the caller promises that no modifications to
    ///      nonowned rows have happened on any process since the last
    ///      call to fillComplete.  This saves a global all-reduce to
    ///      check whether any process did a nonlocal insert.
    ///      Nonlocal changes include any sumIntoGlobalValues or
    ///      insertGlobalValues call with a row index that is not in
    ///      the row Map of the calling process.
    /// </li>
    ///
    /// <li> "Sort column Map ghost GIDs" (\c bool): Default is true.
    ///      makeColMap() (which fillComplete may call) always groups
    ///      remote GIDs by process rank, so that all remote GIDs with
    ///      the same owning rank occur contiguously.  By default, it
    ///      always sorts remote GIDs in increasing order within those
    ///      groups.  This behavior differs from Epetra, which does
    ///      not sort remote GIDs with the same owning process.  If
    ///      you don't want to sort (for compatibility with Epetra),
    ///      set this parameter to \c false.  This parameter only
    ///      takes effect if the matrix owns the graph.  This is an
    ///      expert mode parameter ONLY.  We make no promises about
    ///      backwards compatibility of this parameter.  It may change
    ///      or disappear at any time.
    /// </li>
    /// </ul>
    void
    fillComplete (const Teuchos::RCP<const map_type>& domainMap,
                  const Teuchos::RCP<const map_type>& rangeMap,
                  const Teuchos::RCP<Teuchos::ParameterList>& params = Teuchos::null);

    /// \brief Tell the matrix that you are done changing its
    ///   structure or values, and that you are ready to do
    ///   computational kernels (e.g., sparse matrix-vector multiply)
    ///   with it.  Set default domain and range Maps.
    ///
    /// See above three-argument version of fillComplete for full
    /// documentation.  If the matrix does not yet have domain and
    /// range Maps (i.e., if fillComplete has not yet been called on
    /// this matrix at least once), then this method uses the matrix's
    /// row Map (result of this->getRowMap()) as both the domain Map
    /// and the range Map.  Otherwise, this method uses the matrix's
    /// existing domain and range Maps.
    ///
    /// \warning It is only valid to call this overload of
    ///   fillComplete if the row Map is one to one!  If the row Map
    ///   is NOT one to one, you must call the above three-argument
    ///   version of fillComplete, and supply one-to-one domain and
    ///   range Maps.  If you have Maps that are not one to one, and
    ///   you do not know how to make a Map that covers the same
    ///   global indices but <i>is</i> one to one, then you may call
    ///   Tpetra::createOneToOne() (see Map's header file) to make a
    ///   one-to-one version of your Map.
    ///
    /// \param params [in/out] List of parameters controlling this
    ///   method's behavior.  See documentation of the three-argument
    ///   version of fillComplete (above) for valid parameters.
    void
    fillComplete (const Teuchos::RCP<Teuchos::ParameterList>& params = Teuchos::null);

    /// \brief Perform a fillComplete on a matrix that already has data.
    ///
    /// The matrix must already have filled local 1-D storage
    /// (k_clInds1D_ and k_rowPtrs_ for the graph, and k_values1D_ in
    /// the matrix).  If the matrix has been constructed in any other
    /// way, this method will throw an exception.  This routine is
    /// needed to support other Trilinos packages and should not be
    /// called by ordinary users.
    ///
    /// \warning This method is intended for expert developer use
    ///   only, and should never be called by user code.
    ///
    /// \param domainMap [in] The matrix's domain Map.  MUST be one to
    ///   one!
    /// \param rangeMap [in] The matrix's range Map.  MUST be one to
    ///   one!  May be, but need not be, the same as the domain Map.
    /// \param importer [in] Import from the matrix's domain Map to
    ///   its column Map.  If no Import is necessary (i.e., if the
    ///   domain and column Maps are the same, in the sense of
    ///   Tpetra::Map::isSameAs), then this may be Teuchos::null.
    /// \param exporter [in] Export from the matrix's row Map to its
    ///   range Map.  If no Export is necessary (i.e., if the row and
    ///   range Maps are the same, in the sense of
    ///   Tpetra::Map::isSameAs), then this may be Teuchos::null.
    /// \param params [in/out] List of parameters controlling this
    ///   method's behavior.
    void
    expertStaticFillComplete (const Teuchos::RCP<const map_type>& domainMap,
                              const Teuchos::RCP<const map_type>& rangeMap,
                              const Teuchos::RCP<const import_type>& importer = Teuchos::null,
                              const Teuchos::RCP<const export_type>& exporter = Teuchos::null,
                              const Teuchos::RCP<Teuchos::ParameterList>& params = Teuchos::null);

    /// \brief Replace the matrix's column Map with the given Map.
    ///
    /// \param newColMap [in] New column Map.  Must be nonnull.
    ///
    /// \pre The matrix must have no entries inserted yet, on any
    ///   process in the row Map's communicator.
    ///
    /// \pre The matrix must not have been created with a constant
    ///   (a.k.a. "static") CrsGraph.
    void
    replaceColMap (const Teuchos::RCP<const map_type>& newColMap);

    /// \brief Reindex the column indices in place, and replace the
    ///   column Map.  Optionally, replace the Import object as well.
    ///
    /// \pre The matrix is <i>not</i> fill complete:
    ///   <tt>! this->isFillComplete() </tt>.
    /// \pre Either the input graph is \c NULL, or it is <i>not</i>
    ///   fill complete:
    ///   <tt>graph == NULL || ! graph->isFillComplete()</tt>.
    /// \pre On every calling process, every index owned by the
    ///   current column Map must also be owned by the new column Map.
    /// \pre If the new Import object is provided, the new Import
    ///   object's source Map must be the same as the current domain
    ///   Map, and the new Import's target Map must be the same as the
    ///   new column Map.
    ///
    /// \param graph [in] The matrix's graph.  If you don't provide
    ///   this (i.e., if <tt>graph == NULL</tt>), then the matrix must
    ///   own its graph, which will be modified in place.  (That is,
    ///   you must <i>not</i> have created the matrix with a constant
    ///   graph.)  If you <i>do</i> provide this, then the method will
    ///   assume that it is the same graph as the matrix's graph, and
    ///   the provided graph will be modified in place.
    /// \param newColMap [in] New column Map.  Must be nonnull.
    /// \param newImport [in] New Import object.  Optional; computed
    ///   if not provided or if null.  Computing an Import is
    ///   expensive, so it is worth providing this if you can.
    /// \param sortEachRow [in] If true, sort the indices (and their
    ///   corresponding values) in each row after reindexing.
    ///
    /// Why would you want to use this method?  Well, for example, you
    /// might need to use an Ifpack2 preconditioner that only accepts
    /// a matrix with a certain kind of column Map.  Your matrix has
    /// the wrong kind of column Map, but you know how to compute the
    /// right kind of column Map.  You might also know an efficient
    /// way to compute an Import object from the current domain Map to
    /// the new column Map.  (For an instance of the latter, see the
    /// Details::makeOptimizedColMapAndImport function in
    /// Tpetra_Details_makeOptimizedColMap.hpp.)
    ///
    /// Suppose that you created this CrsMatrix with a constant graph;
    /// that is, that you called the CrsMatrix constructor that takes
    /// a CrsGraph as input:
    ///
    /// \code
    /// RCP<CrsGraph<> > G (new CrsGraph<> (rowMap, origColMap, ...));
    /// // ... fill G ...
    /// G->fillComplete (domMap, ranMap);
    /// CrsMatrix<> A (G);
    /// // ... fill A ...
    /// \endcode
    ///
    /// Now suppose that you want to give A to a preconditioner that
    /// can't handle a matrix with an arbitrary column Map (in the
    /// example above, <tt>origColMap</tt>).  You first must create a
    /// new suitable column Map <tt>newColMap</tt>, and optionally a
    /// new Import object <tt>newImport</tt> from the matrix's current
    /// domain Map to the new column Map.  Then, call this method,
    /// passing in G (which must <i>not</i> be fill complete) while
    /// the matrix is <i>not</i> fill complete.  Be sure to save the
    /// graph's <i>original</i> Import object; you'll need that later.
    ///
    /// \code
    /// RCP<const CrsGraph<>::import_type> origImport = G->getImporter ();
    /// G->resumeFill ();
    /// A.reindexColumns (G.getRawPtr (), newColMap, newImport);
    /// G.fillComplete (domMap, ranMap);
    /// A.fillComplete (domMap, ranMap);
    /// \endcode
    ///
    /// Now you may give the matrix A to the preconditioner in
    /// question.  After doing so, and after you solve the linear
    /// system using the preconditioner, you might want to put the
    /// matrix back like it originally was.  You can do that, too!
    ///
    /// \code
    /// A.resumeFill ();
    /// G->resumeFill ();
    /// A.reindexColumns (G.getRawPtr (), origColMap, origImport);
    /// G->fillComplete (domMap, ranMap);
    /// A->fillComplete (domMap, ranMap);
    /// \endcode
    void
    reindexColumns (crs_graph_type* const graph,
                    const Teuchos::RCP<const map_type>& newColMap,
                    const Teuchos::RCP<const import_type>& newImport = Teuchos::null,
                    const bool sortEachRow = true);

    /// \brief Replace the current domain Map and Import with the given objects.
    ///
    /// \param newDomainMap [in] New domain Map.  Must be nonnull.
    /// \param newImporter [in] Optional Import object.  If null, we
    ///   will compute it.
    ///
    /// \pre The matrix must be fill complete:
    ///   <tt>isFillComplete() == true</tt>.
    /// \pre If the Import is provided, its target Map must be the
    ///   same as the column Map of the matrix.
    /// \pre If the Import is provided, its source Map must be the
    ///   same as the provided new domain Map.
    void
    replaceDomainMapAndImporter (const Teuchos::RCP<const map_type>& newDomainMap,
                                 Teuchos::RCP<const import_type>& newImporter);

    /// \brief Remove processes owning zero rows from the Maps and their communicator.
    ///
    /// \warning This method is ONLY for use by experts.  We highly
    ///   recommend using the nonmember function of the same name
    ///   defined in Tpetra_DistObject_decl.hpp.
    ///
    /// \warning We make NO promises of backwards compatibility.
    ///   This method may change or disappear at any time.
    ///
    /// \param newMap [in] This <i>must</i> be the result of calling
    ///   the removeEmptyProcesses() method on the row Map.  If it
    ///   is not, this method's behavior is undefined.  This pointer
    ///   will be null on excluded processes.
    virtual void
    removeEmptyProcessesInPlace (const Teuchos::RCP<const map_type>& newMap) override;

    //@}
    //! @name Methods implementing RowMatrix
    //@{

    //! The communicator over which the matrix is distributed.
    Teuchos::RCP<const Teuchos::Comm<int> > getComm() const override;

    //! The Kokkos Node instance.
    Teuchos::RCP<node_type> getNode () const override;

    //! The Map that describes the row distribution in this matrix.
    Teuchos::RCP<const map_type> getRowMap () const override;

    //! The Map that describes the column distribution in this matrix.
    Teuchos::RCP<const map_type> getColMap () const override;

    //! This matrix's graph, as a RowGraph.
    Teuchos::RCP<const RowGraph<LocalOrdinal, GlobalOrdinal, Node> >
    getGraph () const override;

    //! This matrix's graph, as a CrsGraph.
    Teuchos::RCP<const crs_graph_type> getCrsGraph () const;

  private:
    /// \brief Const reference to this matrix's graph, as a CrsGraph.
    ///
    /// This is a thread-safe version of getCrsGraph() (see above).
    /// Teuchos::RCP's copy constructor, assignment operator
    /// (operator=), and destructor are not currently thread safe (as
    /// of 17 May 2017).  Thus, if we want to write
    /// host-thread-parallel code, it's important to avoid creating or
    /// destroying Teuchos::RCP instances.  This method lets CrsMatrix
    /// access its graph, without creating an Teuchos::RCP instance
    /// (as the return value of getCrsGraph() does do).
    const crs_graph_type& getCrsGraphRef () const;

  public:
    /// \brief The local sparse matrix.
    ///
    /// \warning It is only valid to call this method under certain
    ///   circumstances.  In particular, either the CrsMatrix must
    ///   have been created with a \c local_matrix_type object, or
    ///   fillComplete must have been called on this CrsMatrix at
    ///   least once.  This method will do no error checking, so you
    ///   are responsible for knowing when it is safe to call this
    ///   method.
    local_matrix_type getLocalMatrix () const {return lclMatrix_; }

    /// \brief Number of global elements in the row map of this matrix.
    ///
    /// This is <it>not</it> the number of rows in the matrix as a
    /// mathematical object.  This method returns the global sum of
    /// the number of local elements in the row map on each processor,
    /// which is the row map's getGlobalNumElements().  Since the row
    /// map is not one-to-one in general, that global sum could be
    /// different than the number of rows in the matrix.  If you want
    /// the number of rows in the matrix, ask the range map for its
    /// global number of elements, using the following code:
    /// <code>
    /// global_size_t globalNumRows = getRangeMap()->getGlobalNumElements();
    /// </code>
    /// This method retains the behavior of Epetra, which also asks
    /// the row map for the global number of rows, rather than asking
    /// the range map.
    ///
    /// \warning Undefined if isFillActive().
    ///
    global_size_t getGlobalNumRows() const override;

    /// \brief The number of global columns in the matrix.
    ///
    /// This equals the number of entries in the matrix's domain Map.
    ///
    /// \warning Undefined if isFillActive().
    global_size_t getGlobalNumCols() const override;

    /// \brief The number of matrix rows owned by the calling process.
    ///
    /// Note that the sum of all the return values over all processes
    /// in the row Map's communicator does not necessarily equal the
    /// global number of rows in the matrix, if the row Map is
    /// overlapping.
    size_t getNodeNumRows() const override;

    /// \brief The number of columns connected to the locally owned rows of this matrix.
    ///
    /// Throws std::runtime_error if <tt>! hasColMap ()</tt>.
    size_t getNodeNumCols() const override;

    //! The index base for global indices for this matrix.
    GlobalOrdinal getIndexBase() const override;

    //! The global number of entries in this matrix.
    global_size_t getGlobalNumEntries() const override;

    //! The local number of entries in this matrix.
    size_t getNodeNumEntries() const override;

    /// \brief Number of entries in the sparse matrix in the given
    ///   global row, on the calling (MPI) process.
    ///
    /// \return <tt>OrdinalTraits<size_t>::invalid()</tt>if the
    ///   specified global row index is invalid on the calling
    ///   process, else the number of entries in the given row.
    size_t getNumEntriesInGlobalRow (GlobalOrdinal globalRow) const override;

    /// \brief Number of entries in the sparse matrix in the given
    ///   local row, on the calling (MPI) process.
    ///
    /// \return <tt>OrdinalTraits<size_t>::invalid()</tt>if the
    ///   specified local row index is invalid on the calling process,
    ///   else the number of entries in the given row.
    size_t getNumEntriesInLocalRow (LocalOrdinal localRow) const override;

    /// \brief DO NOT CALL THIS METHOD; THIS IS NOT FOR USERS.
    ///
    /// \warning DO NOT CALL THIS METHOD.  THIS IS AN IMPLEMENTATION
    ///   DETAIL OF TPETRA DESIGNED TO PREVENT SPURIOUS BUILD
    ///   WARNINGS.  DO NOT CALL THIS METHOD.  IT WILL GO AWAY VERY
    ///   SOON PER #2630.
    ///
    /// This function exists only to prevent spurious deprecation
    /// warnings.  We only want users to see deprecated warnings if
    /// <i>they</i> call deprecated methods, not if <i>we</i> call
    /// them.
    global_size_t getGlobalNumDiagsImpl () const override;

    /// \brief Number of diagonal entries in the matrix's graph, over
    ///   all processes in the matrix's communicator.
    ///
    /// \pre <tt>! this->isFillActive()</tt>
    ///
    /// \warning This method is DEPRECATED.  DO NOT CALL IT.  It may
    ///   go away at any time.
    global_size_t TPETRA_DEPRECATED getGlobalNumDiags () const override;

    /// \brief DO NOT CALL THIS METHOD; THIS IS NOT FOR USERS.
    ///
    /// \warning DO NOT CALL THIS METHOD.  THIS IS AN IMPLEMENTATION
    ///   DETAIL OF TPETRA DESIGNED TO PREVENT SPURIOUS BUILD
    ///   WARNINGS.  DO NOT CALL THIS METHOD.  IT WILL GO AWAY VERY
    ///   SOON PER #2630.
    ///
    /// This function exists only to prevent spurious deprecation
    /// warnings.  We only want users to see deprecated warnings if
    /// <i>they</i> call deprecated methods, not if <i>we</i> call
    /// them.
    size_t getNodeNumDiagsImpl () const override;

    /// \brief Number of diagonal entries in the matrix's graph, on
    ///   the calling process.
    ///
    /// \pre <tt>! this->isFillActive()</tt>
    ///
    /// \warning This method is DEPRECATED.  DO NOT CALL IT.  It may
    ///   go away at any time.
    size_t TPETRA_DEPRECATED getNodeNumDiags () const override;

    /// \brief Maximum number of entries in any row of the matrix,
    ///   over all processes in the matrix's communicator.
    ///
    /// \pre <tt>! isFillActive()</tt>
    ///
    /// This method only uses the matrix's graph.  Explicitly stored
    /// zeros count as "entries."
    size_t getGlobalMaxNumRowEntries () const override;

    /// \brief Maximum number of entries in any row of the matrix,
    ///   on this process.
    ///
    /// \pre <tt>! isFillActive()</tt>
    ///
    /// This method only uses the matrix's graph.  Explicitly stored
    /// zeros count as "entries."
    size_t getNodeMaxNumRowEntries () const override;

    //! Whether the matrix has a well-defined column Map.
    bool hasColMap () const override;

    /// \brief DO NOT CALL THIS METHOD; THIS IS NOT FOR USERS.
    ///
    /// \warning DO NOT CALL THIS METHOD.  THIS IS AN IMPLEMENTATION
    ///   DETAIL OF TPETRA DESIGNED TO PREVENT SPURIOUS BUILD
    ///   WARNINGS.  DO NOT CALL THIS METHOD.  IT WILL GO AWAY VERY
    ///   SOON PER #2630.
    ///
    /// This function exists only to prevent spurious deprecation
    /// warnings.  We only want users to see deprecated warnings if
    /// <i>they</i> call deprecated methods, not if <i>we</i> call
    /// them.
    bool isLowerTriangularImpl () const override;

    /// \brief Whether the matrix is locally lower triangular.
    ///
    /// \warning DO NOT CALL THIS METHOD!  This method is DEPRECATED
    ///   and will DISAPPEAR VERY SOON per #2630.
    ///
    /// \pre <tt>! isFillActive()</tt>.
    ///   If fill is active, this method's behavior is undefined.
    ///
    /// \note This is entirely a local property.  That means this
    ///   method may return different results on different processes.
    bool TPETRA_DEPRECATED isLowerTriangular () const override;

    /// \brief DO NOT CALL THIS METHOD; THIS IS NOT FOR USERS.
    ///
    /// \warning DO NOT CALL THIS METHOD.  THIS IS AN IMPLEMENTATION
    ///   DETAIL OF TPETRA DESIGNED TO PREVENT SPURIOUS BUILD
    ///   WARNINGS.  DO NOT CALL THIS METHOD.  IT WILL GO AWAY VERY
    ///   SOON PER #2630.
    ///
    /// This function exists only to prevent spurious deprecation
    /// warnings.  We only want users to see deprecated warnings if
    /// <i>they</i> call deprecated methods, not if <i>we</i> call
    /// them.
    bool isUpperTriangularImpl () const override;

    /// \brief Whether the matrix is locally upper triangular.
    ///
    /// \warning DO NOT CALL THIS METHOD!  This method is DEPRECATED
    ///   and will DISAPPEAR VERY SOON per #2630.
    ///
    /// \pre <tt>! isFillActive()</tt>.
    ///   If fill is active, this method's behavior is undefined.
    ///
    /// \note This is entirely a local property.  That means this
    ///   method may return different results on different processes.
    bool TPETRA_DEPRECATED isUpperTriangular () const override;

    /// \brief Whether the matrix is locally indexed on the calling
    ///   process.
    ///
    /// The matrix is locally indexed on the calling process if and
    /// only if all of the following hold:
    /// <ol>
    /// <li> The matrix is not empty on the calling process </li>
    /// <li> The matrix has a column Map </li>
    /// </ol>
    ///
    /// The following is always true:
    /// \code
    /// (! locallyIndexed() && ! globallyIndexed()) || (locallyIndexed() || globallyIndexed());
    /// \endcode
    /// That is, a matrix may be neither locally nor globally indexed,
    /// but it can never be both.  Furthermore a matrix that is not
    /// fill complete, might have some processes that are neither
    /// locally nor globally indexed, and some processes that are
    /// globally indexed.  The processes that are neither do not have
    /// any entries.
    bool isLocallyIndexed() const override;

    /// \brief Whether the matrix is globally indexed on the calling process.
    ///
    /// The matrix is globally indexed on the calling process if and
    /// only if all of the following hold:
    /// <ol>
    /// <li> The matrix is not empty on the calling process </li>
    /// <li> The matrix does not yet have a column Map </li>
    /// </ol>
    ///
    /// The following is always true:
    /// \code
    /// (! locallyIndexed() && ! globallyIndexed()) || (locallyIndexed() || globallyIndexed());
    /// \endcode
    /// That is, a matrix may be neither locally nor globally indexed,
    /// but it can never be both.  Furthermore a matrix that is not
    /// fill complete, might have some processes that are neither
    /// locally nor globally indexed, and some processes that are
    /// globally indexed.  The processes that are neither do not have
    /// any entries.
    bool isGloballyIndexed() const override;

    /// \brief Whether the matrix is fill complete.
    ///
    /// A matrix is <i>fill complete</i> (or "in compute mode") when
    /// fillComplete() has been called without an intervening call to
    /// resumeFill().  A matrix must be fill complete in order to call
    /// computational kernels like sparse matrix-vector multiply and
    /// sparse triangular solve.  A matrix must be <i>not</i> fill
    /// complete ("in edit mode") in order to call methods that
    /// insert, modify, or remove entries.
    ///
    /// The following are always true:
    /// <ul>
    /// <li> <tt> isFillActive() == ! isFillComplete() </tt>
    /// <li> <tt> isFillActive() || isFillComplete() </tt>
    /// </ul>
    ///
    /// A matrix starts out (after its constructor returns) as not
    /// fill complete.  It becomes fill complete after fillComplete()
    /// returns, and becomes not fill complete again if resumeFill()
    /// is called.  Some methods like clone() and some of the
    /// "nonmember constructors" (like importAndFillComplete() and
    /// exportAndFillComplete()) may return a fill-complete matrix.
    bool isFillComplete() const override;

    /// \brief Whether the matrix is not fill complete.
    ///
    /// A matrix is <i>fill complete</i> (or "in compute mode") when
    /// fillComplete() has been called without an intervening call to
    /// resumeFill().  A matrix must be fill complete in order to call
    /// computational kernels like sparse matrix-vector multiply and
    /// sparse triangular solve.  A matrix must be <i>not</i> fill
    /// complete ("in edit mode") in order to call methods that
    /// insert, modify, or remove entries.
    ///
    /// The following are always true:
    /// <ul>
    /// <li> <tt> isFillActive() == ! isFillComplete() </tt>
    /// <li> <tt> isFillActive() || isFillComplete() </tt>
    /// </ul>
    ///
    /// A matrix starts out (after its constructor returns) as not
    /// fill complete.  It becomes fill complete after fillComplete()
    /// returns, and becomes not fill complete again if resumeFill()
    /// is called.  Some methods like clone() and some of the
    /// "nonmember constructors" (like importAndFillComplete() and
    /// exportAndFillComplete()) may return a fill-complete matrix.
    bool isFillActive() const;

    //! \brief Returns \c true if storage has been optimized.
    /**
       Optimized storage means that the allocation of each row is equal to the
       number of entries. The effect is that a pass through the matrix, i.e.,
       during a mat-vec, requires minimal memory traffic. One limitation of
       optimized storage is that no new indices can be added to the matrix.
    */
    bool isStorageOptimized () const;

    //! Returns \c true if the matrix was allocated with static data structures.
    ProfileType getProfileType () const;

    //! Indicates that the graph is static, so that new entries cannot be added to this matrix.
    bool isStaticGraph () const;

    /// \brief Compute and return the Frobenius norm of the matrix.
    ///
    /// The Frobenius norm of the matrix is defined as
    /// \f\[
    ///   \|A\|_F = \sqrt{\sum_{i,j} \|A(i,j)\|^2}.
    /// \f\].
    ///
    /// If the matrix is fill complete, then the computed value is
    /// cached; the cache is cleared whenever resumeFill() is called.
    /// Otherwise, the value is computed every time the method is
    /// called.
    mag_type getFrobeniusNorm () const override;

    /// \brief Return \c true if getLocalRowView() and
    ///   getGlobalRowView() are valid for this object.
    virtual bool supportsRowViews () const override;

    /// \brief Fill given arrays with a deep copy of the locally owned
    ///   entries of the matrix in a given row, using global column
    ///   indices.
    ///
    /// \param GlobalRow [in] Global index of the row for which to
    ///   return entries.
    /// \param Indices [out] Global column indices corresponding to
    ///   values.
    /// \param Values [out] Matrix values.
    /// \param NumEntries [out] Number of entries.
    ///
    /// \note To Tpetra developers: Discussion of whether to use
    ///   <tt>Scalar</tt> or <tt>impl_scalar_type</tt> for output
    ///   array of matrix values.
    ///
    /// If \c Scalar differs from <tt>impl_scalar_type</tt>, as for
    /// example with std::complex<T> and Kokkos::complex<T>, we must
    /// choose which type to use.  We must make the same choice as
    /// RowMatrix does, else CrsMatrix won't compile, because it won't
    /// implement a pure virtual method.  We choose <tt>Scalar</tt>,
    /// for the following reasons.  First, <tt>Scalar</tt> is the
    /// user's preferred type, and <tt>impl_scalar_type</tt> an
    /// implementation detail that makes Tpetra work with Kokkos.
    /// Second, Tpetra's public interface provides a host-only
    /// interface, which eliminates some reasons for requiring
    /// implementation-specific types like Kokkos::complex.
    ///
    /// We do eventually want to put Tpetra methods in Kokkos kernels,
    /// but we only <i>need</i> to put them in host kernels, since
    /// Tpetra is a host-only interface.  Users can still manually
    /// handle conversion from <tt>Scalar</tt> to
    /// <tt>impl_scalar_type</tt> for reductions.
    ///
    /// The right thing to do would be to rewrite RowMatrix so that
    /// getGlobalRowCopy is NOT inherited, but is implemented by a
    /// pure virtual "hook" getGlobalRowCopyImpl.  The latter takes
    /// raw pointers.  That would give us the freedom to overload
    /// getGlobalRowCopy, which one normally can't do with virtual
    /// methods.  It would make sense for one getGlobalRowCopyImpl
    /// method to implement both Teuchos::ArrayView and Kokos::View
    /// versions of getGlobalRowCopy.
    ///
    /// Note: A std::runtime_error exception is thrown if either
    /// <tt>Indices</tt> or <tt>Values</tt> is not large enough to
    /// hold the data associated with row \c GlobalRow. If row
    /// <tt>GlobalRow</tt> is not owned by the calling process, then
    /// \c Indices and \c Values are unchanged and \c NumIndices is
    /// returned as Teuchos::OrdinalTraits<size_t>::invalid().
    void
    getGlobalRowCopy (GlobalOrdinal GlobalRow,
                      const Teuchos::ArrayView<GlobalOrdinal>& Indices,
                      const Teuchos::ArrayView<Scalar>& Values,
                      size_t& NumEntries) const override;

    /// \brief Fill given arrays with a deep copy of the locally owned
    ///   entries of the matrix in a given row, using local column
    ///   indices.
    ///
    /// \param localRow   [in]  Local index of the row for which to return entries.
    /// \param colInds    [out] Local column indices corresponding to values.
    /// \param vals       [out] Matrix values.
    /// \param numEntries [out] Number of entries returned.
    ///
    /// Note: A std::runtime_error exception is thrown if either
    /// <tt>colInds</tt> or \c vals is not large enough to hold the
    /// data associated with row \c localRow. If row \c localRow is
    /// not owned by the calling process, then <tt>colInds</tt> and
    /// <tt>vals</tt> are unchanged and <tt>numEntries</tt> is
    /// returned as Teuchos::OrdinalTraits<size_t>::invalid().
    void
    getLocalRowCopy (LocalOrdinal localRow,
                     const Teuchos::ArrayView<LocalOrdinal>& colInds,
                     const Teuchos::ArrayView<Scalar>& vals,
                     size_t& numEntries) const override;

    /// \brief Get a constant, nonpersisting view of a row of this
    ///   matrix, using global row and column indices.
    ///
    /// \param GlobalRow [in]  Global index of the row to view.
    /// \param indices   [out] On output: view of the global column indices in the row.
    /// \param values    [out] On output: view of the values in the row.
    ///
    /// \pre <tt>isLocallyIndexed () == false</tt>
    /// \post <tt>indices.size () == this->getNumEntriesInGlobalRow (GlobalRow)</tt>
    ///
    /// If \c GlobalRow is not a valid global row index on the calling
    /// process, then \c indices is set to null.
    void
    getGlobalRowView (GlobalOrdinal GlobalRow,
                      Teuchos::ArrayView<const GlobalOrdinal>& indices,
                      Teuchos::ArrayView<const Scalar>& values) const override;

    /// \brief Get a constant, nonpersisting view of a row of this
    ///   matrix, using local row and column indices.
    ///
    /// \param LocalRow [in]  Local index of the row to view.
    /// \param indices  [out] On output: view of the local column indices in the row.
    /// \param values   [out] On output: view of the values in the row.
    ///
    /// \pre <tt>isGloballyIndexed () == false</tt>
    /// \post <tt>indices.size () == this->getNumEntriesInLocalRow (LocalRow)</tt>
    ///
    /// If \c LocalRow is not a valid local row index on the calling
    /// process, then \c indices is set to null.
    void
    getLocalRowView (LocalOrdinal LocalRow,
                     Teuchos::ArrayView<const LocalOrdinal>& indices,
                     Teuchos::ArrayView<const Scalar>& values) const override;

    /// \brief Get a constant, nonpersisting, locally indexed view of
    ///   the given row of the matrix, using "raw" pointers instead of
    ///   Teuchos::ArrayView.
    ///
    /// The returned views of the column indices and values are not
    /// guaranteed to persist beyond the lifetime of <tt>this</tt>.
    /// Furthermore, any changes to the indices or values, or any
    /// intervening calls to fillComplete() or resumeFill(), may
    /// invalidate the returned views.
    ///
    /// This method only gets the entries in the given row that are
    /// stored on the calling process.  Note that if the matrix has an
    /// overlapping row Map, it is possible that the calling process
    /// does not store all the entries in that row.
    ///
    /// \pre <tt>isLocallyIndexed () && supportsRowViews ()</tt>
    /// \post <tt>numEnt == getNumEntriesInGlobalRow (LocalRow)</tt>
    ///
    /// \param lclRow     [in]  Local index of the row.
    /// \param numEnt     [out] Number of entries in the row that are stored on the calling process.
    /// \param lclColInds [out] Local indices of the columns corresponding to values.
    /// \param vals       [out] Matrix values.
    ///
    /// \return Error code; zero on no error.
    LocalOrdinal
    getLocalRowViewRaw (const LocalOrdinal lclRow,
                        LocalOrdinal& numEnt,
                        const LocalOrdinal*& lclColInds,
                        const Scalar*& vals) const override;

    /// \brief Get a constant, nonpersisting view of a row of this
    ///   matrix, using local row and column indices, with raw
    ///   pointers.
    ///
    /// The order of arguments exactly matches those of
    /// Epetra_CrsMatrix::ExtractMyRowView.
    ///
    /// \param lclRow [in]  Local index of the row to view.
    /// \param numEnt [out] On output: Number of entries in the row.
    /// \param val    [out] On successful output: View of the values in the row. Output value is undefined if not successful.
    /// \param ind    [out] On successful output: View of the local column indices in the row.
    ///                     Output value is undefined if not successful.
    ///
    /// \return Zero if successful, else a nonzero error code.
    ///
    /// \pre <tt>isGloballyIndexed () == false</tt>
    /// \post <tt>numEnt == this->getNumEntriesInLocalRow(lclRow)</tt>
    ///
    /// The output number of entries in the row \c numEnt is safe to
    /// be \c LocalOrdinal, because as long as the row does not
    /// contain too many duplicate entries, the number of column
    /// indices can always fit in \c LocalOrdinal.  Otherwise, the
    /// column Map would be incorrect.
    LocalOrdinal
    getLocalRowView (const LocalOrdinal lclRow,
                     LocalOrdinal& numEnt,
                     const impl_scalar_type*& val,
                     const LocalOrdinal*& ind) const;

    /// \brief Get a constant, nonpersisting view of a row of this
    ///   matrix, using local row and column indices, with raw
    ///   pointers.
    ///
    /// This overload exists only if Scalar differs from
    /// impl_scalar_type.  In that case, this overload takes a Scalar
    /// pointer.
    template<class OutputScalarType>
    typename std::enable_if<! std::is_same<OutputScalarType, impl_scalar_type>::value &&
                            std::is_convertible<impl_scalar_type, OutputScalarType>::value,
                            LocalOrdinal>::type
    getLocalRowView (const LocalOrdinal lclRow,
                     LocalOrdinal& numEnt,
                     const OutputScalarType*& val,
                     const LocalOrdinal*& ind) const
    {
      const impl_scalar_type* valTmp = NULL;
      const LocalOrdinal err = this->getLocalRowView (lclRow, numEnt, valTmp, ind);
      // Cast is legitimate because impl_scalar_type is convertible to
      // OutputScalarType.
      val = reinterpret_cast<const OutputScalarType*> (valTmp);
      return err;
    }

    /// \brief Get a copy of the diagonal entries of the matrix.
    ///
    /// This method returns a Vector with the same Map as this
    /// matrix's row Map.  On each process, it contains the diagonal
    /// entries owned by the calling process. If the matrix has an empty
    /// row, the diagonal entry contains a zero.
    void
    getLocalDiagCopy (Vector<Scalar, LocalOrdinal, GlobalOrdinal, Node>& diag) const override;

    /// \brief Get offsets of the diagonal entries in the matrix.
    ///
    /// \warning This method is DEPRECATED.  Call
    ///   CrsGraph::getLocalDiagOffsets, in particular the overload
    ///   that returns the offsets as a Kokkos::View.
    ///
    /// \warning This method is only for expert users.
    /// \warning We make no promises about backwards compatibility
    ///   for this method.  It may disappear or change at any time.
    /// \warning This method must be called collectively.  We reserve
    ///   the right to do extra checking in a debug build that will
    ///   require collectives.
    ///
    /// \pre The matrix must be locally indexed (which means that it
    ///   has a column Map).
    /// \pre All diagonal entries of the matrix's graph must be
    ///   populated on this process.  Results are undefined otherwise.
    /// \post <tt>offsets.size() == getNodeNumRows()</tt>
    ///
    /// This method creates an array of offsets of the local diagonal
    /// entries in the matrix.  This array is suitable for use in the
    /// two-argument version of getLocalDiagCopy().  However, its
    /// contents are not defined in any other context.  For example,
    /// you should not rely on offsets[i] being the index of the
    /// diagonal entry in the views returned by getLocalRowView().
    /// This may be the case, but it need not be.  (For example, we
    /// may choose to optimize the lookups down to the optimized
    /// storage level, in which case the offsets will be computed with
    /// respect to the underlying storage format, rather than with
    /// respect to the views.)
    ///
    /// Calling any of the following invalidates the output array:
    /// <ul>
    /// <li> insertGlobalValues() </li>
    /// <li> insertLocalValues() </li>
    /// <li> fillComplete() (with a dynamic graph) </li>
    /// <li> resumeFill() (with a dynamic graph) </li>
    /// </ul>
    ///
    /// If the matrix has a const ("static") graph, and if that graph
    /// is fill complete, then the offsets array remains valid through
    /// calls to fillComplete() and resumeFill().  "Invalidates" means
    /// that you must call this method again to recompute the offsets.
    void getLocalDiagOffsets (Teuchos::ArrayRCP<size_t>& offsets) const;

    /// \brief Variant of getLocalDiagCopy() that uses precomputed offsets.
    ///
    /// \warning This method is only for expert users.
    /// \warning We make no promises about backwards compatibility
    ///   for this method.  It may disappear or change at any time.
    ///
    /// This method uses the offsets of the diagonal entries, as
    /// precomputed by the Kokkos::View overload of
    /// getLocalDiagOffsets(), to speed up copying the diagonal of the
    /// matrix.  The offsets must be recomputed if any of the
    /// following methods are called:
    /// <ul>
    /// <li> insertGlobalValues() </li>
    /// <li> insertLocalValues() </li>
    /// <li> fillComplete() (with a dynamic graph) </li>
    /// <li> resumeFill() (with a dynamic graph) </li>
    /// </ul>
    ///
    /// If the matrix has a const ("static") graph, and if that graph
    /// is fill complete, then the offsets array remains valid through
    /// calls to fillComplete() and resumeFill().
    void
    getLocalDiagCopy (Vector<Scalar, LocalOrdinal, GlobalOrdinal, Node>& diag,
                      const Kokkos::View<const size_t*, device_type,
                        Kokkos::MemoryUnmanaged>& offsets) const;

    /// \brief Variant of getLocalDiagCopy() that uses precomputed offsets.
    ///
    /// \warning This overload of the method is DEPRECATED.  Call the
    ///   overload above that returns the offsets as a Kokkos::View.
    /// \warning This method is only for expert users.
    /// \warning We make no promises about backwards compatibility
    ///   for this method.  It may disappear or change at any time.
    ///
    /// This method uses the offsets of the diagonal entries, as
    /// precomputed by getLocalDiagOffsets(), to speed up copying the
    /// diagonal of the matrix.  The offsets must be recomputed if any
    /// of the following methods are called:
    /// <ul>
    /// <li> insertGlobalValues() </li>
    /// <li> insertLocalValues() </li>
    /// <li> fillComplete() (with a dynamic graph) </li>
    /// <li> resumeFill() (with a dynamic graph) </li>
    /// </ul>
    ///
    /// If the matrix has a const ("static") graph, and if that graph
    /// is fill complete, then the offsets array remains valid through
    /// calls to fillComplete() and resumeFill().
    void
    getLocalDiagCopy (Vector<Scalar, LocalOrdinal, GlobalOrdinal, Node>& diag,
                      const Teuchos::ArrayView<const size_t>& offsets) const;

    /// \brief Scale the matrix on the left with the given Vector.
    ///
    /// On return, for all entries i,j in the matrix,
    /// \f$A(i,j) = x(i)*A(i,j)\f$.
    void
    leftScale (const Vector<Scalar, LocalOrdinal, GlobalOrdinal, Node>& x) override;

    /// \brief Scale the matrix on the right with the given Vector.
    ///
    /// On return, for all entries i,j in the matrix,
    /// \f$A(i,j) = x(j)*A(i,j)\f$.
    void
    rightScale (const Vector<Scalar, LocalOrdinal, GlobalOrdinal, Node>& x) override;

    //@}
    //! @name Advanced templated methods
    //@{

    /// \brief Compute a sparse matrix-MultiVector product local to each process.
    ///
    /// This method computes the <i>local</i> part of <tt>Y := beta*Y
    /// + alpha*Op(A)*X</tt>, where <tt>Op(A)</tt> is either \f$A\f$,
    /// \f$A^T\f$ (the transpose), or \f$A^H\f$ (the conjugate
    /// transpose).  "The local part" means that this method does no
    /// communication between processes, even if this is necessary for
    /// correctness of the matrix-vector multiply.  Use the apply()
    /// method if you want to compute the mathematical sparse
    /// matrix-vector multiply.
    ///
    /// This method is mainly of use to Tpetra developers, though some
    /// users may find it helpful if they plan to reuse the result of
    /// doing an Import on the input MultiVector for several sparse
    /// matrix-vector multiplies with matrices that have the same
    /// column Map.
    ///
    /// When <tt>Op(A)</tt> is \f$A\f$ (<tt>trans ==
    /// Teuchos::NO_TRANS</tt>), then X's Map must be the same as the
    /// column Map of this matrix, and Y's Map must be the same as the
    /// row Map of this matrix.  We say in this case that X is
    /// "post-Imported," and Y is "pre-Exported."  When <tt>Op(A)</tt>
    /// is \f$A^T\f$ or \f$A^H\f$ (\c trans is <tt>Teuchos::TRANS</tt>
    /// or <tt>Teuchos::CONJ_TRANS</tt>, then X's Map must be the same
    /// as the row Map of this matrix, and Y's Map must be the same as
    /// the column Map of this matrix.
    ///
    /// Both X and Y must have constant stride, and they may not alias
    /// one another (that is, occupy overlapping space in memory).  We
    /// may not necessarily check for aliasing, and if we do, we will
    /// only do this in a debug build.  Aliasing X and Y may cause
    /// nondeterministically incorrect results.
    ///
    /// This method is templated on the type of entries in both the
    /// input MultiVector (\c DomainScalar) and the output MultiVector
    /// (\c RangeScalar).  Thus, this method works for MultiVector
    /// objects of arbitrary type.  However, this method only performs
    /// computation local to each MPI process.  Use
    /// CrsMatrixMultiplyOp to handle global communication (the Import
    /// and Export operations for the input resp. output MultiVector),
    /// if you have a matrix with entries of a different type than the
    /// input and output MultiVector objects.
    ///
    /// If <tt>beta == 0</tt>, this operation will enjoy overwrite
    /// semantics: Y will be overwritten with the result of the
    /// multiplication, even if it contains <tt>NaN</tt>
    /// (not-a-number) floating-point entries.  Otherwise, the
    /// multiply result will be accumulated into \c Y.
    template <class DomainScalar, class RangeScalar>
    void
    localMultiply (const MultiVector<DomainScalar, LocalOrdinal, GlobalOrdinal, Node>& X,
                   MultiVector<RangeScalar, LocalOrdinal, GlobalOrdinal, Node>& Y,
                   Teuchos::ETransp mode,
                   RangeScalar alpha,
                   RangeScalar beta) const
    {
      using Teuchos::NO_TRANS;
      // Just like Scalar and impl_scalar_type may differ in CrsMatrix,
      // RangeScalar and its corresponding impl_scalar_type may differ in
      // MultiVector.
      typedef typename MultiVector<RangeScalar, LocalOrdinal, GlobalOrdinal,
        Node>::impl_scalar_type range_impl_scalar_type;
#ifdef HAVE_TPETRA_DEBUG
      const char tfecfFuncName[] = "localMultiply: ";
#endif // HAVE_TPETRA_DEBUG

      const range_impl_scalar_type theAlpha = static_cast<range_impl_scalar_type> (alpha);
      const range_impl_scalar_type theBeta = static_cast<range_impl_scalar_type> (beta);
      const bool conjugate = (mode == Teuchos::CONJ_TRANS);
      const bool transpose = (mode != Teuchos::NO_TRANS);
      auto X_lcl = X.template getLocalView<device_type> ();
      auto Y_lcl = Y.template getLocalView<device_type> ();

#ifdef HAVE_TPETRA_DEBUG
      TEUCHOS_TEST_FOR_EXCEPTION_CLASS_FUNC
        (X.getNumVectors () != Y.getNumVectors (), std::runtime_error,
         "X.getNumVectors() = " << X.getNumVectors () << " != Y.getNumVectors() = "
         << Y.getNumVectors () << ".");
      TEUCHOS_TEST_FOR_EXCEPTION_CLASS_FUNC
        (! transpose && X.getLocalLength () != getColMap ()->getNodeNumElements (),
         std::runtime_error, "NO_TRANS case: X has the wrong number of local rows.  "
         "X.getLocalLength() = " << X.getLocalLength () << " != getColMap()->"
         "getNodeNumElements() = " << getColMap ()->getNodeNumElements () << ".");
      TEUCHOS_TEST_FOR_EXCEPTION_CLASS_FUNC
        (! transpose && Y.getLocalLength () != getRowMap ()->getNodeNumElements (),
         std::runtime_error, "NO_TRANS case: Y has the wrong number of local rows.  "
         "Y.getLocalLength() = " << Y.getLocalLength () << " != getRowMap()->"
         "getNodeNumElements() = " << getRowMap ()->getNodeNumElements () << ".");
      TEUCHOS_TEST_FOR_EXCEPTION_CLASS_FUNC
        (transpose && X.getLocalLength () != getRowMap ()->getNodeNumElements (),
         std::runtime_error, "TRANS or CONJ_TRANS case: X has the wrong number of "
         "local rows.  X.getLocalLength() = " << X.getLocalLength () << " != "
         "getRowMap()->getNodeNumElements() = "
         << getRowMap ()->getNodeNumElements () << ".");
      TEUCHOS_TEST_FOR_EXCEPTION_CLASS_FUNC
        (transpose && Y.getLocalLength () != getColMap ()->getNodeNumElements (),
         std::runtime_error, "TRANS or CONJ_TRANS case: X has the wrong number of "
         "local rows.  Y.getLocalLength() = " << Y.getLocalLength () << " != "
         "getColMap()->getNodeNumElements() = "
         << getColMap ()->getNodeNumElements () << ".");
      TEUCHOS_TEST_FOR_EXCEPTION_CLASS_FUNC
        (! isFillComplete (), std::runtime_error, "The matrix is not fill "
         "complete.  You must call fillComplete() (possibly with domain and range "
         "Map arguments) without an intervening resumeFill() call before you may "
         "call this method.");
      TEUCHOS_TEST_FOR_EXCEPTION_CLASS_FUNC
        (! X.isConstantStride () || ! Y.isConstantStride (), std::runtime_error,
         "X and Y must be constant stride.");
      // If the two pointers are NULL, then they don't alias one
      // another, even though they are equal.
      TEUCHOS_TEST_FOR_EXCEPTION_CLASS_FUNC(
        X_lcl.data () == Y_lcl.data () &&
        X_lcl.data () != NULL,
        std::runtime_error, "X and Y may not alias one another.");
#endif // HAVE_TPETRA_DEBUG

      // Y = alpha*op(M) + beta*Y
      if (transpose) {
        KokkosSparse::spmv (conjugate ? KokkosSparse::ConjugateTranspose : KokkosSparse::Transpose,
                            theAlpha,
                            lclMatrix_,
                            X.template getLocalView<device_type> (),
                            theBeta,
                            Y.template getLocalView<device_type> ());
      }
      else {
        KokkosSparse::spmv (KokkosSparse::NoTranspose,
                            theAlpha,
                            lclMatrix_,
                            X.template getLocalView<device_type> (),
                            theBeta,
                            Y.template getLocalView<device_type> ());
      }
    }

  public:
    /// \brief Compute the local part of a sparse matrix-(Multi)Vector
    ///   multiply.
    ///
    /// This method computes <tt>Y := beta*Y + alpha*Op(A)*X</tt>,
    /// where <tt>Op(A)</tt> is either \f$A\f$, \f$A^T\f$ (the
    /// transpose), or \f$A^H\f$ (the conjugate transpose).
    ///
    /// The Map of X and \c mode must satisfy the following:
    /// \code
    /// mode == Teuchos::NO_TRANS &&
    ///   X.getMap ()->isSameAs(* (this->getColMap ())) ||
    /// mode != Teuchos::NO_TRANS &&
    ///   X.getMap ()->isSameAs(* (this->getRowMap ()));
    /// \endcode
    ///
    /// The Map of Y and \c mode must satisfy the following:
    /// \code
    /// mode == Teuchos::NO_TRANS &&
    ///   Y.getMap ()->isSameAs(* (this->getRowMap ())) ||
    /// mode != Teuchos::NO_TRANS &&
    ///   Y.getMap ()->isSameAs(* (this->getColMap ()));
    /// \endcode
    ///
    /// If <tt>beta == 0</tt>, this operation will enjoy overwrite
    /// semantics: Y's entries will be ignored, and Y will be
    /// overwritten with the result of the multiplication, even if it
    /// contains <tt>Inf</tt> or <tt>NaN</tt> floating-point entries.
    /// Likewise, if <tt>alpha == 0</tt>, this operation will ignore A
    /// and X, even if they contain <tt>Inf</tt> or <tt>NaN</tt>
    /// floating-point entries.
    void
    localApply (const MultiVector<Scalar, LocalOrdinal, GlobalOrdinal, Node>& X,
                MultiVector<Scalar, LocalOrdinal, GlobalOrdinal, Node>&Y,
                const Teuchos::ETransp mode = Teuchos::NO_TRANS,
                const Scalar& alpha = Teuchos::ScalarTraits<Scalar>::one (),
                const Scalar& beta = Teuchos::ScalarTraits<Scalar>::zero ()) const;

    /// \brief Gauss-Seidel or SOR on \f$B = A X\f$.
    ///
    /// Apply a forward or backward sweep of Gauss-Seidel or
    /// Successive Over-Relaxation (SOR) to the linear system(s) \f$B
    /// = A X\f$.  For Gauss-Seidel, set the damping factor \c omega
    /// to 1.
    ///
    /// \tparam DomainScalar The type of entries in the input
    ///   multivector X.  This may differ from the type of entries in
    ///   A or in B.
    /// \tparam RangeScalar The type of entries in the output
    ///   multivector B.  This may differ from the type of entries in
    ///   A or in X.
    ///
    /// \param B [in] Right-hand side(s).
    /// \param X [in/out] On input: initial guess(es).  On output:
    ///   result multivector(s).
    /// \param D [in] Inverse of diagonal entries of the matrix A.
    /// \param omega [in] SOR damping factor.  omega = 1 results in
    ///   Gauss-Seidel.
    /// \param direction [in] Sweep direction: Tpetra::Forward or
    ///   Tpetra::Backward.  ("Symmetric" requires interprocess
    ///   communication (before each sweep), which is not part of the
    ///   local kernel.)
    template <class DomainScalar, class RangeScalar>
    void
    localGaussSeidel (const MultiVector<DomainScalar, LocalOrdinal, GlobalOrdinal, Node> &B,
                      MultiVector<RangeScalar, LocalOrdinal, GlobalOrdinal, Node> &X,
                      const MultiVector<Scalar, LocalOrdinal, GlobalOrdinal, Node> &D,
                      const RangeScalar& dampingFactor,
                      const ESweepDirection direction) const
    {
      typedef LocalOrdinal LO;
      typedef GlobalOrdinal GO;
      typedef Tpetra::MultiVector<DomainScalar, LO, GO, Node> DMV;
      typedef Tpetra::MultiVector<Scalar, LO, GO, Node> MMV;
      typedef typename Node::device_type::memory_space dev_mem_space;
      typedef typename MMV::dual_view_type::t_host::device_type host_mem_space;
      typedef typename Graph::local_graph_type k_local_graph_type;
      typedef typename k_local_graph_type::size_type offset_type;
      const char prefix[] = "Tpetra::CrsMatrix::localGaussSeidel: ";

      TEUCHOS_TEST_FOR_EXCEPTION
        (! this->isFillComplete (), std::runtime_error,
         prefix << "The matrix is not fill complete.");
      const size_t lclNumRows = this->getNodeNumRows ();
      const size_t numVecs = B.getNumVectors ();
      TEUCHOS_TEST_FOR_EXCEPTION
        (X.getNumVectors () != numVecs, std::invalid_argument,
         prefix << "B.getNumVectors() = " << numVecs << " != "
         "X.getNumVectors() = " << X.getNumVectors () << ".");
      TEUCHOS_TEST_FOR_EXCEPTION
        (B.getLocalLength () != lclNumRows, std::invalid_argument,
         prefix << "B.getLocalLength() = " << B.getLocalLength ()
         << " != this->getNodeNumRows() = " << lclNumRows << ".");

      // mfh 28 Aug 2017: The current local Gauss-Seidel kernel only
      // runs on host.  (See comments below.)  Thus, we need to access
      // the host versions of these data.
      const_cast<DMV&> (B).sync_host ();
      X.sync_host ();
      X.modify_host ();
      const_cast<MMV&> (D).sync_host ();

      auto B_lcl = B.template getLocalView<host_mem_space> ();
      auto X_lcl = X.template getLocalView<host_mem_space> ();
      auto D_lcl = D.template getLocalView<host_mem_space> ();

      offset_type B_stride[8], X_stride[8], D_stride[8];
      B_lcl.stride (B_stride);
      X_lcl.stride (X_stride);
      D_lcl.stride (D_stride);

      local_matrix_type lclMatrix = this->getLocalMatrix ();
      k_local_graph_type lclGraph = lclMatrix.graph;
      typename local_matrix_type::row_map_type ptr = lclGraph.row_map;
      typename local_matrix_type::index_type ind = lclGraph.entries;
      typename local_matrix_type::values_type val = lclMatrix.values;
      const offset_type* const ptrRaw = ptr.data ();
      const LO* const indRaw = ind.data ();
      const impl_scalar_type* const valRaw = val.data ();

      const std::string dir ((direction == Forward) ? "F" : "B");
      // NOTE (mfh 28 Aug 2017) This assumes UVM.  We can't get around
      // that on GPUs without using a GPU-based sparse triangular
      // solve to implement Gauss-Seidel.  This exists in cuSPARSE,
      // but we would need to implement a wrapper with a fall-back
      // algorithm for unsupported Scalar and LO types.
      KokkosSparse::Impl::Sequential::gaussSeidel (static_cast<LO> (lclNumRows),
                                                   static_cast<LO> (numVecs),
                                                   ptrRaw, indRaw, valRaw,
                                                   B_lcl.data (), B_stride[1],
                                                   X_lcl.data (), X_stride[1],
                                                   D_lcl.data (),
                                                   static_cast<impl_scalar_type> (dampingFactor),
                                                   dir.c_str ());
      const_cast<DMV&> (B).template sync<dev_mem_space> ();
      X.template sync<dev_mem_space> ();
      const_cast<MMV&> (D).template sync<dev_mem_space> ();
    }

    /// \brief Reordered Gauss-Seidel or SOR on \f$B = A X\f$.
    ///
    /// Apply a forward or backward sweep of reordered Gauss-Seidel or
    /// Successive Over-Relaxation (SOR) to the linear system(s) \f$B
    /// = A X\f$.  For Gauss-Seidel, set the damping factor \c omega
    /// to 1.  The ordering can be a partial one, in which case the Gauss-Seidel is only
    /// executed on a local subset of unknowns.
    ///
    /// \tparam DomainScalar The type of entries in the input
    ///   multivector X.  This may differ from the type of entries in
    ///   A or in B.
    /// \tparam RangeScalar The type of entries in the output
    ///   multivector B.  This may differ from the type of entries in
    ///   A or in X.
    ///
    /// \param B [in] Right-hand side(s).
    /// \param X [in/out] On input: initial guess(es).  On output:
    ///   result multivector(s).
    /// \param D [in] Inverse of diagonal entries of the matrix A.
    /// \param rowIndices [in] Ordered list of indices on which to execute GS.
    /// \param omega [in] SOR damping factor.  omega = 1 results in
    ///   Gauss-Seidel.
    /// \param direction [in] Sweep direction: Tpetra::Forward or
    ///   Tpetra::Backward.  ("Symmetric" requires interprocess
    ///   communication (before each sweep), which is not part of the
    ///   local kernel.)
    template <class DomainScalar, class RangeScalar>
    void
    reorderedLocalGaussSeidel (const MultiVector<DomainScalar, LocalOrdinal, GlobalOrdinal, Node>& B,
                               MultiVector<RangeScalar, LocalOrdinal, GlobalOrdinal, Node>& X,
                               const MultiVector<Scalar, LocalOrdinal, GlobalOrdinal, Node>& D,
                               const Teuchos::ArrayView<LocalOrdinal>& rowIndices,
                               const RangeScalar& dampingFactor,
                               const ESweepDirection direction) const
    {
      typedef LocalOrdinal LO;
      typedef GlobalOrdinal GO;
      typedef Tpetra::MultiVector<DomainScalar, LO, GO, Node> DMV;
      typedef Tpetra::MultiVector<Scalar, LO, GO, Node> MMV;
      typedef typename Node::device_type::memory_space dev_mem_space;
      typedef typename MMV::dual_view_type::t_host::device_type host_mem_space;
      typedef typename Graph::local_graph_type k_local_graph_type;
      typedef typename k_local_graph_type::size_type offset_type;
      const char prefix[] = "Tpetra::CrsMatrix::reorderedLocalGaussSeidel: ";

      TEUCHOS_TEST_FOR_EXCEPTION
        (! this->isFillComplete (), std::runtime_error,
         prefix << "The matrix is not fill complete.");
      const size_t lclNumRows = this->getNodeNumRows ();
      const size_t numVecs = B.getNumVectors ();
      TEUCHOS_TEST_FOR_EXCEPTION
        (X.getNumVectors () != numVecs, std::invalid_argument,
         prefix << "B.getNumVectors() = " << numVecs << " != "
         "X.getNumVectors() = " << X.getNumVectors () << ".");
      TEUCHOS_TEST_FOR_EXCEPTION
        (B.getLocalLength () != lclNumRows, std::invalid_argument,
         prefix << "B.getLocalLength() = " << B.getLocalLength ()
         << " != this->getNodeNumRows() = " << lclNumRows << ".");
      TEUCHOS_TEST_FOR_EXCEPTION
        (static_cast<size_t> (rowIndices.size ()) < lclNumRows,
         std::invalid_argument, prefix << "rowIndices.size() = "
         << rowIndices.size () << " < this->getNodeNumRows() = "
         << lclNumRows << ".");

      // mfh 28 Aug 2017: The current local Gauss-Seidel kernel only
      // runs on host.  (See comments below.)  Thus, we need to access
      // the host versions of these data.
      const_cast<DMV&> (B).sync_host ();
      X.sync_host ();
      X.modify_host ();
      const_cast<MMV&> (D).sync_host ();

      auto B_lcl = B.template getLocalView<host_mem_space> ();
      auto X_lcl = X.template getLocalView<host_mem_space> ();
      auto D_lcl = D.template getLocalView<host_mem_space> ();

      offset_type B_stride[8], X_stride[8], D_stride[8];
      B_lcl.stride (B_stride);
      X_lcl.stride (X_stride);
      D_lcl.stride (D_stride);

      local_matrix_type lclMatrix = this->getLocalMatrix ();
      typename Graph::local_graph_type lclGraph = lclMatrix.graph;
      typename local_matrix_type::index_type ind = lclGraph.entries;
      typename local_matrix_type::row_map_type ptr = lclGraph.row_map;
      typename local_matrix_type::values_type val = lclMatrix.values;
      const offset_type* const ptrRaw = ptr.data ();
      const LO* const indRaw = ind.data ();
      const impl_scalar_type* const valRaw = val.data ();

      const std::string dir = (direction == Forward) ? "F" : "B";
      // NOTE (mfh 28 Aug 2017) This assumes UVM.  We can't get around
      // that on GPUs without using a GPU-based sparse triangular
      // solve to implement Gauss-Seidel, and also handling the
      // permutations correctly.
      KokkosSparse::Impl::Sequential::reorderedGaussSeidel (static_cast<LO> (lclNumRows),
                                                            static_cast<LO> (numVecs),
                                                            ptrRaw, indRaw, valRaw,
                                                            B_lcl.data (),
                                                            B_stride[1],
                                                            X_lcl.data (),
                                                            X_stride[1],
                                                            D_lcl.data (),
                                                            rowIndices.getRawPtr (),
                                                            static_cast<LO> (lclNumRows),
                                                            static_cast<impl_scalar_type> (dampingFactor),
                                                            dir.c_str ());
      const_cast<DMV&> (B).template sync<dev_mem_space> ();
      X.template sync<dev_mem_space> ();
      const_cast<MMV&> (D).template sync<dev_mem_space> ();
    }

    /// \brief Return another CrsMatrix with the same entries, but
    ///   converted to a different Scalar type \c T.
    template <class T>
    Teuchos::RCP<CrsMatrix<T, LocalOrdinal, GlobalOrdinal, Node> >
    convert () const;

    //@}
    //! @name Methods implementing Operator
    //@{

    /// \brief Compute a sparse matrix-MultiVector multiply.
    ///
    /// This method computes <tt>Y := beta*Y + alpha*Op(A)*X</tt>,
    /// where <tt>Op(A)</tt> is either \f$A\f$, \f$A^T\f$ (the
    /// transpose), or \f$A^H\f$ (the conjugate transpose).
    ///
    /// If <tt>beta == 0</tt>, this operation will enjoy overwrite
    /// semantics: Y's entries will be ignored, and Y will be
    /// overwritten with the result of the multiplication, even if it
    /// contains <tt>NaN</tt> (not-a-number) floating-point entries.
    void
    apply (const MultiVector<Scalar, LocalOrdinal, GlobalOrdinal, Node>& X,
           MultiVector<Scalar, LocalOrdinal, GlobalOrdinal, Node>&Y,
           Teuchos::ETransp mode = Teuchos::NO_TRANS,
           Scalar alpha = Teuchos::ScalarTraits<Scalar>::one(),
           Scalar beta = Teuchos::ScalarTraits<Scalar>::zero()) const override;

    /// \brief Whether apply() allows applying the transpose or
    ///   conjugate transpose.
    bool hasTransposeApply () const override;

    /// \brief The domain Map of this matrix.
    ///
    /// This method implements Tpetra::Operator.  If fillComplete()
    /// has not yet been called at least once on this matrix, or if
    /// the matrix was not constructed with a domain Map, then this
    /// method returns Teuchos::null.
    Teuchos::RCP<const map_type> getDomainMap () const override;

    /// \brief The range Map of this matrix.
    ///
    /// This method implements Tpetra::Operator.  If fillComplete()
    /// has not yet been called at least once on this matrix, or if
    /// the matrix was not constructed with a domain Map, then this
    /// method returns Teuchos::null.
    Teuchos::RCP<const map_type> getRangeMap () const override;

    //@}
    //! @name Other "apply"-like methods
    //@{

    /// \brief "Hybrid" Jacobi + (Gauss-Seidel or SOR) on \f$B = A X\f$.
    ///
    /// "Hybrid" means Successive Over-Relaxation (SOR) or
    /// Gauss-Seidel within an (MPI) process, but Jacobi between
    /// processes.  Gauss-Seidel is a special case of SOR, where the
    /// damping factor is one.
    ///
    /// The Forward or Backward sweep directions have their usual SOR
    /// meaning within the process.  Interprocess communication occurs
    /// once before the sweep, as it normally would in Jacobi.
    ///
    /// The Symmetric sweep option means two sweeps: first Forward,
    /// then Backward.  Interprocess communication occurs before each
    /// sweep, as in Jacobi.  Thus, Symmetric results in two
    /// interprocess communication steps.
    ///
    /// \param B [in] Right-hand side(s).
    /// \param X [in/out] On input: initial guess(es).  On output:
    ///   result multivector(s).
    /// \param D [in] Inverse of diagonal entries of the matrix A.
    /// \param dampingFactor [in] SOR damping factor.  A damping
    ///   factor of one results in Gauss-Seidel.
    /// \param direction [in] Sweep direction: Forward, Backward, or
    ///   Symmetric.
    /// \param numSweeps [in] Number of sweeps.  We count each
    ///   Symmetric sweep (including both its Forward and its Backward
    ///   sweep) as one.
    ///
    /// \section Tpetra_KR_CrsMatrix_gaussSeidel_req Requirements
    ///
    /// This method has the following requirements:
    ///
    /// 1. X is in the domain Map of the matrix.
    /// 2. The domain and row Maps of the matrix are the same.
    /// 3. The column Map contains the domain Map, and both start at the same place.
    /// 4. The row Map is uniquely owned.
    /// 5. D is in the row Map of the matrix.
    /// 6. X is actually a view of a column Map multivector.
    /// 7. Neither B nor D alias X.
    ///
    /// #1 is just the usual requirement for operators: the input
    /// multivector must always be in the domain Map.  The
    /// Gauss-Seidel kernel imposes additional requirements, since it
    ///
    /// - overwrites the input multivector with the output (which
    ///   implies #2), and
    /// - uses the same local indices for the input and output
    ///   multivector (which implies #2 and #3).
    ///
    /// #3 is reasonable if the matrix constructed the column Map,
    /// because the method that does this (CrsGraph::makeColMap) puts
    /// the local GIDs (those in the domain Map) in front and the
    /// remote GIDs (not in the domain Map) at the end of the column
    /// Map.  However, if you constructed the column Map yourself, you
    /// are responsible for maintaining this invariant.  #6 lets us do
    /// the Import from the domain Map to the column Map in place.
    ///
    /// The Gauss-Seidel kernel also assumes that each process has the
    /// entire value (not a partial value to sum) of all the diagonal
    /// elements in the rows in its row Map.  (We guarantee this anyway
    /// though the separate D vector.)  This is because each element of
    /// the output multivector depends nonlinearly on the diagonal
    /// elements.  Shared ownership of off-diagonal elements would
    /// produce different results.
    void
    gaussSeidel (const MultiVector<Scalar, LocalOrdinal, GlobalOrdinal, Node> &B,
                 MultiVector<Scalar, LocalOrdinal, GlobalOrdinal, Node> &X,
                 const MultiVector<Scalar, LocalOrdinal, GlobalOrdinal, Node> &D,
                 const Scalar& dampingFactor,
                 const ESweepDirection direction,
                 const int numSweeps) const;

    /// \brief Reordered "Hybrid" Jacobi + (Gauss-Seidel or SOR) on \f$B = A X\f$.
    ///
    /// "Hybrid" means Successive Over-Relaxation (SOR) or
    /// Gauss-Seidel within an (MPI) process, but Jacobi between
    /// processes.  Gauss-Seidel is a special case of SOR, where the
    /// damping factor is one.  The ordering can be a partial one, in which case the Gauss-Seidel is only
    /// executed on a local subset of unknowns.
    ///
    /// The Forward or Backward sweep directions have their usual SOR
    /// meaning within the process.  Interprocess communication occurs
    /// once before the sweep, as it normally would in Jacobi.
    ///
    /// The Symmetric sweep option means two sweeps: first Forward,
    /// then Backward.  Interprocess communication occurs before each
    /// sweep, as in Jacobi.  Thus, Symmetric results in two
    /// interprocess communication steps.
    ///
    /// \param B [in] Right-hand side(s).
    /// \param X [in/out] On input: initial guess(es).  On output:
    ///   result multivector(s).
    /// \param D [in] Inverse of diagonal entries of the matrix A.
    /// \param rowIndices [in] Ordered list of indices on which to execute GS.
    /// \param dampingFactor [in] SOR damping factor.  A damping
    ///   factor of one results in Gauss-Seidel.
    /// \param direction [in] Sweep direction: Forward, Backward, or
    ///   Symmetric.
    /// \param numSweeps [in] Number of sweeps.  We count each
    ///   Symmetric sweep (including both its Forward and its Backward
    ///   sweep) as one.
    ///
    /// \section Tpetra_KR_CrsMatrix_reorderedGaussSeidel_req Requirements
    ///
    /// This method has the following requirements:
    ///
    /// 1. X is in the domain Map of the matrix.
    /// 2. The domain and row Maps of the matrix are the same.
    /// 3. The column Map contains the domain Map, and both start at the same place.
    /// 4. The row Map is uniquely owned.
    /// 5. D is in the row Map of the matrix.
    /// 6. X is actually a view of a column Map multivector.
    /// 7. Neither B nor D alias X.
    ///
    /// #1 is just the usual requirement for operators: the input
    /// multivector must always be in the domain Map.  The
    /// Gauss-Seidel kernel imposes additional requirements, since it
    ///
    /// - overwrites the input multivector with the output (which
    ///   implies #2), and
    /// - uses the same local indices for the input and output
    ///   multivector (which implies #2 and #3).
    ///
    /// #3 is reasonable if the matrix constructed the column Map,
    /// because the method that does this (CrsGraph::makeColMap) puts
    /// the local GIDs (those in the domain Map) in front and the
    /// remote GIDs (not in the domain Map) at the end of the column
    /// Map.  However, if you constructed the column Map yourself, you
    /// are responsible for maintaining this invariant.  #6 lets us do
    /// the Import from the domain Map to the column Map in place.
    ///
    /// The Gauss-Seidel kernel also assumes that each process has the
    /// entire value (not a partial value to sum) of all the diagonal
    /// elements in the rows in its row Map.  (We guarantee this anyway
    /// though the separate D vector.)  This is because each element of
    /// the output multivector depends nonlinearly on the diagonal
    /// elements.  Shared ownership of off-diagonal elements would
    /// produce different results.
    void
    reorderedGaussSeidel (const MultiVector<Scalar, LocalOrdinal, GlobalOrdinal, Node>& B,
                          MultiVector<Scalar, LocalOrdinal, GlobalOrdinal, Node>& X,
                          const MultiVector<Scalar, LocalOrdinal, GlobalOrdinal, Node>& D,
                          const Teuchos::ArrayView<LocalOrdinal>& rowIndices,
                          const Scalar& dampingFactor,
                          const ESweepDirection direction,
                          const int numSweeps) const;

    /// \brief Version of gaussSeidel(), with fewer requirements on X.
    ///
    /// This method is just like gaussSeidel(), except that X need
    /// only be in the domain Map.  This method does not require that
    /// X be a domain Map view of a column Map multivector.  As a
    /// result, this method must copy X into a domain Map multivector
    /// before operating on it.
    ///
    /// \param X [in/out] On input: initial guess(es).  On output:
    ///   result multivector(s).
    /// \param B [in] Right-hand side(s), in the range Map.
    /// \param D [in] Inverse of diagonal entries of the matrix,
    ///   in the row Map.
    /// \param dampingFactor [in] SOR damping factor.  A damping
    ///   factor of one results in Gauss-Seidel.
    /// \param direction [in] Sweep direction: Forward, Backward, or
    ///   Symmetric.
    /// \param numSweeps [in] Number of sweeps.  We count each
    ///   Symmetric sweep (including both its Forward and its
    ///   Backward sweep) as one.
    /// \param zeroInitialGuess [in] If true, this method will fill X
    ///   with zeros initially.  If false, this method will assume
    ///   that X contains a possibly nonzero initial guess on input.
    ///   Note that a nonzero initial guess may impose an additional
    ///   nontrivial communication cost (an additional Import).
    ///
    /// \pre Domain, range, and row Maps of the sparse matrix are all the same.
    /// \pre No other argument aliases X.
    void
    gaussSeidelCopy (MultiVector<Scalar, LocalOrdinal, GlobalOrdinal, Node> &X,
                     const MultiVector<Scalar, LocalOrdinal, GlobalOrdinal, Node> &B,
                     const MultiVector<Scalar, LocalOrdinal, GlobalOrdinal, Node> &D,
                     const Scalar& dampingFactor,
                     const ESweepDirection direction,
                     const int numSweeps,
                     const bool zeroInitialGuess) const;

    /// \brief Version of reorderedGaussSeidel(), with fewer requirements on X.
    ///
    /// This method is just like reorderedGaussSeidel(), except that X need
    /// only be in the domain Map.  This method does not require that
    /// X be a domain Map view of a column Map multivector.  As a
    /// result, this method must copy X into a domain Map multivector
    /// before operating on it.
    ///
    /// \param X [in/out] On input: initial guess(es).  On output:
    ///   result multivector(s).
    /// \param B [in] Right-hand side(s), in the range Map.
    /// \param D [in] Inverse of diagonal entries of the matrix,
    ///   in the row Map.
    /// \param rowIndices [in] Ordered list of indices on which to execute GS.
    /// \param dampingFactor [in] SOR damping factor.  A damping
    ///   factor of one results in Gauss-Seidel.
    /// \param direction [in] Sweep direction: Forward, Backward, or
    ///   Symmetric.
    /// \param numSweeps [in] Number of sweeps.  We count each
    ///   Symmetric sweep (including both its Forward and its
    ///   Backward sweep) as one.
    /// \param zeroInitialGuess [in] If true, this method will fill X
    ///   with zeros initially.  If false, this method will assume
    ///   that X contains a possibly nonzero initial guess on input.
    ///   Note that a nonzero initial guess may impose an additional
    ///   nontrivial communication cost (an additional Import).
    ///
    /// \pre Domain, range, and row Maps of the sparse matrix are all the same.
    /// \pre No other argument aliases X.
    void
    reorderedGaussSeidelCopy (MultiVector<Scalar, LocalOrdinal, GlobalOrdinal, Node>& X,
                              const MultiVector<Scalar, LocalOrdinal, GlobalOrdinal, Node>& B,
                              const MultiVector<Scalar, LocalOrdinal, GlobalOrdinal, Node>& D,
                              const Teuchos::ArrayView<LocalOrdinal>& rowIndices,
                              const Scalar& dampingFactor,
                              const ESweepDirection direction,
                              const int numSweeps,
                              const bool zeroInitialGuess) const;

    /// \brief Implementation of RowMatrix::add: return <tt>alpha*A + beta*this</tt>.
    ///
    /// This override of the default implementation ensures that, when
    /// called on a CrsMatrix, this method always returns a CrsMatrix
    /// of exactly the same type as <tt>*this</tt>.  "Exactly the same
    /// type" means that all the template parameters match, including
    /// the fifth template parameter.  The input matrix A need not
    /// necessarily be a CrsMatrix or a CrsMatrix of the same type as
    /// <tt>*this</tt>, though this method may be able to optimize
    /// further in that case.
    virtual Teuchos::RCP<RowMatrix<Scalar, LocalOrdinal, GlobalOrdinal, Node> >
    add (const Scalar& alpha,
         const RowMatrix<Scalar, LocalOrdinal, GlobalOrdinal, Node>& A,
         const Scalar& beta,
         const Teuchos::RCP<const Map<LocalOrdinal, GlobalOrdinal, Node> >& domainMap,
         const Teuchos::RCP<const Map<LocalOrdinal, GlobalOrdinal, Node> >& rangeMap,
         const Teuchos::RCP<Teuchos::ParameterList>& params) const override;

    //@}
    //! @name Implementation of Teuchos::Describable interface
    //@{

    //! A one-line description of this object.
    std::string description () const override;

    /// \brief Print this object with the given verbosity level to the
    ///   given output stream.
    void
    describe (Teuchos::FancyOStream& out,
              const Teuchos::EVerbosityLevel verbLevel =
              Teuchos::Describable::verbLevel_default) const override;

    //@}
    //! @name Implementation of DistObject interface
    //@{

    /// \typedef buffer_device_type
    /// \brief Kokkos::Device specialization for communication buffers.
    ///
    /// See #1088 for why this is not just <tt>device_type::device_type</tt>.
    typedef typename DistObject<Scalar, LocalOrdinal, GlobalOrdinal,
                                Node>::buffer_device_type buffer_device_type;

    virtual bool
    checkSizes (const SrcDistObject& source) override;

    /// \brief Whether the subclass implements the "old" or "new"
    ///   (Kokkos-friendly) interface.
    ///
    /// The "old" interface consists of copyAndPermute,
    /// packAndPrepare, and unpackAndCombine.  The "new" interface
    /// consists of copyAndPermuteNew, packAndPrepareNew, and
    /// unpackAndCombineNew.  We prefer the new interface, because it
    /// facilitates thread parallelization using Kokkos data
    /// structures.
    ///
    /// At some point, we will remove the old interface, and rename
    /// the "new" interface (by removing "New" from the methods'
    /// names), so that it becomes the only interface.
    virtual bool
    useNewInterface () override;

  private:

    void
    copyAndPermuteImpl (const RowMatrix<Scalar, LocalOrdinal, GlobalOrdinal, Node>& source,
                        const size_t numSameIDs,
                        const LocalOrdinal permuteToLIDs[],
                        const LocalOrdinal permuteFromLIDs[],
                        const size_t numPermutes);

  protected:
    virtual void
    copyAndPermuteNew (const SrcDistObject& source,
                       const size_t numSameIDs,
                       const Kokkos::DualView<const local_ordinal_type*, buffer_device_type>& permuteToLIDs,
                       const Kokkos::DualView<const local_ordinal_type*, buffer_device_type>& permuteFromLIDs) override;

    virtual void
    packAndPrepareNew (const SrcDistObject& source,
                       const Kokkos::DualView<const local_ordinal_type*, buffer_device_type>& exportLIDs,
                       Kokkos::DualView<char*, buffer_device_type>& exports,
                       Kokkos::DualView<size_t*, buffer_device_type> numPacketsPerLID,
                       size_t& constantNumPackets,
                       Distributor& distor) override;

  private:
    /// \brief Unpack the imported column indices and values, and
    ///   combine into matrix.
    void
    unpackAndCombineNewImpl (const Kokkos::DualView<const local_ordinal_type*,
                               buffer_device_type>& importLIDs,
                             const Kokkos::DualView<const char*,
                               buffer_device_type>& imports,
                             const Kokkos::DualView<const size_t*,
                               buffer_device_type>& numPacketsPerLID,
                             const size_t constantNumPackets,
                             Distributor& distor,
                             const CombineMode combineMode,
                             const bool atomic = useAtomicUpdatesByDefault);
    /// \brief Implementation of unpackAndCombineNewImpl for when the
    ///   target matrix's structure may change.
    void
    unpackAndCombineNewImplNonStatic (const Kokkos::DualView<const local_ordinal_type*,
                                        buffer_device_type>& importLIDs,
                                      const Kokkos::DualView<const char*,
                                        buffer_device_type>& imports,
                                      const Kokkos::DualView<const size_t*,
                                        buffer_device_type>& numPacketsPerLID,
                                      const size_t constantNumPackets,
                                      Distributor& distor,
                                      const CombineMode combineMode);

  public:
    /// \brief Unpack the imported column indices and values, and
    ///   combine into matrix; implements "new" DistObject interface.
    ///
    /// \warning The allowed \c combineMode depends on whether the
    ///   matrix's graph is static or dynamic.  ADD, REPLACE, and
    ///   ABSMAX are valid for a static graph, but INSERT is not.
    ///   ADD and INSERT are valid for a dynamic graph; ABSMAX and
    ///   REPLACE have not yet been implemented (and would require
    ///   serious changes to matrix assembly in order to implement
    ///   sensibly).
    void
    unpackAndCombineNew (const Kokkos::DualView<const local_ordinal_type*, buffer_device_type>& importLIDs,
                         Kokkos::DualView<char*, buffer_device_type> imports,
                         Kokkos::DualView<size_t*, buffer_device_type> numPacketsPerLID,
                         const size_t constantNumPackets,
                         Distributor& distor,
                         const CombineMode CM) override;

    /// \brief Pack this object's data for an Import or Export.
    ///
    /// \warning To be called only by the packAndPrepare method of
    ///   appropriate classes of DistObject.
    ///
    /// \param exportLIDs [in] Local indices of the rows to pack.
    /// \param exports [out] On output: array of packed matrix
    ///   entries; allocated by method.
    /// \param numPacketsPerLID [out] On output: numPacketsPerLID[i]
    ///   is the number of bytes of the \c exports array used for
    ///   storing packed local row \c exportLIDs[i].
    /// \param constantNumPackets [out] If zero on output, the packed
    ///   rows may have different numbers of entries.  If nonzero on
    ///   output, then that number gives the constant number of
    ///   entries for all packed rows <i>on all processes in the
    ///   matrix's communicator</i>.
    /// \param distor [in/out] The Distributor object which implements
    ///   the Import or Export operation that is calling this method.
    ///
    /// \subsection Tpetra_CrsMatrix_packNew_summary Packing scheme
    ///
    /// The number of "packets" per row is the number of bytes per
    /// row.  Each row has the following storage format:
    ///
    /// <tt>[numEnt, vals, inds]</tt>,
    ///
    /// where:
    /// <ul>
    /// <li> \c numEnt (\c LocalOrdinal): number of entries in the
    ///      row. </li>
    /// <li> \c vals: array of \c Scalar.  For the k-th entry in the
    ///      row, \c vals[k] is its value and \c inds[k] its global
    ///      column index. </li>
    /// <li> \c inds: array of \c GlobalOrdinal.  For the k-th entry
    ///      in the row, \c vals[k] is its value and \c inds[k] its
    ///      global column index. </li>
    /// </ul>
    ///
    /// We reserve the right to pad for alignment in the future.  In
    /// that case, the number of bytes reported by \c numPacketsPerLID
    /// will reflect padding to align each datum to its size, and the
    /// row will have final padding as well to ensure that the
    /// <i>next</i> row is aligned.  Rows with zero entries will still
    /// take zero bytes, however.
    ///
    /// RowMatrix::pack will always use the same packing scheme as
    /// this method.  This ensures correct Import / Export from a
    /// RowMatrix to a CrsMatrix.
    ///
    /// We do <i>not</i> recommend relying on the details of this
    /// packing scheme.  We describe it here more for Tpetra
    /// developers and less for users.
    ///
    /// \subsection Tpetra_CrsMatrix_packNew_disc Discussion
    ///
    /// DistObject requires packing an object's entries as type
    /// <tt>Packet</tt>, which is the first template parameter of
    /// DistObject.  Since sparse matrices have both values and
    /// indices, we use <tt>Packet=char</tt> and pack them into
    /// buffers of <tt>char</tt> (really "byte").  Indices are stored
    /// as global indices, in case the source and target matrices have
    /// different column Maps (or don't have a column Map yet).
    ///
    /// Currently, we only pack values and column indices.  Row
    /// indices are stored implicitly as the local indices (LIDs) to
    /// pack (see \c exportLIDs).  This is because a DistObject
    /// instance only has one Map, and currently we use the row Map
    /// for CrsMatrix (and RowMatrix).  This makes redistribution of
    /// matrices with 2-D distributions less efficient, but it works
    /// for now.  This may change in the future.
    ///
    /// On output, \c numPacketsPerLID[i] gives the number of bytes
    /// used to pack local row \c exportLIDs[i] of \c this object (the
    /// source object of an Import or Export).  If \c offset is the
    /// exclusive prefix sum-scan of \c numPacketsPerLID, then on
    /// output, <tt>exports[offset[i] .. offset[i+1]]</tt>
    /// (half-exclusive range) contains the packed entries for local
    /// row \c exportLIDs[i].
    ///
    /// Entries for each row use a "struct of arrays" pattern to match
    /// how sparse matrices actually store their data.  The number of
    /// entries in the row goes first, all values go next, and all
    /// column indices (stored as global indices) go last.  Values and
    /// column indices occur in the same order.  Rows with zero
    /// entries always take zero bytes (we do not store their number
    /// of entries explicitly).  This ensures sparsity of storage and
    /// communication in case most rows are empty.
    ///
    /// \subsection Tpetra_CrsMatrix_packNew_why Justification
    ///
    /// GCC >= 4.9 and recent-future versions of the Intel compiler
    /// implement stricter aliasing rules that forbid unaligned type
    /// punning.  If we were to pack as an "array of structs" -- in
    /// this case, an array of <tt>(Scalar, GlobalOrdinal)</tt> pairs
    /// -- then we would either have to pad each matrix entry for
    /// alignment, or call memcpy twice per matrix entry to pack and
    /// unpack.  The "struct of arrays" storage scheme reduces the
    /// padding requirement to a constant per row, or reduces the
    /// number of memcpy calls to two per row.
    ///
    /// We include the number of entries in each row in that row's
    /// packed data, to make unpacking easier.  This saves us from an
    /// error-prone computation to find the number of entries from the
    /// number of bytes.  That computation gets even more difficult if
    /// we have to introduce padding for alignment in the future.
    /// Knowing the number of entries for each row also makes
    /// parallelizing packing and unpacking easier.
    void
    packNew (const Kokkos::DualView<const local_ordinal_type*, buffer_device_type>& exportLIDs,
             Kokkos::DualView<char*, buffer_device_type>& exports,
             const Kokkos::DualView<size_t*, buffer_device_type>& numPacketsPerLID,
             size_t& constantNumPackets,
             Distributor& dist) const;

  private:
    /// \brief Pack this matrix (part of implementation of packAndPrepareNew).
    ///
    /// This method helps implement packAndPrepareNew.
    ///
    /// Call this only when this matrix (which is the source matrix to
    /// pack) does not yet have a KokkosSparse::CrsMatrix.
    void
    packNonStaticNew (const Kokkos::DualView<const local_ordinal_type*, buffer_device_type>& exportLIDs,
                      Kokkos::DualView<char*, buffer_device_type>& exports,
                      const Kokkos::DualView<size_t*, buffer_device_type>& numPacketsPerLID,
                      size_t& constantNumPackets,
                      Distributor& distor) const;

    /// \brief Pack data for the current row to send.
    ///
    /// \param exports [out] The entire array of packed data to
    ///   "export," that is, to send out from this process.
    /// \param offset [in] Offset into \c exports (which see), at
    ///   which to begin writing this row's packed data.
    /// \param numEnt [in] Number of entries in the row.
    /// \param gidsIn [in] Array of global column indices in the row,
    ///   to pack into the \c exports output buffer.
    /// \param valsIn [in] Array of values in the row, to pack into
    ///   the \c exports output buffer.
    /// \param numBytesPerValue [in] Number of bytes to use for the
    ///   packed representation of a single \c impl_scalar_type matrix
    ///   value.
    ///
    /// This method, like the rest of Tpetra, assumes that all values
    /// of the same type have the same number of bytes in their packed
    /// representation.
    ///
    /// This method does not allocate temporary storage.  We intend
    /// for this to be safe to call in a thread-parallel way at some
    /// point, though it is currently not, due to thread safety issues
    /// with Teuchos::RCP (always) and Teuchos::ArrayView (in a debug
    /// build).
    ///
    /// \return The number of bytes used in the row's packed
    ///   representation.  If numEnt is zero, then the row always uses
    ///   zero bytes (we don't even pack the number of entries in that
    ///   case).
    size_t
    packRow (char exports[],
             const size_t offset,
             const size_t numEnt,
             const GlobalOrdinal gidsIn[],
             const impl_scalar_type valsIn[],
             const size_t numBytesPerValue) const;

    /// \brief Pack data for the current row to send, if the matrix's
    ///   graph is known to be static (and therefore fill complete,
    ///   and locally indexed).
    ///
    /// \param numEntOut [out] Where to write the number of entries in
    ///   the row.
    /// \param valOut [out] Output (packed) array of matrix values.
    /// \param indOut [out] Output (packed) array of matrix column
    ///   indices (as global indices).
    /// \param numEnt [in] Number of entries in the row.
    /// \param lclRow [in] Local index of the row.
    ///
    /// This method does not allocate temporary storage.  We intend
    /// for this to be safe to call in a thread-parallel way on host
    /// (not in CUDA).
    ///
    /// \return \c true if the method succeeded, else \c false.
    ///
    /// \warning (mfh 24 Mar 2017) The current implementation of this
    ///   kernel assumes CUDA UVM.  If we want to fix that, we need to
    ///   write a pack kernel for the whole matrix, that runs on
    ///   device.  As a work-around, consider a fence before and after
    ///   packing.
    bool
    packRowStatic (char* const numEntOut,
                   char* const valOut,
                   char* const indOut,
                   const size_t numEnt,
                   const LocalOrdinal lclRow) const;

    /// \brief Unpack and combine received data for the current row.
    ///
    /// \param gidsOut [out] On output: The row's global column indices.
    /// \param valsOut [out] On output: The row's values.  valsOut[k]
    ///   is the value corresponding to global column index gidsOut[k]
    ///   in this row.
    /// \param imports [in] The entire array of "imported" packed
    ///   data; that is, all the data received from other processes.
    /// \param offset [in] Offset into \c imports (which see), at
    ///   which to begin reading this row's packed data.
    /// \param numBytes [in] Number of bytes of data available to
    ///   unpack for this row.
    /// \param numEnt [in] Number of entries in the row.
    /// \param numBytesPerValue [in] Number of bytes to use for the
    ///   packed representation of a single \c impl_scalar_type matrix
    ///   value.
    ///
    /// This method, like the rest of Tpetra, assumes that all values
    /// of the same type have the same number of bytes in their packed
    /// representation.
    ///
    /// \return The number of bytes used in the row's packed
    ///   representation.  If numEnt is zero, then the row always uses
    ///   zero bytes (we don't even pack the number of entries in that
    ///   case).
    size_t
    unpackRow (GlobalOrdinal gidsOut[],
               impl_scalar_type valsOut[],
               const char imports[],
               const size_t offset,
               const size_t numBytes,
               const size_t numEnt,
               const size_t numBytesPerValue);

    /// \brief Allocate space for packNew() to pack entries to send.
    ///
    /// This is part of the implementation of packAndPrepareNew, which
    /// helps implement the "new" DistObject interface.
    ///
    /// \param exports [in/out] Pack buffer to (re)allocate.
    /// \param totalNumEntries [out] Total number of entries to send.
    /// \param exportLIDs [in] Local indices of the rows to send.
    void
    allocatePackSpaceNew (Kokkos::DualView<char*, buffer_device_type>& exports,
                          size_t& totalNumEntries,
                          const Kokkos::DualView<const local_ordinal_type*,
                            buffer_device_type>& exportLIDs) const;
    //@}

  public:
    //! Get the Kokkos local values
    typename local_matrix_type::values_type getLocalValuesView () const {
      return k_values1D_;
    }

  private:
    // Friend declaration for nonmember function.
    template<class CrsMatrixType>
    friend Teuchos::RCP<CrsMatrixType>
    Tpetra::importAndFillCompleteCrsMatrix (const Teuchos::RCP<const CrsMatrixType>& sourceMatrix,
                                    const Import<typename CrsMatrixType::local_ordinal_type,
                                                 typename CrsMatrixType::global_ordinal_type,
                                                 typename CrsMatrixType::node_type>& importer,
                                    const Teuchos::RCP<const Map<typename CrsMatrixType::local_ordinal_type,
                                                                 typename CrsMatrixType::global_ordinal_type,
                                                                 typename CrsMatrixType::node_type> >& domainMap,
                                    const Teuchos::RCP<const Map<typename CrsMatrixType::local_ordinal_type,
                                                                 typename CrsMatrixType::global_ordinal_type,
                                                                 typename CrsMatrixType::node_type> >& rangeMap,
                                    const Teuchos::RCP<Teuchos::ParameterList>& params);

    // Friend declaration for nonmember function.
    template<class CrsMatrixType>
    friend Teuchos::RCP<CrsMatrixType>
    Tpetra::importAndFillCompleteCrsMatrix (const Teuchos::RCP<const CrsMatrixType>& sourceMatrix,
                                    const Import<typename CrsMatrixType::local_ordinal_type,
                                                 typename CrsMatrixType::global_ordinal_type,
                                                 typename CrsMatrixType::node_type>& rowImporter,
                                   const Import<typename CrsMatrixType::local_ordinal_type,
                                                typename CrsMatrixType::global_ordinal_type,
                                                typename CrsMatrixType::node_type>& domainImporter,
                                    const Teuchos::RCP<const Map<typename CrsMatrixType::local_ordinal_type,
                                                                 typename CrsMatrixType::global_ordinal_type,
                                                                 typename CrsMatrixType::node_type> >& domainMap,
                                    const Teuchos::RCP<const Map<typename CrsMatrixType::local_ordinal_type,
                                                                 typename CrsMatrixType::global_ordinal_type,
                                                                 typename CrsMatrixType::node_type> >& rangeMap,
                                    const Teuchos::RCP<Teuchos::ParameterList>& params);


    // Friend declaration for nonmember function.
    template<class CrsMatrixType>
    friend Teuchos::RCP<CrsMatrixType>
    Tpetra::exportAndFillCompleteCrsMatrix (const Teuchos::RCP<const CrsMatrixType>& sourceMatrix,
                                    const Export<typename CrsMatrixType::local_ordinal_type,
                                                 typename CrsMatrixType::global_ordinal_type,
                                                 typename CrsMatrixType::node_type>& exporter,
                                    const Teuchos::RCP<const Map<typename CrsMatrixType::local_ordinal_type,
                                                                 typename CrsMatrixType::global_ordinal_type,
                                                                 typename CrsMatrixType::node_type> >& domainMap,
                                    const Teuchos::RCP<const Map<typename CrsMatrixType::local_ordinal_type,
                                                                 typename CrsMatrixType::global_ordinal_type,
                                                                 typename CrsMatrixType::node_type> >& rangeMap,
                                    const Teuchos::RCP<Teuchos::ParameterList>& params);

    // Friend declaration for nonmember function.
    template<class CrsMatrixType>
    friend Teuchos::RCP<CrsMatrixType>
    Tpetra::exportAndFillCompleteCrsMatrix (const Teuchos::RCP<const CrsMatrixType>& sourceMatrix,
                                    const Export<typename CrsMatrixType::local_ordinal_type,
                                                 typename CrsMatrixType::global_ordinal_type,
                                                 typename CrsMatrixType::node_type>& rowExporter,
                                    const Export<typename CrsMatrixType::local_ordinal_type,
                                                 typename CrsMatrixType::global_ordinal_type,
                                                 typename CrsMatrixType::node_type>& domainExporter,
                                    const Teuchos::RCP<const Map<typename CrsMatrixType::local_ordinal_type,
                                                                 typename CrsMatrixType::global_ordinal_type,
                                                                 typename CrsMatrixType::node_type> >& domainMap,
                                    const Teuchos::RCP<const Map<typename CrsMatrixType::local_ordinal_type,
                                                                 typename CrsMatrixType::global_ordinal_type,
                                                                 typename CrsMatrixType::node_type> >& rangeMap,
                                    const Teuchos::RCP<Teuchos::ParameterList>& params);

  public:
    /// \brief Import from <tt>this</tt> to the given destination
    ///   matrix, and make the result fill complete.
    ///
    /// If destMatrix.is_null(), this creates a new matrix as the
    /// destination.  (This is why destMatrix is passed in by nonconst
    /// reference to RCP.)  Otherwise it checks for "pristine" status
    /// and throws if that is not the case.  "Pristine" means that the
    /// matrix has no entries and is not fill complete.
    ///
    /// Use of the "non-member constructor" version of this method,
    /// exportAndFillCompleteCrsMatrix, is preferred for user
    /// applications.
    ///
    /// \warning This method is intended for expert developer use
    ///   only, and should never be called by user code.
    void
    importAndFillComplete (Teuchos::RCP<CrsMatrix<Scalar, LocalOrdinal, GlobalOrdinal, Node> >& destMatrix,
                           const import_type& importer,
                           const Teuchos::RCP<const map_type>& domainMap,
                           const Teuchos::RCP<const map_type>& rangeMap,
                           const Teuchos::RCP<Teuchos::ParameterList>& params = Teuchos::null) const;

    /// \brief Import from <tt>this</tt> to the given destination
    ///   matrix, and make the result fill complete.
    ///
    /// If destMatrix.is_null(), this creates a new matrix as the
    /// destination.  (This is why destMatrix is passed in by nonconst
    /// reference to RCP.)  Otherwise it checks for "pristine" status
    /// and throws if that is not the case.  "Pristine" means that the
    /// matrix has no entries and is not fill complete.
    ///
    /// Use of the "non-member constructor" version of this method,
    /// exportAndFillCompleteCrsMatrix, is preferred for user
    /// applications.
    ///
    /// \warning This method is intended for expert developer use
    ///   only, and should never be called by user code.
    void
    importAndFillComplete (Teuchos::RCP<CrsMatrix<Scalar, LocalOrdinal, GlobalOrdinal, Node> >& destMatrix,
                           const import_type& rowImporter,
                           const import_type& domainImporter,
                           const Teuchos::RCP<const map_type>& domainMap,
                           const Teuchos::RCP<const map_type>& rangeMap,
                           const Teuchos::RCP<Teuchos::ParameterList>& params) const;


    /// \brief Export from <tt>this</tt> to the given destination
    ///   matrix, and make the result fill complete.
    ///
    /// If destMatrix.is_null(), this creates a new matrix as the
    /// destination.  (This is why destMatrix is passed in by nonconst
    /// reference to RCP.)  Otherwise it checks for "pristine" status
    /// and throws if that is not the case.  "Pristine" means that the
    /// matrix has no entries and is not fill complete.
    ///
    /// Use of the "non-member constructor" version of this method,
    /// exportAndFillCompleteCrsMatrix, is preferred for user
    /// applications.
    ///
    /// \warning This method is intended for expert developer use
    ///   only, and should never be called by user code.
    void
    exportAndFillComplete (Teuchos::RCP<CrsMatrix<Scalar, LocalOrdinal, GlobalOrdinal, Node> >& destMatrix,
                           const export_type& exporter,
                           const Teuchos::RCP<const map_type>& domainMap = Teuchos::null,
                           const Teuchos::RCP<const map_type>& rangeMap = Teuchos::null,
                           const Teuchos::RCP<Teuchos::ParameterList>& params = Teuchos::null) const;

    /// \brief Export from <tt>this</tt> to the given destination
    ///   matrix, and make the result fill complete.
    ///
    /// If destMatrix.is_null(), this creates a new matrix as the
    /// destination.  (This is why destMatrix is passed in by nonconst
    /// reference to RCP.)  Otherwise it checks for "pristine" status
    /// and throws if that is not the case.  "Pristine" means that the
    /// matrix has no entries and is not fill complete.
    ///
    /// Use of the "non-member constructor" version of this method,
    /// exportAndFillCompleteCrsMatrix, is preferred for user
    /// applications.
    ///
    /// \warning This method is intended for expert developer use
    ///   only, and should never be called by user code.
    void
    exportAndFillComplete (Teuchos::RCP<CrsMatrix<Scalar, LocalOrdinal, GlobalOrdinal, Node> >& destMatrix,
                           const export_type& rowExporter,
                           const export_type& domainExporter,
                           const Teuchos::RCP<const map_type>& domainMap,
                           const Teuchos::RCP<const map_type>& rangeMap,
                           const Teuchos::RCP<Teuchos::ParameterList>& params) const;


  private:
    /// \brief Transfer (e.g. Import/Export) from <tt>this</tt> to the
    ///   given destination matrix, and make the result fill complete.
    ///
    /// If destMat.is_null(), this creates a new matrix, otherwise it
    /// checks for "pristine" status and throws if that is not the
    /// case.  This method implements importAndFillComplete and
    /// exportAndFillComplete, which in turn implemment the nonmember
    /// "constructors" importAndFillCompleteCrsMatrix and
    /// exportAndFillCompleteCrsMatrix.  It's convenient to put those
    /// nonmember constructors' implementations inside the CrsMatrix
    /// class, so that we don't have to put much code in the _decl
    /// header file.
    ///
    /// The point of this method is to fuse three tasks:
    ///
    ///   1. Create a destination matrix (CrsMatrix constructor)
    ///   2. Import or Export this matrix to the destination matrix
    ///   3. Call fillComplete on the destination matrix
    ///
    /// Fusing these tasks can avoid some communication and work.
    void
    transferAndFillComplete (Teuchos::RCP<CrsMatrix<Scalar, LocalOrdinal, GlobalOrdinal, Node> >& destMatrix,
                             const ::Tpetra::Details::Transfer<LocalOrdinal, GlobalOrdinal, Node>& rowTransfer,
                             const Teuchos::RCP<const ::Tpetra::Details::Transfer<LocalOrdinal, GlobalOrdinal, Node> > & domainTransfer,
                             const Teuchos::RCP<const map_type>& domainMap = Teuchos::null,
                             const Teuchos::RCP<const map_type>& rangeMap = Teuchos::null,
                             const Teuchos::RCP<Teuchos::ParameterList>& params = Teuchos::null) const;
    // We forbid copy construction by declaring this method private
    // and not implementing it.
    CrsMatrix (const CrsMatrix<Scalar, LocalOrdinal, GlobalOrdinal, Node>& rhs);

    // We forbid assignment (operator=) by declaring this method
    // private and not implementing it.
    CrsMatrix<Scalar, LocalOrdinal, GlobalOrdinal, Node>&
    operator= (const CrsMatrix<Scalar, LocalOrdinal, GlobalOrdinal, Node>& rhs);

    /// \brief Common implementation detail of insertGlobalValues and
    ///   insertGlobalValuesFiltered.
    ///
    /// \pre <tt>&graph == this->getCrsGraph ().getRawPtr ()</tt>
    /// \pre <tt>rowInfo == graph.getRowInfo (rowInfo.localRow)</tt>
    /// \pre <tt>graph.getRowMap ()->isNodeLocalElement (rowInfo.localRow)</tt></li>
    /// \pre <tt>! this->isStaticGraph ()</tt>
    /// \pre If graph has a column Map, then all entries of gblColInds
    ///      are in the column Map on the calling process.  That is, the
    ///      entries of gblColInds (and their corresponding vals entries)
    ///      are "prefiltered," if we needed to filter them.
    void
    insertGlobalValuesImpl (crs_graph_type& graph,
                            RowInfo& rowInfo,
                            const GlobalOrdinal gblColInds[],
                            const impl_scalar_type vals[],
                            const size_t numInputEnt);

    /// \brief Like insertGlobalValues(), but with column filtering.
    ///
    /// "Column filtering" means that if the matrix has a column Map,
    /// then this method ignores entries in columns that are not in
    /// the column Map.
    ///
    /// See discussion in the documentation of getGlobalRowCopy()
    /// about why we use \c Scalar and not \c impl_scalar_type here
    /// for the input array type.
    void
    insertGlobalValuesFiltered (const GlobalOrdinal globalRow,
                                const Teuchos::ArrayView<const GlobalOrdinal>& indices,
                                const Teuchos::ArrayView<const Scalar>& values);

    /// \brief Combine in the data using the given combine mode.
    ///
    /// The copyAndPermute() and unpackAndCombine() methods use this
    /// function to combine incoming entries from the source matrix
    /// with the target matrix's current data.  This method's behavior
    /// depends on whether the target matrix (that is, this matrix)
    /// has a static graph.
    ///
    /// See discussion in the documentation of getGlobalRowCopy()
    /// about why we use \c Scalar and not \c impl_scalar_type here
    /// for the input array type.
    void
    combineGlobalValues (const GlobalOrdinal globalRowIndex,
                         const Teuchos::ArrayView<const GlobalOrdinal>& columnIndices,
                         const Teuchos::ArrayView<const Scalar>& values,
                         const Tpetra::CombineMode combineMode);

    /// \brief Combine in the data using the given combine mode.
    ///
    /// The copyAndPermute() and unpackAndCombine() methods may this
    /// function to combine incoming entries from the source matrix
    /// with the target matrix's current data.  This method's behavior
    /// depends on whether the target matrix (that is, this matrix)
    /// has a static graph.
    ///
    /// \param lclRow [in] <i>Local</i> row index of the row to modify.
    /// \param numEnt [in] Number of entries in the input data.
    /// \param vals [in] Input values to combine.
    /// \param cols [in] Input (global) column indices corresponding
    ///   to the above values.
    /// \param combineMode [in] The CombineMode to use.
    ///
    /// \return The number of modified entries.  No error if and only
    ///   if equal to numEnt.
    LocalOrdinal
    combineGlobalValuesRaw (const LocalOrdinal lclRow,
                            const LocalOrdinal numEnt,
                            const impl_scalar_type vals[],
                            const GlobalOrdinal cols[],
                            const Tpetra::CombineMode combineMode);

    /// \brief Transform CrsMatrix entries, using global indices;
    ///   backwards compatibility version that takes
    ///   Teuchos::ArrayView instead of Kokkos::View.
    ///
    /// See above overload of transformGlobalValues for full documentation.
    ///
    /// \tparam BinaryFunction The type of binary function to apply.
    ///
    /// \param globalRow [in] (Global) index of the row to modify.
    /// \param indices [in] (Global) indices in the row to modify.
    /// \param values [in] Values to use for modification.
    template<class BinaryFunction>
    LocalOrdinal
    transformGlobalValues (const GlobalOrdinal globalRow,
                           const Teuchos::ArrayView<const GlobalOrdinal>& indices,
                           const Teuchos::ArrayView<const Scalar>& values,
                           BinaryFunction f,
                           const bool atomic = useAtomicUpdatesByDefault) const
    {
      typedef impl_scalar_type IST;
      typedef LocalOrdinal LO;
      typedef GlobalOrdinal GO;

      const LO numInputEnt = static_cast<LO> (indices.size ());
      if (static_cast<LO> (values.size ()) != numInputEnt) {
        return Teuchos::OrdinalTraits<LO>::invalid ();
      }

      const GO* const inputCols = indices.getRawPtr ();
      const IST* const inputVals =
        reinterpret_cast<const IST*> (values.getRawPtr ());
      return this->transformGlobalValues (globalRow, numInputEnt, inputVals,
                                          inputCols, f, atomic);
    }

    /// \brief Special case of insertGlobalValues for when globalRow
    ///   is <i>not<i> owned by the calling process.
    ///
    /// See discussion in the documentation of getGlobalRowCopy()
    /// about why we use \c Scalar and not \c impl_scalar_type here
    /// for the input array type.
    void
    insertNonownedGlobalValues (const GlobalOrdinal globalRow,
                                const Teuchos::ArrayView<const GlobalOrdinal>& indices,
                                const Teuchos::ArrayView<const Scalar>& values);

    /// \brief Insert indices and their values into the given row.
    ///
    /// \tparam Scalar The type of a single value.  When this method
    ///   is called by CrsMatrix, \c Scalar corresponds to the first
    ///   template parameter of CrsMatrix.
    ///
    /// \pre <tt>! (lg == LocalIndices && I == GlobalIndices)</tt>.
    ///   It does not make sense to give this method local column
    ///   indices (meaning that the graph has a column Map), yet to
    ///   ask it to store global indices.
    ///
    /// \param graph [in/out] The graph into which to insert indices.
    ///
    /// \param rowInfo [in/out] On input: Result of the graph's
    ///   getRowInfo() or updateAllocAndValues() methods, for the
    ///   locally owned row (whose local index is
    ///   <tt>rowInfo.localRow</tt>) for which you want to insert
    ///   indices.  On output: RowInfo with updated newEntries field.
    ///
    /// \param newInds [in] View of the column indices to insert.  If
    ///   <tt>lg == GlobalIndices</tt>, then newInds.ginds, a
    ///   <tt>Teuchos::ArrayView<const GlobalOrdinal></tt>, contains
    ///   the (global) column indices to insert.  Otherwise, if <tt>lg
    ///   == LocalIndices</tt>, then newInds.linds, a
    ///   <tt>Teuchos::ArrayView<const LocalOrdinal></tt>, contains
    ///   the (local) column indices to insert.
    ///
    /// \param oldRowVals [out] View of the current values.  They will
    ///   be overwritten with the new values.
    ///
    /// \param newRowVals [in] View of the new values.  They will be
    ///   copied over the old values.
    ///
    /// \param lg If <tt>lg == GlobalIndices</tt>, then the input
    ///   indices (in \c newInds) are global indices.  Otherwise, if
    ///   <tt>lg == LocalIndices</tt>, the input indices are local
    ///   indices.
    ///
    /// \param I If <tt>lg == GlobalIndices</tt>, then this method
    ///   will store the input indices as global indices.  Otherwise,
    ///   if <tt>I == LocalIndices</tt>, this method will store the
    ///   input indices as local indices.
    void
    insertIndicesAndValues (crs_graph_type& graph,
                            RowInfo& rowInfo,
                            const typename crs_graph_type::SLocalGlobalViews& newInds,
                            const Teuchos::ArrayView<impl_scalar_type>& oldRowVals,
                            const Teuchos::ArrayView<const impl_scalar_type>& newRowVals,
                            const ELocalGlobal lg,
                            const ELocalGlobal I);

    //! Type of the DistObject specialization from which this class inherits.
    typedef DistObject<char, LocalOrdinal, GlobalOrdinal, Node> dist_object_type;

  protected:
    // useful typedefs
    typedef Teuchos::OrdinalTraits<LocalOrdinal> OTL;
    typedef Kokkos::Details::ArithTraits<impl_scalar_type> STS;
    typedef Kokkos::Details::ArithTraits<mag_type> STM;
    typedef MultiVector<Scalar, LocalOrdinal, GlobalOrdinal, Node> MV;
    typedef Vector<Scalar, LocalOrdinal, GlobalOrdinal, Node>      V;
    typedef crs_graph_type Graph;

    // Enums
    enum GraphAllocationStatus {
      GraphAlreadyAllocated,
      GraphNotYetAllocated
    };

  private:
    /// \brief Allocate 2-D storage for matrix values.
    ///
    /// This is an implementation detail of allocateValues() (see below).
    Teuchos::ArrayRCP<Teuchos::Array<impl_scalar_type> >
    allocateValues2D ();

  protected:
    /// \brief Allocate values (and optionally indices) using the Node.
    ///
    /// \param gas [in] If GraphNotYetAllocated, allocate the
    ///   indices of \c myGraph_ via \c allocateIndices(lg) before
    ///   allocating values.
    ///
    /// \param lg [in] Argument passed into \c
    ///   myGraph_->allocateIndices(), if applicable.
    ///
    /// \pre If the graph (that is, staticGraph_) indices are
    ///   already allocated, then gas must be GraphAlreadyAllocated.
    ///   Otherwise, gas must be GraphNotYetAllocated.  We only
    ///   check for this precondition in debug mode.
    ///
    /// \pre If the graph indices are not already allocated, then
    ///   the graph must be owned by the matrix.
    void allocateValues (ELocalGlobal lg, GraphAllocationStatus gas);

    /// \brief Merge duplicate row indices in the given row, along
    ///   with their corresponding values.
    ///
    /// This method is only called by sortAndMergeIndicesAndValues(),
    /// and only when the matrix owns the graph, not when the matrix
    /// was constructed with a const graph.
    ///
    /// \pre The graph is not already storage optimized:
    ///   <tt>isStorageOptimized() == false</tt>
    size_t
    mergeRowIndicesAndValues (crs_graph_type& graph,
                              const RowInfo& rowInfo);

    /// \brief Sort and merge duplicate local column indices in all
    ///   rows on the calling process, along with their corresponding
    ///   values.
    ///
    /// \pre The matrix is locally indexed (more precisely, not
    ///   globally indexed).
    /// \pre The matrix owns its graph.
    /// \pre The matrix's graph is not already storage optimized:
    ///   <tt>isStorageOptimized() == false</tt>.
    ///
    /// \param sorted [in] If true, the column indices in each row on
    ///   the calling process are already sorted.
    /// \param merged [in] If true, the column indices in each row on
    ///   the calling process are already merged.
    void
    sortAndMergeIndicesAndValues (const bool sorted,
                                  const bool merged);

    /// \brief Clear matrix properties that require collectives.
    ///
    /// This clears whatever computeGlobalConstants() (which see)
    /// computed, in preparation for changes to the matrix.  The
    /// current implementation of this method does nothing.
    ///
    /// This method is called in resumeFill().
    void clearGlobalConstants();

    /// \brief Compute matrix properties that require collectives.
    ///
    /// The corresponding Epetra_CrsGraph method computes things
    /// like the global number of nonzero entries, that require
    /// collectives over the matrix's communicator.  The current
    /// Tpetra implementation of this method does nothing.
    ///
  public:
    /// This method is called in fillComplete().
    void computeGlobalConstants();
    //! Returns true if globalConstants have been computed; false otherwise
    bool haveGlobalConstants() const;
  protected:
    /// \brief Column Map MultiVector used in apply() and gaussSeidel().
    ///
    /// This is a column Map MultiVector.  It is used as the target of
    /// the forward mode Import operation (if necessary) in apply()
    /// and gaussSeidel(), and the source of the reverse mode Export
    /// operation (if necessary) in these methods.  Both of these
    /// methods create this MultiVector on demand if needed, and reuse
    /// it (if possible) for subsequent calls.
    ///
    /// This is declared <tt>mutable</tt> because the methods in
    /// question are const, yet want to cache the MultiVector for
    /// later use.
    mutable Teuchos::RCP<MV> importMV_;

    /// \brief Row Map MultiVector used in apply().
    ///
    /// This is a row Map MultiVector.  It is uses as the source of
    /// the forward mode Export operation (if necessary) in apply()
    /// and gaussSeidel(), and the target of the reverse mode Import
    /// operation (if necessary) in these methods.  Both of these
    /// methods create this MultiVector on demand if needed, and reuse
    /// it (if possible) for subsequent calls.
    ///
    /// This is declared <tt>mutable</tt> because the methods in
    /// question are const, yet want to cache the MultiVector for
    /// later use.
    mutable Teuchos::RCP<MV> exportMV_;

    /// \brief Create a (or fetch a cached) column Map MultiVector.
    ///
    /// \param X_domainMap [in] A domain Map Multivector.  The
    ///   returned MultiVector, if nonnull, will have the same number
    ///   of columns as Y_domainMap.
    ///
    /// \param force [in] Force creating the MultiVector if it hasn't
    ///   been created already.
    ///
    /// The \c force parameter is helpful when the domain Map and the
    /// column Map are the same (so that normally we wouldn't need the
    /// column Map MultiVector), but the following (for example)
    /// holds:
    ///
    /// 1. The kernel needs a constant stride input MultiVector, but
    ///    the given input MultiVector is not constant stride.
    ///
    /// We don't test for the above in this method, because it depends
    /// on the specific kernel.
    Teuchos::RCP<MV>
    getColumnMapMultiVector (const MV& X_domainMap,
                             const bool force = false) const;

    /// \brief Create a (or fetch a cached) row Map MultiVector.
    ///
    /// \param Y_rangeMap [in] A range Map Multivector.  The returned
    ///   MultiVector, if nonnull, will have the same number of
    ///   columns as Y_rangeMap.
    ///
    /// \param force [in] Force creating the MultiVector if it hasn't
    ///   been created already.
    ///
    /// The \c force parameter is helpful when the range Map and the
    /// row Map are the same (so that normally we wouldn't need the
    /// row Map MultiVector), but one of the following holds:
    ///
    /// 1. The kernel needs a constant stride output MultiVector,
    ///    but the given output MultiVector is not constant stride.
    ///
    /// 2. The kernel does not permit aliasing of its input and output
    ///    MultiVector arguments, but they do alias each other.
    ///
    /// We don't test for the above in this method, because it depends
    /// on the specific kernel.
    Teuchos::RCP<MV>
    getRowMapMultiVector (const MV& Y_rangeMap,
                          const bool force = false) const;

    //! Special case of apply() for <tt>mode == Teuchos::NO_TRANS</tt>.
    void
    applyNonTranspose (const MV& X_in,
                       MV& Y_in,
                       Scalar alpha,
                       Scalar beta) const;

    //! Special case of apply() for <tt>mode != Teuchos::NO_TRANS</tt>.
    void
    applyTranspose (const MV& X_in,
                    MV& Y_in,
                    const Teuchos::ETransp mode,
                    Scalar alpha,
                    Scalar beta) const;

    // matrix data accessors

    /// \brief Const pointer to all entries (including extra space) in
    ///   the given row.
    ///
    /// Unlike getGlobalRowView(), this method returns
    /// <tt>impl_scalar_type</tt>, not \c Scalar.  This is because
    /// this method is <i>not</i> part of the public interface of
    /// CrsMatrix.
    ///
    /// \param vals [out] On output: Const pointer to all entries,
    ///   including any extra space, in the given row.  \c numEnt
    ///   includes the empty space, if any.
    /// \param numEnt [out] Number of available entries in the row.
    ///   "Available" includes extra empty space, if any.
    /// \param rowinfo [in] Result of getRowInfo (for a local row
    ///   index) or getRowInfoFromGlobalRowIndex (for a global row
    ///   index) for the row.
    ///
    /// \return Zero if no error, else a nonzero error code.
    LocalOrdinal
    getViewRawConst (const impl_scalar_type*& vals,
                     LocalOrdinal& numEnt,
                     const RowInfo& rowinfo) const;

    /// \brief Nonconst pointer to all entries (including extra space)
    ///   in the given row.
    ///
    /// Unlike getGlobalRowView(), this method returns
    /// <tt>impl_scalar_type</tt>, not \c Scalar.  This is because
    /// this method is <i>not</i> part of the public interface of
    /// CrsMatrix.
    ///
    /// \param vals [out] On output: Const pointer to all entries,
    ///   including any extra space, in the given row.  \c numEnt
    ///   includes the empty space, if any.
    /// \param numEnt [out] Number of available entries in the row.
    ///   "Available" includes extra empty space, if any.
    /// \param rowinfo [in] Result of getRowInfo (for a local row
    ///   index) or getRowInfoFromGlobalRowIndex (for a global row
    ///   index) for the row.
    ///
    /// \return Zero if no error, else a nonzero error code.
    LocalOrdinal
    getViewRaw (impl_scalar_type*& vals,
                LocalOrdinal& numEnt,
                const RowInfo& rowinfo) const;

    /// \brief Constant view of all entries (including extra space) in
    ///   the given row.
    ///
    /// Unlike getGlobalRowView(), this method returns
    /// <tt>impl_scalar_type</tt>, not \c Scalar.  This is because
    /// this method is <i>not</i> part of the public interface of
    /// CrsMatrix.
    Teuchos::ArrayView<const impl_scalar_type> getView (RowInfo rowinfo) const;

    /// \brief Nonconst view of all entries (including extra space) in
    ///   the given row.
    ///
    /// Unlike getGlobalRowView(), this method returns
    /// <tt>impl_scalar_type</tt>, not \c Scalar.  This is because
    /// this method is <i>not</i> part of the public interface of
    /// CrsMatrix.
    ///
    /// This method is \c const because it doesn't change allocations
    /// (and thus doesn't change pointers).  Consider the difference
    /// between <tt>const double*</tt> and <tt>double* const</tt>.
    Teuchos::ArrayView<impl_scalar_type>
    getViewNonConst (const RowInfo& rowinfo) const;

  private:
    /// \brief Constant view of all entries (including extra space) in
    ///   the given row.
    ///
    /// Unlike getGlobalRowView(), this method returns
    /// <tt>impl_scalar_type</tt>, not \c Scalar.  This is because
    /// this method is <i>not</i> part of the public interface of
    /// CrsMatrix.
    Kokkos::View<const impl_scalar_type*, execution_space, Kokkos::MemoryUnmanaged>
    getRowView (const RowInfo& rowInfo) const;

    /// \brief Nonconst view of all entries (including extra space) in
    ///   the given row.
    ///
    /// Unlike getGlobalRowView(), this method returns
    /// <tt>impl_scalar_type</tt>, not \c Scalar.  This is because
    /// this method is <i>not</i> part of the public interface of
    /// CrsMatrix.
    ///
    /// This method is \c const because it doesn't change allocations
    /// (and thus doesn't change pointers).  Consider the difference
    /// between <tt>const double*</tt> and <tt>double* const</tt>.
    Kokkos::View<impl_scalar_type*, execution_space, Kokkos::MemoryUnmanaged>
    getRowViewNonConst (const RowInfo& rowInfo) const;


  protected:

    // Friend the tester for CrsMatrix::swap
    friend class Tpetra::crsMatrix_Swap_Tester<Scalar, LocalOrdinal, GlobalOrdinal, Node>;

    /// \brief Swaps the data from *this with the data and maps from crsMatrix
    ///
    /// \param matrix [in/out] a crsMatrix
    void swap(CrsMatrix<Scalar, LocalOrdinal, GlobalOrdinal, Node> & matrix);


  protected:

    /// \brief Fill data into the local matrix.
    ///
    /// This method is only called in fillComplete(), and it is only
    /// called if the graph's structure is already fixed (that is, if
    /// the matrix does not own the graph).
    void fillLocalMatrix (const Teuchos::RCP<Teuchos::ParameterList>& params);

    /// \brief Fill data into the local graph and matrix.
    ///
    /// This method is only called in fillComplete(), and it is only
    /// called if the graph's structure is <i>not</i> already fixed
    /// (that is, if the matrix <i>does</i> own the graph).
    void fillLocalGraphAndMatrix (const Teuchos::RCP<Teuchos::ParameterList>& params);

    //! Check that this object's state is sane; throw if it's not.
    void checkInternalState () const;

    /// \name (Global) graph pointers
    ///
    /// We keep two graph pointers in order to maintain const
    /// correctness.  myGraph_ is a graph which we create internally.
    /// Operations that change the sparsity structure also modify
    /// myGraph_.  If myGraph_ != null, then staticGraph_ == myGraph_
    /// pointerwise (we set the pointers equal to each other when we
    /// create myGraph_).  myGraph_ is only null if this CrsMatrix was
    /// created using the constructor with a const CrsGraph input
    /// argument.  In this case, staticGraph_ is set to the input
    /// CrsGraph.
    //@{
    Teuchos::RCP<const Graph> staticGraph_;
    Teuchos::RCP<      Graph>     myGraph_;
    //@}

    //! The local sparse matrix.
    local_matrix_type lclMatrix_;

    /// \name Sparse matrix values.
    ///
    /// k_values1D_ represents the values assuming "1-D" compressed
    /// sparse row storage.  values2D_ represents the values as an
    /// array of arrays, one (inner) array per row of the sparse
    /// matrix.
    ///
    /// Before allocation, both arrays are null.  After allocation,
    /// one is null.  If static allocation, then values2D_ is null.
    /// If dynamic allocation, then k_values1D_ is null.  The
    /// allocation always matches that of graph_, as the graph does
    /// the allocation for the matrix.
    //@{
    typename local_matrix_type::values_type k_values1D_;
    Teuchos::ArrayRCP<Teuchos::Array<impl_scalar_type> > values2D_;
    //@}

    /// \brief Status of the matrix's storage, when not in a
    ///   fill-complete state.
    ///
    /// The phrase "When not in a fill-complete state" is important.
    /// When the matrix is fill complete, it <i>always</i> uses 1-D
    /// "packed" storage.  However, if the "Optimize Storage"
    /// parameter to fillComplete was false, the matrix may keep
    /// unpacked 1-D or 2-D storage around and resume it on the next
    /// resumeFill call.
    ::Tpetra::Details::EStorageStatus storageStatus_;

    //! Whether the matrix is fill complete.
    bool fillComplete_;

    /// \brief Nonlocal data added using insertGlobalValues().
    ///
    /// These data are cleared by globalAssemble(), once it finishes
    /// redistributing them to their owning processes.
    ///
    /// For a given nonowned global row gRow which was given to
    /// insertGlobalValues() or sumIntoGlobalValues(),
    /// <tt>nonlocals_[gRow].first[k]</tt> is the column index of an
    /// inserted entry, and <tt>nonlocals_[gRow].second[k]</tt> is its
    /// value.  Duplicate column indices for the same row index are
    /// allowed and will be summed during globalAssemble().
    ///
    /// This used to be a map from GlobalOrdinal to (GlobalOrdinal,
    /// Scalar) pairs.  This makes gcc issue a "note" about the ABI of
    /// structs containing std::complex members changing.  CDash
    /// reports this as a warning, even though it's a "note," not a
    /// warning.  However, I don't want it to show up, so I rearranged
    /// the map's value type to a pair of arrays, rather than an array
    /// of pairs.
    ///
    /// \note For Epetra developers: Tpetra::CrsMatrix corresponds
    ///   more to Epetra_FECrsMatrix than to Epetra_CrsMatrix.  The
    ///   insertGlobalValues() method in Tpetra::CrsMatrix, unlike
    ///   its corresponding method in Epetra_CrsMatrix, allows
    ///   insertion into rows which are not owned by the calling
    ///   process.  The globalAssemble() method redistributes these
    ///   to their owning processes.
    std::map<GlobalOrdinal, std::pair<Teuchos::Array<GlobalOrdinal>,
                                      Teuchos::Array<Scalar> > > nonlocals_;

    /// \brief Cached Frobenius norm of the (global) matrix.
    ///
    /// The value -1 means that the norm has not yet been computed, or
    /// that the values in the matrix may have changed and the norm
    /// must be recomputed.
    mutable mag_type frobNorm_;

  public:
    // FIXME (mfh 24 Feb 2014) Is it _really_ necessary to make this a
    // public inner class of CrsMatrix?  It looks like it doesn't
    // depend on any implementation details of CrsMatrix at all.  It
    // should really be declared and defined outside of CrsMatrix.
    template<class ViewType, class OffsetViewType>
    struct pack_functor {
      typedef typename ViewType::execution_space execution_space;
      ViewType src_;
      ViewType dst_;
      OffsetViewType src_offset_;
      OffsetViewType dst_offset_;
      typedef typename OffsetViewType::non_const_value_type scalar_index_type;

      pack_functor (ViewType dst, ViewType src,
                    OffsetViewType dst_offset, OffsetViewType src_offset) :
        src_ (src),
        dst_ (dst),
        src_offset_ (src_offset),
        dst_offset_ (dst_offset)
      {}

      KOKKOS_INLINE_FUNCTION
      void operator () (const LocalOrdinal row) const {
        scalar_index_type srcPos = src_offset_(row);
        const scalar_index_type dstEnd = dst_offset_(row+1);
        scalar_index_type dstPos = dst_offset_(row);
        for ( ; dstPos < dstEnd; ++dstPos, ++srcPos) {
          dst_(dstPos) = src_(srcPos);
        }
      }
    };
  }; // class CrsMatrix

  /** \brief Non-member function to create an empty CrsMatrix given a
        row map and a non-zero profile.

      \return A dynamically allocated (DynamicProfile) matrix with
        specified number of nonzeros per row (defaults to zero).

      \relatesalso CrsMatrix
   */
  template <class Scalar, class LocalOrdinal, class GlobalOrdinal, class Node>
  Teuchos::RCP<CrsMatrix<Scalar, LocalOrdinal, GlobalOrdinal, Node> >
  createCrsMatrix (const Teuchos::RCP<const Map<LocalOrdinal, GlobalOrdinal, Node> >& map,
                   size_t maxNumEntriesPerRow = 0,
                   const Teuchos::RCP<Teuchos::ParameterList>& params = Teuchos::null)
  {
    typedef CrsMatrix<Scalar, LocalOrdinal, GlobalOrdinal, Node> matrix_type;
    return Teuchos::rcp (new matrix_type (map, maxNumEntriesPerRow,
                                          DynamicProfile, params));
  }

  template<class CrsMatrixType>
  Teuchos::RCP<CrsMatrixType>
  importAndFillCompleteCrsMatrix (const Teuchos::RCP<const CrsMatrixType>& sourceMatrix,
                                  const Import<typename CrsMatrixType::local_ordinal_type,
                                               typename CrsMatrixType::global_ordinal_type,
                                               typename CrsMatrixType::node_type>& importer,
                                  const Teuchos::RCP<const Map<typename CrsMatrixType::local_ordinal_type,
                                                               typename CrsMatrixType::global_ordinal_type,
                                                               typename CrsMatrixType::node_type> >& domainMap,
                                  const Teuchos::RCP<const Map<typename CrsMatrixType::local_ordinal_type,
                                                               typename CrsMatrixType::global_ordinal_type,
                                                               typename CrsMatrixType::node_type> >& rangeMap,
                                  const Teuchos::RCP<Teuchos::ParameterList>& params)
  {
    Teuchos::RCP<CrsMatrixType> destMatrix;
    sourceMatrix->importAndFillComplete (destMatrix, importer, domainMap, rangeMap, params);
    return destMatrix;
  }

  template<class CrsMatrixType>
  Teuchos::RCP<CrsMatrixType>
  importAndFillCompleteCrsMatrix (const Teuchos::RCP<const CrsMatrixType>& sourceMatrix,
                                  const Import<typename CrsMatrixType::local_ordinal_type,
                                               typename CrsMatrixType::global_ordinal_type,
                                               typename CrsMatrixType::node_type>& rowImporter,
                                  const Import<typename CrsMatrixType::local_ordinal_type,
                                              typename CrsMatrixType::global_ordinal_type,
                                              typename CrsMatrixType::node_type>& domainImporter,
                                  const Teuchos::RCP<const Map<typename CrsMatrixType::local_ordinal_type,
                                                               typename CrsMatrixType::global_ordinal_type,
                                                               typename CrsMatrixType::node_type> >& domainMap,
                                  const Teuchos::RCP<const Map<typename CrsMatrixType::local_ordinal_type,
                                                               typename CrsMatrixType::global_ordinal_type,
                                                               typename CrsMatrixType::node_type> >& rangeMap,
                                  const Teuchos::RCP<Teuchos::ParameterList>& params)
  {
    Teuchos::RCP<CrsMatrixType> destMatrix;
    sourceMatrix->importAndFillComplete (destMatrix, rowImporter, domainImporter, domainMap, rangeMap, params);
    return destMatrix;
  }

  template<class CrsMatrixType>
  Teuchos::RCP<CrsMatrixType>
  exportAndFillCompleteCrsMatrix (const Teuchos::RCP<const CrsMatrixType>& sourceMatrix,
                                  const Export<typename CrsMatrixType::local_ordinal_type,
                                               typename CrsMatrixType::global_ordinal_type,
                                               typename CrsMatrixType::node_type>& exporter,
                                  const Teuchos::RCP<const Map<typename CrsMatrixType::local_ordinal_type,
                                                               typename CrsMatrixType::global_ordinal_type,
                                                               typename CrsMatrixType::node_type> >& domainMap,
                                  const Teuchos::RCP<const Map<typename CrsMatrixType::local_ordinal_type,
                                                               typename CrsMatrixType::global_ordinal_type,
                                                               typename CrsMatrixType::node_type> >& rangeMap,
                                  const Teuchos::RCP<Teuchos::ParameterList>& params)
  {
    Teuchos::RCP<CrsMatrixType> destMatrix;
    sourceMatrix->exportAndFillComplete (destMatrix, exporter, domainMap, rangeMap, params);
    return destMatrix;
  }

  template<class CrsMatrixType>
  Teuchos::RCP<CrsMatrixType>
  exportAndFillCompleteCrsMatrix (const Teuchos::RCP<const CrsMatrixType>& sourceMatrix,
                                  const Export<typename CrsMatrixType::local_ordinal_type,
                                               typename CrsMatrixType::global_ordinal_type,
                                               typename CrsMatrixType::node_type>& rowExporter,
                                  const Export<typename CrsMatrixType::local_ordinal_type,
                                               typename CrsMatrixType::global_ordinal_type,
                                               typename CrsMatrixType::node_type>& domainExporter,
                                  const Teuchos::RCP<const Map<typename CrsMatrixType::local_ordinal_type,
                                                               typename CrsMatrixType::global_ordinal_type,
                                                               typename CrsMatrixType::node_type> >& domainMap,
                                  const Teuchos::RCP<const Map<typename CrsMatrixType::local_ordinal_type,
                                                               typename CrsMatrixType::global_ordinal_type,
                                                               typename CrsMatrixType::node_type> >& rangeMap,
                                  const Teuchos::RCP<Teuchos::ParameterList>& params)
  {
    Teuchos::RCP<CrsMatrixType> destMatrix;
    sourceMatrix->exportAndFillComplete (destMatrix, rowExporter, domainExporter, domainMap, rangeMap, params);
    return destMatrix;
  }
} // namespace Tpetra

/**
  \example CrsMatrix_NonlocalAfterResume.hpp
  \brief An example for inserting non-local entries into a
    Tpetra::CrsMatrix using Tpetra::CrsMatrix::insertGlobalValues(),
    with multiple calls to Tpetra::CrsMatrix::fillComplete().
 */

#endif // TPETRA_CRSMATRIX_DECL_HPP<|MERGE_RESOLUTION|>--- conflicted
+++ resolved
@@ -517,7 +517,7 @@
     ///   null, any missing parameters will be filled in with their
     ///   default values.
     CrsMatrix (const Teuchos::RCP<const map_type>& rowMap,
-               size_t maxNumEntriesPerRow,
+               const size_t maxNumEntriesPerRow,
 #ifdef TPETRA_ENABLE_DEPRECATED_CODE
                const ProfileType pftype = DynamicProfile,
 #else
@@ -543,17 +543,12 @@
     ///   null, any missing parameters will be filled in with their
     ///   default values.
     CrsMatrix (const Teuchos::RCP<const map_type>& rowMap,
-<<<<<<< HEAD
-               const Teuchos::ArrayRCP<const size_t>& NumEntriesPerRowToAlloc,
+               const Teuchos::ArrayRCP<const size_t>& NumEntPerRowToAlloc,
 #ifdef TPETRA_ENABLE_DEPRECATED_CODE
                const ProfileType pftype = DynamicProfile,
 #else
 	       const ProfileType pftype = StaticProfile,
 #endif
-=======
-               const Teuchos::ArrayView<const size_t>& numEntPerRowToAlloc,
-               const ProfileType pftype = DynamicProfile,
->>>>>>> 8d217723
                const Teuchos::RCP<Teuchos::ParameterList>& params = Teuchos::null);
 
 #ifdef TPETRA_ENABLE_DEPRECATED_CODE
@@ -589,17 +584,12 @@
     ///   default values.
     CrsMatrix (const Teuchos::RCP<const map_type>& rowMap,
                const Teuchos::RCP<const map_type>& colMap,
-<<<<<<< HEAD
-               size_t maxNumEntriesPerRow,
+               const size_t maxNumEntPerRow,
 #ifdef TPETRA_ENABLE_DEPRECATED_CODE
                const ProfileType pftype = DynamicProfile,
 #else
 	       const ProfileType pftype = StaticProfile,
 #endif
-=======
-               const size_t maxNumEntPerRow,
-               const ProfileType pftype = DynamicProfile,
->>>>>>> 8d217723
                const Teuchos::RCP<Teuchos::ParameterList>& params = Teuchos::null);
 
     /// \brief Constructor specifying column Map and number of entries in each row.
@@ -626,17 +616,12 @@
     ///   default values.
     CrsMatrix (const Teuchos::RCP<const map_type>& rowMap,
                const Teuchos::RCP<const map_type>& colMap,
-<<<<<<< HEAD
-               const Teuchos::ArrayRCP<const size_t>& NumEntriesPerRowToAlloc,
+               const Teuchos::ArrayView<const size_t>& numEntPerRowToAlloc,
 #ifdef TPETRA_ENABLE_DEPRECATED_CODE
                const ProfileType pftype = DynamicProfile,
 #else
 	       const ProfileType pftype = StaticProfile,
 #endif
-=======
-               const Teuchos::ArrayView<const size_t>& numEntPerRowToAlloc,
-               const ProfileType pftype = DynamicProfile,
->>>>>>> 8d217723
                const Teuchos::RCP<Teuchos::ParameterList>& params = Teuchos::null);
 
 #ifdef TPETRA_ENABLE_DEPRECATED_CODE
