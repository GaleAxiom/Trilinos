--- conflicted
+++ resolved
@@ -466,11 +466,7 @@
     /// execution_space's execution space.
     using dual_view_type = Kokkos::DualView<impl_scalar_type**,
                                             Kokkos::LayoutLeft,
-<<<<<<< HEAD
-                                            execution_space>;
-=======
                                             device_type>;
->>>>>>> 4103bf6c
 
     //@}
     //! @name Constructors and destructor
@@ -2335,12 +2331,8 @@
     (const SrcDistObject& sourceObj,
      const size_t numSameIDs,
      const Kokkos::DualView<const local_ordinal_type*, buffer_device_type>& permuteToLIDs,
-<<<<<<< HEAD
-     const Kokkos::DualView<const local_ordinal_type*, buffer_device_type>& permuteFromLIDs);
-=======
      const Kokkos::DualView<const local_ordinal_type*, buffer_device_type>& permuteFromLIDs,
      const CombineMode CM);
->>>>>>> 4103bf6c
 
     virtual void
     packAndPrepare
