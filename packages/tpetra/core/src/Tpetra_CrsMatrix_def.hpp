// @HEADER
// ***********************************************************************
//
//          Tpetra: Templated Linear Algebra Services Package
//                 Copyright (2008) Sandia Corporation
//
// Under the terms of Contract DE-AC04-94AL85000 with Sandia Corporation,
// the U.S. Government retains certain rights in this software.
//
// Redistribution and use in source and binary forms, with or without
// modification, are permitted provided that the following conditions are
// met:
//
// 1. Redistributions of source code must retain the above copyright
// notice, this list of conditions and the following disclaimer.
//
// 2. Redistributions in binary form must reproduce the above copyright
// notice, this list of conditions and the following disclaimer in the
// documentation and/or other materials provided with the distribution.
//
// 3. Neither the name of the Corporation nor the names of the
// contributors may be used to endorse or promote products derived from
// this software without specific prior written permission.
//
// THIS SOFTWARE IS PROVIDED BY SANDIA CORPORATION "AS IS" AND ANY
// EXPRESS OR IMPLIED WARRANTIES, INCLUDING, BUT NOT LIMITED TO, THE
// IMPLIED WARRANTIES OF MERCHANTABILITY AND FITNESS FOR A PARTICULAR
// PURPOSE ARE DISCLAIMED. IN NO EVENT SHALL SANDIA CORPORATION OR THE
// CONTRIBUTORS BE LIABLE FOR ANY DIRECT, INDIRECT, INCIDENTAL, SPECIAL,
// EXEMPLARY, OR CONSEQUENTIAL DAMAGES (INCLUDING, BUT NOT LIMITED TO,
// PROCUREMENT OF SUBSTITUTE GOODS OR SERVICES; LOSS OF USE, DATA, OR
// PROFITS; OR BUSINESS INTERRUPTION) HOWEVER CAUSED AND ON ANY THEORY OF
// LIABILITY, WHETHER IN CONTRACT, STRICT LIABILITY, OR TORT (INCLUDING
// NEGLIGENCE OR OTHERWISE) ARISING IN ANY WAY OUT OF THE USE OF THIS
// SOFTWARE, EVEN IF ADVISED OF THE POSSIBILITY OF SUCH DAMAGE.
//
// ************************************************************************
// @HEADER

#ifndef TPETRA_CRSMATRIX_DEF_HPP
#define TPETRA_CRSMATRIX_DEF_HPP

/// \file Tpetra_CrsMatrix_def.hpp
/// \brief Definition of the Tpetra::CrsMatrix class
///
/// If you want to use Tpetra::CrsMatrix, include
/// "Tpetra_CrsMatrix.hpp" (a file which CMake generates and installs
/// for you).  If you only want the declaration of Tpetra::CrsMatrix,
/// include "Tpetra_CrsMatrix_decl.hpp".

#include "Tpetra_Import_Util.hpp"
#include "Tpetra_Import_Util2.hpp"
#include "Tpetra_RowMatrix.hpp"
#include "Tpetra_LocalCrsMatrixOperator.hpp"

#include "Tpetra_Details_Behavior.hpp"
#include "Tpetra_Details_castAwayConstDualView.hpp"
#include "Tpetra_Details_computeOffsets.hpp"
#include "Tpetra_Details_copyOffsets.hpp"
#include "Tpetra_Details_createMirrorView.hpp"
#include "Tpetra_Details_gathervPrint.hpp"
#include "Tpetra_Details_getDiagCopyWithoutOffsets.hpp"
#include "Tpetra_Details_leftScaleLocalCrsMatrix.hpp"
#include "Tpetra_Details_Profiling.hpp"
#include "Tpetra_Details_rightScaleLocalCrsMatrix.hpp"
#include "Tpetra_Details_ScalarViewTraits.hpp"
#include "KokkosSparse_getDiagCopy.hpp"
#include "Tpetra_Details_copyConvert.hpp"
#include "Tpetra_Details_iallreduce.hpp"
#include "Tpetra_Details_getEntryOnHost.hpp"
#include "Tpetra_Details_packCrsMatrix.hpp"
#include "Tpetra_Details_unpackCrsMatrixAndCombine.hpp"
#include "Tpetra_Details_crsUtils.hpp"
#include "Teuchos_FancyOStream.hpp"
#include "Teuchos_RCP.hpp"
#include "Teuchos_DataAccess.hpp"
#include "Teuchos_SerialDenseMatrix.hpp" // unused here, could delete
#include "KokkosBlas.hpp"

#include <memory>
#include <sstream>
#include <typeinfo>
#include <utility>
#include <vector>

using Teuchos::rcpFromRef;

namespace Tpetra {

namespace { // (anonymous)

  template<class T, class BinaryFunction>
  T atomic_binary_function_update (volatile T* const dest,
                                   const T& inputVal,
                                   BinaryFunction f)
  {
    T oldVal = *dest;
    T assume;

    // NOTE (mfh 30 Nov 2015) I do NOT need a fence here for IBM
    // POWER architectures, because 'newval' depends on 'assume',
    // which depends on 'oldVal', which depends on '*dest'.  This
    // sets up a chain of read dependencies that should ensure
    // correct behavior given a sane memory model.
    do {
      assume = oldVal;
      T newVal = f (assume, inputVal);
      oldVal = Kokkos::atomic_compare_exchange (dest, assume, newVal);
    } while (assume != oldVal);

    return oldVal;
  }
} // namespace (anonymous)

//
// Users must never rely on anything in the Details namespace.
//
namespace Details {

/// \struct AbsMax
/// \brief Functor for the the ABSMAX CombineMode of Import and Export operations.
/// \tparam Scalar Same as the Scalar template parameter of CrsMatrix.
///
/// \warning This is an implementation detail of CrsMatrix.  Users
///   must not rely on this class.  It may disappear or its
///   interface may change at any time.
///
/// \tparam Scalar Same as the Scalar template parameter of CrsMatrix.
template<class Scalar>
struct AbsMax {
  //! Return the maximum of the magnitudes (absolute values) of x and y.
  Scalar operator() (const Scalar& x, const Scalar& y) {
    typedef Teuchos::ScalarTraits<Scalar> STS;
    return std::max (STS::magnitude (x), STS::magnitude (y));
  }
};

} // namespace Details
} // namespace Tpetra

namespace Tpetra {

  template <class Scalar, class LocalOrdinal, class GlobalOrdinal, class Node>
  CrsMatrix<Scalar, LocalOrdinal, GlobalOrdinal, Node>::
  CrsMatrix (const Teuchos::RCP<const map_type>& rowMap,
             size_t maxNumEntriesPerRow,
             const ProfileType pftype,
             const Teuchos::RCP<Teuchos::ParameterList>& params) :
    dist_object_type (rowMap)
  {
    const char tfecfFuncName[] = "CrsMatrix(RCP<const Map>, size_t, "
      "ProfileType[, RCP<ParameterList>]): ";
    Teuchos::RCP<crs_graph_type> graph;
    try {
      graph = Teuchos::rcp (new crs_graph_type (rowMap, maxNumEntriesPerRow,
                                                pftype, params));
    }
    catch (std::exception& e) {
      TEUCHOS_TEST_FOR_EXCEPTION_CLASS_FUNC
        (true, std::runtime_error, "CrsGraph constructor (RCP<const Map>, "
         "size_t, ProfileType[, RCP<ParameterList>]) threw an exception: "
         << e.what ());
    }
    // myGraph_ not null means that the matrix owns the graph.  That's
    // different than the const CrsGraph constructor, where the matrix
    // does _not_ own the graph.
    myGraph_ = graph;
    staticGraph_ = myGraph_;
    resumeFill (params);
    checkInternalState ();
  }

  template <class Scalar, class LocalOrdinal, class GlobalOrdinal, class Node>
  CrsMatrix<Scalar, LocalOrdinal, GlobalOrdinal, Node>::
  CrsMatrix (const Teuchos::RCP<const map_type>& rowMap,
             const Teuchos::ArrayView<const size_t>& numEntPerRowToAlloc,
             const ProfileType pftype,
             const Teuchos::RCP<Teuchos::ParameterList>& params) :
    dist_object_type (rowMap)
  {
    const char tfecfFuncName[] = "CrsMatrix(RCP<const Map>, "
      "ArrayView<const size_t>, ProfileType[, RCP<ParameterList>]): ";
    Teuchos::RCP<crs_graph_type> graph;
    try {
      using Teuchos::rcp;
      graph = rcp(new crs_graph_type(rowMap, numEntPerRowToAlloc,
                                     pftype, params));
    }
    catch (std::exception& e) {
      TEUCHOS_TEST_FOR_EXCEPTION_CLASS_FUNC
        (true, std::runtime_error, "CrsGraph constructor "
         "(RCP<const Map>, ArrayView<const size_t>, "
         "ProfileType[, RCP<ParameterList>]) threw an exception: "
         << e.what ());
    }
    // myGraph_ not null means that the matrix owns the graph.  That's
    // different than the const CrsGraph constructor, where the matrix
    // does _not_ own the graph.
    myGraph_ = graph;
    staticGraph_ = graph;
    resumeFill (params);
    checkInternalState ();
  }


  template <class Scalar, class LocalOrdinal, class GlobalOrdinal, class Node>
  CrsMatrix<Scalar, LocalOrdinal, GlobalOrdinal, Node>::
  CrsMatrix (const Teuchos::RCP<const map_type>& rowMap,
             const Teuchos::RCP<const map_type>& colMap,
             const size_t maxNumEntPerRow,
             const ProfileType pftype,
             const Teuchos::RCP<Teuchos::ParameterList>& params) :
    dist_object_type (rowMap)
  {
    const char tfecfFuncName[] = "CrsMatrix(RCP<const Map>, "
      "RCP<const Map>, size_t, ProfileType[, RCP<ParameterList>]): ";
    const char suffix[] =
      "  Please report this bug to the Tpetra developers.";

    // An artifact of debugging something a while back.
    TEUCHOS_TEST_FOR_EXCEPTION_CLASS_FUNC
      (! staticGraph_.is_null (), std::logic_error,
       "staticGraph_ is not null at the beginning of the constructor."
       << suffix);
    TEUCHOS_TEST_FOR_EXCEPTION_CLASS_FUNC
      (! myGraph_.is_null (), std::logic_error,
       "myGraph_ is not null at the beginning of the constructor."
       << suffix);
    Teuchos::RCP<crs_graph_type> graph;
    try {
      graph = Teuchos::rcp (new crs_graph_type (rowMap, colMap,
                                                maxNumEntPerRow,
                                                pftype, params));
    }
    catch (std::exception& e) {
      TEUCHOS_TEST_FOR_EXCEPTION_CLASS_FUNC
        (true, std::runtime_error, "CrsGraph constructor (RCP<const Map>, "
         "RCP<const Map>, size_t, ProfileType[, RCP<ParameterList>]) threw an "
         "exception: " << e.what ());
    }
    // myGraph_ not null means that the matrix owns the graph.  That's
    // different than the const CrsGraph constructor, where the matrix
    // does _not_ own the graph.
    myGraph_ = graph;
    staticGraph_ = myGraph_;
    resumeFill (params);
    checkInternalState ();
  }

  template <class Scalar, class LocalOrdinal, class GlobalOrdinal, class Node>
  CrsMatrix<Scalar, LocalOrdinal, GlobalOrdinal, Node>::
  CrsMatrix (const Teuchos::RCP<const map_type>& rowMap,
             const Teuchos::RCP<const map_type>& colMap,
             const Teuchos::ArrayView<const size_t>& numEntPerRowToAlloc,
             const ProfileType pftype,
             const Teuchos::RCP<Teuchos::ParameterList>& params) :
    dist_object_type (rowMap)
  {
    const char tfecfFuncName[] =
      "CrsMatrix(RCP<const Map>, RCP<const Map>, "
      "ArrayView<const size_t>, ProfileType[, RCP<ParameterList>]): ";
    Teuchos::RCP<crs_graph_type> graph;
    try {
      graph = Teuchos::rcp (new crs_graph_type (rowMap, colMap,
                                                numEntPerRowToAlloc,
                                                pftype, params));
    }
    catch (std::exception& e) {
      TEUCHOS_TEST_FOR_EXCEPTION_CLASS_FUNC
        (true, std::runtime_error, "CrsGraph constructor (RCP<const Map>, "
         "RCP<const Map>, ArrayView<const size_t>, ProfileType[, "
         "RCP<ParameterList>]) threw an exception: " << e.what ());
    }
    // myGraph_ not null means that the matrix owns the graph.  That's
    // different than the const CrsGraph constructor, where the matrix
    // does _not_ own the graph.
    myGraph_ = graph;
    staticGraph_ = graph;
    resumeFill (params);
    checkInternalState ();
  }


  template<class Scalar, class LocalOrdinal, class GlobalOrdinal, class Node>
  CrsMatrix<Scalar, LocalOrdinal, GlobalOrdinal, Node>::
  CrsMatrix (const Teuchos::RCP<const crs_graph_type>& graph,
             const Teuchos::RCP<Teuchos::ParameterList>& /* params */) :
    dist_object_type (graph->getRowMap ()),
    staticGraph_ (graph),
    storageStatus_ (Details::STORAGE_1D_PACKED)
  {
    using std::endl;
    typedef typename local_matrix_device_type::values_type values_type;
    const char tfecfFuncName[] = "CrsMatrix(RCP<const CrsGraph>[, "
      "RCP<ParameterList>]): ";
    const bool verbose = Details::Behavior::verbose("CrsMatrix");

    std::unique_ptr<std::string> prefix;
    if (verbose) {
      prefix = this->createPrefix("CrsMatrix", "CrsMatrix(graph,params)");
      std::ostringstream os;
      os << *prefix << "Start" << endl;
      std::cerr << os.str ();
    }

    TEUCHOS_TEST_FOR_EXCEPTION_CLASS_FUNC
      (graph.is_null (), std::runtime_error, "Input graph is null.");
    TEUCHOS_TEST_FOR_EXCEPTION_CLASS_FUNC
      (! graph->isFillComplete (), std::runtime_error, "Input graph "
       "is not fill complete. You must call fillComplete on the "
       "graph before using it to construct a CrsMatrix.  Note that "
       "calling resumeFill on the graph makes it not fill complete, "
       "even if you had previously called fillComplete.  In that "
       "case, you must call fillComplete on the graph again.");

    // The graph is fill complete, so it is locally indexed and has a
    // fixed structure.  This means we can allocate the (1-D) array of
    // values and build the local matrix right now.  Note that the
    // local matrix's number of columns comes from the column Map, not
    // the domain Map.

    const size_t numCols = graph->getColMap ()->getNodeNumElements ();
    auto lclGraph = graph->getLocalGraphDevice ();
    const size_t numEnt = lclGraph.entries.extent (0);
    if (verbose) {
      std::ostringstream os;
      os << *prefix << "Allocate values: " << numEnt << endl;
      std::cerr << os.str ();
    }

    values_type val ("Tpetra::CrsMatrix::values", numEnt);
    valuesPacked_wdv = values_wdv_type(val);
    valuesUnpacked_wdv = valuesPacked_wdv;

    // FIXME (22 Jun 2016) I would very much like to get rid of
    // k_values1D_ at some point.  I find it confusing to have all
    // these extra references lying around.
//    k_values1D_ = valuesPacked_wdv.getDeviceView(Access::ReadWrite);

    checkInternalState ();

    if (verbose) {
      std::ostringstream os;
      os << *prefix << "Done" << endl;
      std::cerr << os.str ();
    }
  }

  template<class Scalar, class LocalOrdinal, class GlobalOrdinal, class Node>
  CrsMatrix<Scalar, LocalOrdinal, GlobalOrdinal, Node>::
  CrsMatrix(CrsMatrix<Scalar, LocalOrdinal, GlobalOrdinal, Node>& matrix,
            const Teuchos::RCP<const crs_graph_type>& graph,
            const Teuchos::RCP<Teuchos::ParameterList>& params) :
    dist_object_type (graph->getRowMap ()),
    staticGraph_ (graph),
    storageStatus_ (matrix.storageStatus_)
  {
    const char tfecfFuncName[] = "CrsMatrix(RCP<const CrsGraph>, "
      "local_matrix_device_type::values_type, "
      "[,RCP<ParameterList>]): ";
    TEUCHOS_TEST_FOR_EXCEPTION_CLASS_FUNC
      (graph.is_null (), std::runtime_error, "Input graph is null.");
    TEUCHOS_TEST_FOR_EXCEPTION_CLASS_FUNC
      (! graph->isFillComplete (), std::runtime_error, "Input graph "
       "is not fill complete. You must call fillComplete on the "
       "graph before using it to construct a CrsMatrix.  Note that "
       "calling resumeFill on the graph makes it not fill complete, "
       "even if you had previously called fillComplete.  In that "
       "case, you must call fillComplete on the graph again.");

    size_t numValuesPacked = graph->lclIndsPacked_wdv.extent(0);
    valuesPacked_wdv = values_wdv_type(matrix.valuesPacked_wdv, 0, numValuesPacked);

    size_t numValuesUnpacked = graph->lclIndsUnpacked_wdv.extent(0);
    valuesUnpacked_wdv = values_wdv_type(matrix.valuesUnpacked_wdv, 0, numValuesUnpacked);

    checkInternalState();
  }


  template<class Scalar, class LocalOrdinal, class GlobalOrdinal, class Node>
  CrsMatrix<Scalar, LocalOrdinal, GlobalOrdinal, Node>::
  CrsMatrix (const Teuchos::RCP<const crs_graph_type>& graph,
             const typename local_matrix_device_type::values_type& values,
             const Teuchos::RCP<Teuchos::ParameterList>& /* params */) :
    dist_object_type (graph->getRowMap ()),
    staticGraph_ (graph),
    storageStatus_ (Details::STORAGE_1D_PACKED)
  {
    const char tfecfFuncName[] = "CrsMatrix(RCP<const CrsGraph>, "
      "local_matrix_device_type::values_type, "
      "[,RCP<ParameterList>]): ";
    TEUCHOS_TEST_FOR_EXCEPTION_CLASS_FUNC
      (graph.is_null (), std::runtime_error, "Input graph is null.");
    TEUCHOS_TEST_FOR_EXCEPTION_CLASS_FUNC
      (! graph->isFillComplete (), std::runtime_error, "Input graph "
       "is not fill complete. You must call fillComplete on the "
       "graph before using it to construct a CrsMatrix.  Note that "
       "calling resumeFill on the graph makes it not fill complete, "
       "even if you had previously called fillComplete.  In that "
       "case, you must call fillComplete on the graph again.");

    // The graph is fill complete, so it is locally indexed and has a
    // fixed structure.  This means we can allocate the (1-D) array of
    // values and build the local matrix right now.  Note that the
    // local matrix's number of columns comes from the column Map, not
    // the domain Map.

    valuesPacked_wdv = values_wdv_type(values);
    valuesUnpacked_wdv = valuesPacked_wdv;

    // FIXME (22 Jun 2016) I would very much like to get rid of
    // k_values1D_ at some point.  I find it confusing to have all
    // these extra references lying around.
    // KDDKDD ALMOST THERE, MARK!
//    k_values1D_ = valuesUnpacked_wdv.getDeviceView(Access::ReadWrite);

    checkInternalState ();
  }

  template <class Scalar, class LocalOrdinal, class GlobalOrdinal, class Node>
  CrsMatrix<Scalar, LocalOrdinal, GlobalOrdinal, Node>::
  CrsMatrix (const Teuchos::RCP<const map_type>& rowMap,
             const Teuchos::RCP<const map_type>& colMap,
             const typename local_graph_device_type::row_map_type& rowPointers,
             const typename local_graph_device_type::entries_type::non_const_type& columnIndices,
             const typename local_matrix_device_type::values_type& values,
             const Teuchos::RCP<Teuchos::ParameterList>& params) :
    dist_object_type (rowMap),
    storageStatus_ (Details::STORAGE_1D_PACKED)
  {
    using Details::getEntryOnHost;
    using Teuchos::RCP;
    using std::endl;
    const char tfecfFuncName[] = "Tpetra::CrsMatrix(RCP<const Map>, "
      "RCP<const Map>, ptr, ind, val[, params]): ";
    const char suffix[] =
      ".  Please report this bug to the Tpetra developers.";
    const bool debug = Details::Behavior::debug("CrsMatrix");
    const bool verbose = Details::Behavior::verbose("CrsMatrix");

    std::unique_ptr<std::string> prefix;
    if (verbose) {
      prefix = this->createPrefix(
        "CrsMatrix", "CrsMatrix(rowMap,colMap,ptr,ind,val[,params])");
      std::ostringstream os;
      os << *prefix << "Start" << endl;
      std::cerr << os.str ();
    }

    // Check the user's input.  Note that this might throw only on
    // some processes but not others, causing deadlock.  We prefer
    // deadlock due to exceptions to segfaults, because users can
    // catch exceptions.
    TEUCHOS_TEST_FOR_EXCEPTION_CLASS_FUNC
      (values.extent(0) != columnIndices.extent(0),
       std::invalid_argument, "values.extent(0)=" << values.extent(0)
       << " != columnIndices.extent(0) = " << columnIndices.extent(0)
       << ".");
    if (debug && rowPointers.extent(0) != 0) {
      const size_t numEnt =
        getEntryOnHost(rowPointers, rowPointers.extent(0) - 1);
      TEUCHOS_TEST_FOR_EXCEPTION_CLASS_FUNC
        (numEnt != size_t(columnIndices.extent(0)) ||
         numEnt != size_t(values.extent(0)),
         std::invalid_argument, "Last entry of rowPointers says that "
         "the matrix has " << numEnt << " entr"
         << (numEnt != 1 ? "ies" : "y") << ", but the dimensions of "
         "columnIndices and values don't match this.  "
         "columnIndices.extent(0)=" << columnIndices.extent (0)
         << " and values.extent(0)=" << values.extent (0) << ".");
    }

    RCP<crs_graph_type> graph;
    try {
      graph = Teuchos::rcp (new crs_graph_type (rowMap, colMap, rowPointers,
                                                columnIndices, params));
    }
    catch (std::exception& e) {
      TEUCHOS_TEST_FOR_EXCEPTION_CLASS_FUNC
        (true, std::runtime_error, "CrsGraph constructor (RCP<const Map>, "
         "RCP<const Map>, ptr, ind[, params]) threw an exception: "
         << e.what ());
    }
    // The newly created CrsGraph _must_ have a local graph at this
    // point.  We don't really care whether CrsGraph's constructor
    // deep-copies or shallow-copies the input, but the dimensions
    // have to be right.  That's how we tell whether the CrsGraph has
    // a local graph.
    auto lclGraph = graph->getLocalGraphDevice ();
    TEUCHOS_TEST_FOR_EXCEPTION_CLASS_FUNC
      (lclGraph.row_map.extent (0) != rowPointers.extent (0) ||
       lclGraph.entries.extent (0) != columnIndices.extent (0),
       std::logic_error, "CrsGraph's constructor (rowMap, colMap, ptr, "
       "ind[, params]) did not set the local graph correctly." << suffix);
    TEUCHOS_TEST_FOR_EXCEPTION_CLASS_FUNC
      (lclGraph.entries.extent (0) != values.extent (0),
       std::logic_error, "CrsGraph's constructor (rowMap, colMap, ptr, ind[, "
       "params]) did not set the local graph correctly.  "
       "lclGraph.entries.extent(0) = " << lclGraph.entries.extent (0)
       << " != values.extent(0) = " << values.extent (0) << suffix);

    // myGraph_ not null means that the matrix owns the graph.  This
    // is true because the column indices come in as nonconst,
    // implying shared ownership.
    myGraph_ = graph;
    staticGraph_ = graph;

    // The graph may not be fill complete yet.  However, it is locally
    // indexed (since we have a column Map) and has a fixed structure
    // (due to the input arrays).  This means we can allocate the
    // (1-D) array of values and build the local matrix right now.
    // Note that the local matrix's number of columns comes from the
    // column Map, not the domain Map.

    valuesPacked_wdv = values_wdv_type(values);
    valuesUnpacked_wdv = valuesPacked_wdv;

    // FIXME (22 Jun 2016) I would very much like to get rid of
    // k_values1D_ at some point.  I find it confusing to have all
    // these extra references lying around.
//    this->k_values1D_ = valuesPacked_wdv.getDeviceView(Access::ReadWrite);

    checkInternalState ();
    if (verbose) {
      std::ostringstream os;
      os << *prefix << "Done" << endl;
      std::cerr << os.str();
    }
  }

  template <class Scalar, class LocalOrdinal, class GlobalOrdinal, class Node>
  CrsMatrix<Scalar, LocalOrdinal, GlobalOrdinal, Node>::
  CrsMatrix (const Teuchos::RCP<const map_type>& rowMap,
             const Teuchos::RCP<const map_type>& colMap,
             const Teuchos::ArrayRCP<size_t>& ptr,
             const Teuchos::ArrayRCP<LocalOrdinal>& ind,
             const Teuchos::ArrayRCP<Scalar>& val,
             const Teuchos::RCP<Teuchos::ParameterList>& params) :
    dist_object_type (rowMap),
    storageStatus_ (Details::STORAGE_1D_PACKED)
  {
    using Kokkos::Compat::getKokkosViewDeepCopy;
    using Teuchos::av_reinterpret_cast;
    using Teuchos::RCP;
    using values_type = typename local_matrix_device_type::values_type;
    using IST = impl_scalar_type;
    const char tfecfFuncName[] = "Tpetra::CrsMatrix(RCP<const Map>, "
      "RCP<const Map>, ptr, ind, val[, params]): ";

    RCP<crs_graph_type> graph;
    try {
      graph = Teuchos::rcp (new crs_graph_type (rowMap, colMap, ptr,
                                                ind, params));
    }
    catch (std::exception& e) {
      TEUCHOS_TEST_FOR_EXCEPTION_CLASS_FUNC
        (true, std::runtime_error, "CrsGraph constructor (RCP<const Map>, "
         "RCP<const Map>, ArrayRCP<size_t>, ArrayRCP<LocalOrdinal>[, "
         "RCP<ParameterList>]) threw an exception: " << e.what ());
    }
    // myGraph_ not null means that the matrix owns the graph.  This
    // is true because the column indices come in as nonconst,
    // implying shared ownership.
    myGraph_ = graph;
    staticGraph_ = graph;

    // The graph may not be fill complete yet.  However, it is locally
    // indexed (since we have a column Map) and has a fixed structure
    // (due to the input arrays).  This means we can allocate the
    // (1-D) array of values and build the local matrix right now.
    // Note that the local matrix's number of columns comes from the
    // column Map, not the domain Map.

    // The graph _must_ have a local graph at this point.  We don't
    // really care whether CrsGraph's constructor deep-copies or
    // shallow-copies the input, but the dimensions have to be right.
    // That's how we tell whether the CrsGraph has a local graph.
    auto lclGraph = staticGraph_->getLocalGraphDevice ();
    TEUCHOS_TEST_FOR_EXCEPTION_CLASS_FUNC
      (size_t (lclGraph.row_map.extent (0)) != size_t (ptr.size ()) ||
       size_t (lclGraph.entries.extent (0)) != size_t (ind.size ()),
       std::logic_error, "CrsGraph's constructor (rowMap, colMap, "
       "ptr, ind[, params]) did not set the local graph correctly.  "
       "Please report this bug to the Tpetra developers.");

    values_type valIn =
      getKokkosViewDeepCopy<device_type> (av_reinterpret_cast<IST> (val ()));
    valuesPacked_wdv = values_wdv_type(valIn);
    valuesUnpacked_wdv = valuesPacked_wdv;

    // FIXME (22 Jun 2016) I would very much like to get rid of
    // k_values1D_ at some point.  I find it confusing to have all
    // these extra references lying around.
//    this->k_values1D_ = valuesPacked_wdv.getDeviceView(Access::ReadWrite);

    checkInternalState ();
  }

  template <class Scalar, class LocalOrdinal, class GlobalOrdinal, class Node>
  CrsMatrix<Scalar, LocalOrdinal, GlobalOrdinal, Node>::
  CrsMatrix (const Teuchos::RCP<const map_type>& rowMap,
             const Teuchos::RCP<const map_type>& colMap,
             const local_matrix_device_type& lclMatrix,
             const Teuchos::RCP<Teuchos::ParameterList>& params) :
    dist_object_type (rowMap),
    storageStatus_ (Details::STORAGE_1D_PACKED),
    fillComplete_ (true)
  {
    const char tfecfFuncName[] = "Tpetra::CrsMatrix(RCP<const Map>, "
      "RCP<const Map>, local_matrix_device_type[, RCP<ParameterList>]): ";
    const char suffix[] =
      "  Please report this bug to the Tpetra developers.";

    Teuchos::RCP<crs_graph_type> graph;
    try {
      graph = Teuchos::rcp (new crs_graph_type (rowMap, colMap,
                                                lclMatrix.graph, params));
    }
    catch (std::exception& e) {
      TEUCHOS_TEST_FOR_EXCEPTION_CLASS_FUNC
        (true, std::runtime_error, "CrsGraph constructor (RCP<const Map>, "
         "RCP<const Map>, local_graph_device_type[, RCP<ParameterList>]) threw an "
         "exception: " << e.what ());
    }
    TEUCHOS_TEST_FOR_EXCEPTION_CLASS_FUNC
      (!graph->isFillComplete (), std::logic_error, "CrsGraph constructor (RCP"
       "<const Map>, RCP<const Map>, local_graph_device_type[, RCP<ParameterList>]) "
       "did not produce a fill-complete graph.  Please report this bug to the "
       "Tpetra developers.");
    // myGraph_ not null means that the matrix owns the graph.  This
    // is true because the column indices come in as nonconst through
    // the matrix, implying shared ownership.
    myGraph_ = graph;
    staticGraph_ = graph;

    valuesPacked_wdv = values_wdv_type(lclMatrix.values);
    valuesUnpacked_wdv = valuesPacked_wdv;

//    k_values1D_ = valuesUnpacked_wdv.getDeviceView(Access::ReadWrite);

    const bool callComputeGlobalConstants = params.get () == nullptr ||
      params->get ("compute global constants", true);
    if (callComputeGlobalConstants) {
      this->computeGlobalConstants ();
    }

    TEUCHOS_TEST_FOR_EXCEPTION_CLASS_FUNC
      (isFillActive (), std::logic_error,
       "At the end of a CrsMatrix constructor that should produce "
       "a fillComplete matrix, isFillActive() is true." << suffix);
    TEUCHOS_TEST_FOR_EXCEPTION_CLASS_FUNC
      (! isFillComplete (), std::logic_error, "At the end of a "
       "CrsMatrix constructor that should produce a fillComplete "
       "matrix, isFillComplete() is false." << suffix);
    checkInternalState ();
  }

  template <class Scalar, class LocalOrdinal, class GlobalOrdinal, class Node>
  CrsMatrix<Scalar, LocalOrdinal, GlobalOrdinal, Node>::
  CrsMatrix (const local_matrix_device_type& lclMatrix,
             const Teuchos::RCP<const map_type>& rowMap,
             const Teuchos::RCP<const map_type>& colMap,
             const Teuchos::RCP<const map_type>& domainMap,
             const Teuchos::RCP<const map_type>& rangeMap,
             const Teuchos::RCP<Teuchos::ParameterList>& params) :
    dist_object_type (rowMap),
    storageStatus_ (Details::STORAGE_1D_PACKED),
    fillComplete_ (true)
  {
    const char tfecfFuncName[] = "Tpetra::CrsMatrix(RCP<const Map>, "
      "RCP<const Map>, RCP<const Map>, RCP<const Map>, "
      "local_matrix_device_type[, RCP<ParameterList>]): ";
    const char suffix[] =
      "  Please report this bug to the Tpetra developers.";

    Teuchos::RCP<crs_graph_type> graph;
    try {
      graph = Teuchos::rcp (new crs_graph_type (lclMatrix.graph, rowMap, colMap,
                                                domainMap, rangeMap, params));
    }
    catch (std::exception& e) {
      TEUCHOS_TEST_FOR_EXCEPTION_CLASS_FUNC
        (true, std::runtime_error, "CrsGraph constructor (RCP<const Map>, "
         "RCP<const Map>, RCP<const Map>, RCP<const Map>, local_graph_device_type[, "
         "RCP<ParameterList>]) threw an exception: " << e.what ());
    }
    TEUCHOS_TEST_FOR_EXCEPTION_CLASS_FUNC
      (! graph->isFillComplete (), std::logic_error, "CrsGraph "
       "constructor (RCP<const Map>, RCP<const Map>, RCP<const Map>, "
       "RCP<const Map>, local_graph_device_type[, RCP<ParameterList>]) did "
       "not produce a fillComplete graph." << suffix);
    // myGraph_ not null means that the matrix owns the graph.  This
    // is true because the column indices come in as nonconst through
    // the matrix, implying shared ownership.
    myGraph_ = graph;
    staticGraph_ = graph;

    valuesPacked_wdv = values_wdv_type(lclMatrix.values);
    valuesUnpacked_wdv = valuesPacked_wdv;
//    k_values1D_ = valuesPacked_wdv.getDeviceView(Access::ReadWrite);

    const bool callComputeGlobalConstants = params.get () == nullptr ||
      params->get ("compute global constants", true);
    if (callComputeGlobalConstants) {
      this->computeGlobalConstants ();
    }

    TEUCHOS_TEST_FOR_EXCEPTION_CLASS_FUNC
      (isFillActive (), std::logic_error,
       "At the end of a CrsMatrix constructor that should produce "
       "a fillComplete matrix, isFillActive() is true." << suffix);
    TEUCHOS_TEST_FOR_EXCEPTION_CLASS_FUNC
      (! isFillComplete (), std::logic_error, "At the end of a "
       "CrsMatrix constructor that should produce a fillComplete "
       "matrix, isFillComplete() is false." << suffix);
    checkInternalState ();
  }

  template <class Scalar, class LocalOrdinal, class GlobalOrdinal, class Node>
  CrsMatrix<Scalar, LocalOrdinal, GlobalOrdinal, Node>::
  CrsMatrix (const local_matrix_device_type& lclMatrix,
             const Teuchos::RCP<const map_type>& rowMap,
             const Teuchos::RCP<const map_type>& colMap,
             const Teuchos::RCP<const map_type>& domainMap,
             const Teuchos::RCP<const map_type>& rangeMap,
             const Teuchos::RCP<const import_type>& importer,
             const Teuchos::RCP<const export_type>& exporter,
             const Teuchos::RCP<Teuchos::ParameterList>& params) :
    dist_object_type (rowMap),
    storageStatus_ (Details::STORAGE_1D_PACKED),
    fillComplete_ (true)
  {
    using Teuchos::rcp;
    const char tfecfFuncName[] = "Tpetra::CrsMatrix"
      "(lclMat,Map,Map,Map,Map,Import,Export,params): ";
    const char suffix[] =
      "  Please report this bug to the Tpetra developers.";

    Teuchos::RCP<crs_graph_type> graph;
    try {
      graph = rcp (new crs_graph_type (lclMatrix.graph, rowMap, colMap,
                                       domainMap, rangeMap, importer,
                                       exporter, params));
    }
    catch (std::exception& e) {
      TEUCHOS_TEST_FOR_EXCEPTION_CLASS_FUNC
        (true, std::runtime_error, "CrsGraph constructor "
         "(local_graph_device_type, Map, Map, Map, Map, Import, Export, "
         "params) threw: " << e.what ());
    }
    TEUCHOS_TEST_FOR_EXCEPTION_CLASS_FUNC
      (!graph->isFillComplete (), std::logic_error, "CrsGraph "
       "constructor (local_graph_device_type, Map, Map, Map, Map, Import, "
       "Export, params) did not produce a fill-complete graph.  "
       "Please report this bug to the Tpetra developers.");
    // myGraph_ not null means that the matrix owns the graph.  This
    // is true because the column indices come in as nonconst through
    // the matrix, implying shared ownership.
    myGraph_ = graph;
    staticGraph_ = graph;

    valuesPacked_wdv = values_wdv_type(lclMatrix.values);
    valuesUnpacked_wdv = valuesPacked_wdv;
//    k_values1D_ = valuesPacked_wdv.getDeviceView(Access::ReadWrite);

    const bool callComputeGlobalConstants = params.get () == nullptr ||
      params->get ("compute global constants", true);
    if (callComputeGlobalConstants) {
      this->computeGlobalConstants ();
    }

    TEUCHOS_TEST_FOR_EXCEPTION_CLASS_FUNC
      (isFillActive (), std::logic_error,
       "At the end of a CrsMatrix constructor that should produce "
       "a fillComplete matrix, isFillActive() is true." << suffix);
    TEUCHOS_TEST_FOR_EXCEPTION_CLASS_FUNC
      (! isFillComplete (), std::logic_error, "At the end of a "
       "CrsMatrix constructor that should produce a fillComplete "
       "matrix, isFillComplete() is false." << suffix);
    checkInternalState ();
  }

  template <class Scalar, class LocalOrdinal, class GlobalOrdinal, class Node>
  CrsMatrix<Scalar, LocalOrdinal, GlobalOrdinal, Node>::
  CrsMatrix (const CrsMatrix<Scalar, LocalOrdinal, GlobalOrdinal, Node>& source,
             const Teuchos::DataAccess copyOrView)
    : CrsMatrix (source.getCrsGraph (), source.getLocalValuesView ())
  {
    const char tfecfFuncName[] = "Tpetra::CrsMatrix("
      "const CrsMatrix&, const Teuchos::DataAccess): ";
    TEUCHOS_TEST_FOR_EXCEPTION_CLASS_FUNC
      (! source.isFillComplete (), std::invalid_argument,
       "Source graph must be fillComplete().");

    if (copyOrView == Teuchos::Copy) {
      using values_type = typename local_matrix_device_type::values_type;
      values_type vals = source.getLocalValuesView ();
      using Kokkos::view_alloc;
      using Kokkos::WithoutInitializing;
      values_type newvals (view_alloc ("val", WithoutInitializing),
                           vals.extent (0));
      Kokkos::deep_copy (newvals, vals);
      valuesPacked_wdv = values_wdv_type(newvals);
      valuesUnpacked_wdv = valuesPacked_wdv;
//      k_values1D_ = newvals;
      if (source.isFillComplete ()) {
        fillComplete (source.getDomainMap (), source.getRangeMap ());
      }
    }
    else if (copyOrView == Teuchos::View) {
      return;
    }
    else {
      TEUCHOS_TEST_FOR_EXCEPTION_CLASS_FUNC
        (true, std::invalid_argument, "Second argument 'copyOrView' "
         "has an invalid value " << copyOrView << ".  Valid values "
         "include Teuchos::Copy = " << Teuchos::Copy << " and "
         "Teuchos::View = " << Teuchos::View << ".");
    }
  }

  template<class Scalar, class LocalOrdinal, class GlobalOrdinal, class Node>
  void
  CrsMatrix<Scalar, LocalOrdinal, GlobalOrdinal, Node>::
  swap(CrsMatrix<Scalar,LocalOrdinal,GlobalOrdinal,Node> & crs_matrix)
  {
    std::swap(crs_matrix.importMV_,      this->importMV_);
    std::swap(crs_matrix.exportMV_,      this->exportMV_);
    std::swap(crs_matrix.staticGraph_,   this->staticGraph_);
    std::swap(crs_matrix.myGraph_,       this->myGraph_);
    std::swap(crs_matrix.valuesPacked_wdv, this->valuesPacked_wdv);
    std::swap(crs_matrix.valuesUnpacked_wdv, this->valuesUnpacked_wdv);
    std::swap(crs_matrix.storageStatus_, this->storageStatus_);
    std::swap(crs_matrix.fillComplete_,  this->fillComplete_);
    std::swap(crs_matrix.nonlocals_,     this->nonlocals_);
    std::swap(crs_matrix.frobNorm_,      this->frobNorm_);
  }

  template<class Scalar, class LocalOrdinal, class GlobalOrdinal, class Node>
  Teuchos::RCP<const Teuchos::Comm<int> >
  CrsMatrix<Scalar, LocalOrdinal, GlobalOrdinal, Node>::
  getComm () const {
    return getCrsGraphRef ().getComm ();
  }

  template <class Scalar, class LocalOrdinal, class GlobalOrdinal, class Node>
  ProfileType
  CrsMatrix<Scalar, LocalOrdinal, GlobalOrdinal, Node>::
  getProfileType () const {
    return this->getCrsGraphRef ().getProfileType ();
  }

  template <class Scalar, class LocalOrdinal, class GlobalOrdinal, class Node>
  bool
  CrsMatrix<Scalar, LocalOrdinal, GlobalOrdinal, Node>::
  isFillComplete () const {
    return fillComplete_;
  }

  template <class Scalar, class LocalOrdinal, class GlobalOrdinal, class Node>
  bool
  CrsMatrix<Scalar, LocalOrdinal, GlobalOrdinal, Node>::
  isFillActive () const {
    return ! fillComplete_;
  }

  template <class Scalar, class LocalOrdinal, class GlobalOrdinal, class Node>
  bool
  CrsMatrix<Scalar, LocalOrdinal, GlobalOrdinal, Node>::
  isStorageOptimized () const {
    return this->getCrsGraphRef ().isStorageOptimized ();
  }

  template <class Scalar, class LocalOrdinal, class GlobalOrdinal, class Node>
  bool
  CrsMatrix<Scalar, LocalOrdinal, GlobalOrdinal, Node>::
  isLocallyIndexed () const {
    return getCrsGraphRef ().isLocallyIndexed ();
  }

  template <class Scalar, class LocalOrdinal, class GlobalOrdinal, class Node>
  bool
  CrsMatrix<Scalar, LocalOrdinal, GlobalOrdinal, Node>::
  isGloballyIndexed () const {
    return getCrsGraphRef ().isGloballyIndexed ();
  }

  template <class Scalar, class LocalOrdinal, class GlobalOrdinal, class Node>
  bool
  CrsMatrix<Scalar, LocalOrdinal, GlobalOrdinal, Node>::
  hasColMap () const {
    return getCrsGraphRef ().hasColMap ();
  }

  template <class Scalar, class LocalOrdinal, class GlobalOrdinal, class Node>
  global_size_t
  CrsMatrix<Scalar, LocalOrdinal, GlobalOrdinal, Node>::
  getGlobalNumEntries () const {
    return getCrsGraphRef ().getGlobalNumEntries ();
  }

  template <class Scalar, class LocalOrdinal, class GlobalOrdinal, class Node>
  size_t
  CrsMatrix<Scalar, LocalOrdinal, GlobalOrdinal, Node>::
  getNodeNumEntries () const {
    return getCrsGraphRef ().getNodeNumEntries ();
  }

  template <class Scalar, class LocalOrdinal, class GlobalOrdinal, class Node>
  global_size_t
  CrsMatrix<Scalar, LocalOrdinal, GlobalOrdinal, Node>::
  getGlobalNumRows () const {
    return getCrsGraphRef ().getGlobalNumRows ();
  }

  template <class Scalar, class LocalOrdinal, class GlobalOrdinal, class Node>
  global_size_t
  CrsMatrix<Scalar, LocalOrdinal, GlobalOrdinal, Node>::
  getGlobalNumCols () const {
    return getCrsGraphRef ().getGlobalNumCols ();
  }

  template <class Scalar, class LocalOrdinal, class GlobalOrdinal, class Node>
  size_t
  CrsMatrix<Scalar, LocalOrdinal, GlobalOrdinal, Node>::
  getNodeNumRows () const {
    return getCrsGraphRef ().getNodeNumRows ();
  }

  template <class Scalar, class LocalOrdinal, class GlobalOrdinal, class Node>
  size_t
  CrsMatrix<Scalar, LocalOrdinal, GlobalOrdinal, Node>::
  getNodeNumCols () const {
    return getCrsGraphRef ().getNodeNumCols ();
  }


  template <class Scalar, class LocalOrdinal, class GlobalOrdinal, class Node>
  size_t
  CrsMatrix<Scalar, LocalOrdinal, GlobalOrdinal, Node>::
  getNumEntriesInGlobalRow (GlobalOrdinal globalRow) const {
    return getCrsGraphRef ().getNumEntriesInGlobalRow (globalRow);
  }

  template <class Scalar, class LocalOrdinal, class GlobalOrdinal, class Node>
  size_t
  CrsMatrix<Scalar, LocalOrdinal, GlobalOrdinal, Node>::
  getNumEntriesInLocalRow (LocalOrdinal localRow) const {
    return getCrsGraphRef ().getNumEntriesInLocalRow (localRow);
  }

  template <class Scalar, class LocalOrdinal, class GlobalOrdinal, class Node>
  size_t
  CrsMatrix<Scalar, LocalOrdinal, GlobalOrdinal, Node>::
  getGlobalMaxNumRowEntries () const {
    return getCrsGraphRef ().getGlobalMaxNumRowEntries ();
  }

  template <class Scalar, class LocalOrdinal, class GlobalOrdinal, class Node>
  size_t
  CrsMatrix<Scalar, LocalOrdinal, GlobalOrdinal, Node>::
  getNodeMaxNumRowEntries () const {
    return getCrsGraphRef ().getNodeMaxNumRowEntries ();
  }

  template <class Scalar, class LocalOrdinal, class GlobalOrdinal, class Node>
  GlobalOrdinal
  CrsMatrix<Scalar, LocalOrdinal, GlobalOrdinal, Node>::
  getIndexBase () const {
    return getRowMap ()->getIndexBase ();
  }

  template <class Scalar, class LocalOrdinal, class GlobalOrdinal, class Node>
  Teuchos::RCP<const Map<LocalOrdinal, GlobalOrdinal, Node> >
  CrsMatrix<Scalar, LocalOrdinal, GlobalOrdinal, Node>::
  getRowMap () const {
    return getCrsGraphRef ().getRowMap ();
  }

  template <class Scalar, class LocalOrdinal, class GlobalOrdinal, class Node>
  Teuchos::RCP<const Map<LocalOrdinal, GlobalOrdinal, Node> >
  CrsMatrix<Scalar, LocalOrdinal, GlobalOrdinal, Node>::
  getColMap () const {
    return getCrsGraphRef ().getColMap ();
  }

  template <class Scalar, class LocalOrdinal, class GlobalOrdinal, class Node>
  Teuchos::RCP<const Map<LocalOrdinal, GlobalOrdinal, Node> >
  CrsMatrix<Scalar, LocalOrdinal, GlobalOrdinal, Node>::
  getDomainMap () const {
    return getCrsGraphRef ().getDomainMap ();
  }

  template <class Scalar, class LocalOrdinal, class GlobalOrdinal, class Node>
  Teuchos::RCP<const Map<LocalOrdinal, GlobalOrdinal, Node> >
  CrsMatrix<Scalar, LocalOrdinal, GlobalOrdinal, Node>::
  getRangeMap () const {
    return getCrsGraphRef ().getRangeMap ();
  }

  template <class Scalar, class LocalOrdinal, class GlobalOrdinal, class Node>
  Teuchos::RCP<const RowGraph<LocalOrdinal, GlobalOrdinal, Node> >
  CrsMatrix<Scalar, LocalOrdinal, GlobalOrdinal, Node>::
  getGraph () const {
    if (staticGraph_ != Teuchos::null) {
      return staticGraph_;
    }
    return myGraph_;
  }

  template <class Scalar, class LocalOrdinal, class GlobalOrdinal, class Node>
  Teuchos::RCP<const CrsGraph<LocalOrdinal, GlobalOrdinal, Node> >
  CrsMatrix<Scalar, LocalOrdinal, GlobalOrdinal, Node>::
  getCrsGraph () const {
    if (staticGraph_ != Teuchos::null) {
      return staticGraph_;
    }
    return myGraph_;
  }

  template <class Scalar, class LocalOrdinal, class GlobalOrdinal, class Node>
  const CrsGraph<LocalOrdinal, GlobalOrdinal, Node>&
  CrsMatrix<Scalar, LocalOrdinal, GlobalOrdinal, Node>::
  getCrsGraphRef () const
  {
#ifdef HAVE_TPETRA_DEBUG
    constexpr bool debug = true;
#else
    constexpr bool debug = false;
#endif // HAVE_TPETRA_DEBUG

    if (! this->staticGraph_.is_null ()) {
      return * (this->staticGraph_);
    }
    else {
      if (debug) {
        const char tfecfFuncName[] = "getCrsGraphRef: ";
        TEUCHOS_TEST_FOR_EXCEPTION_CLASS_FUNC
          (this->myGraph_.is_null (), std::logic_error,
           "Both staticGraph_ and myGraph_ are null.  "
           "Please report this bug to the Tpetra developers.");
      }
      return * (this->myGraph_);
    }
  }

#ifdef TPETRA_ENABLE_DEPRECATED_CODE
  template <class Scalar, class LocalOrdinal, class GlobalOrdinal, class Node>
  typename CrsMatrix<Scalar, LocalOrdinal, GlobalOrdinal, Node>::local_matrix_device_type
  CrsMatrix<Scalar, LocalOrdinal, GlobalOrdinal, Node>::
  getLocalMatrix () const
  {
    return getLocalMatrixDevice();
  }
#endif // TPETRA_ENABLE_DEPRECATED_CODE

  template <class Scalar, class LocalOrdinal, class GlobalOrdinal, class Node>
  typename CrsMatrix<Scalar, LocalOrdinal, GlobalOrdinal, Node>::local_matrix_device_type
  CrsMatrix<Scalar, LocalOrdinal, GlobalOrdinal, Node>::
  getLocalMatrixDevice () const
  {
    auto numCols = staticGraph_->getColMap()->getNodeNumElements();
    return local_matrix_device_type("Tpetra::CrsMatrix::lclMatrixDevice",
                              numCols,
                              valuesPacked_wdv.getDeviceView(Access::ReadWrite),
                              staticGraph_->getLocalGraphDevice());
  }

  template <class Scalar, class LocalOrdinal, class GlobalOrdinal, class Node>
  typename CrsMatrix<Scalar, LocalOrdinal, GlobalOrdinal, Node>::local_matrix_host_type
  CrsMatrix<Scalar, LocalOrdinal, GlobalOrdinal, Node>::
  getLocalMatrixHost () const
  {
    auto numCols = staticGraph_->getColMap()->getNodeNumElements();
//KDDKDD    return local_matrix_host_type("Tpetra::CrsMatrix::lclMatrixHost", numCols,
//KDDKDD                                valuesPacked_wdv.getHostView(Access::ReadWrite),
//KDDKDD                                staticGraph_->getLocalGraphHost());
std::cout << "KDDKDD getLocalMatrixHost not yet implemented." << std::endl;
abort();
  }

// KDDKDD NOT SURE WHY THIS MUST RETURN A SHARED_PTR
  template <class Scalar, class LocalOrdinal, class GlobalOrdinal, class Node>
  std::shared_ptr<typename CrsMatrix<Scalar, LocalOrdinal, GlobalOrdinal, Node>::local_multiply_op_type>
  CrsMatrix<Scalar, LocalOrdinal, GlobalOrdinal, Node>::
  getLocalMultiplyOperator () const
  {
// KDDKDD NOT SURE WHY THIS MUST RETURN A SHARED_PTR
    return std::make_shared<local_multiply_op_type>(
                           std::make_shared<local_matrix_device_type>(
                                           getLocalMatrixDevice()));
  }

  template <class Scalar, class LocalOrdinal, class GlobalOrdinal, class Node>
  bool
  CrsMatrix<Scalar, LocalOrdinal, GlobalOrdinal, Node>::
  isStaticGraph () const {
    return myGraph_.is_null ();
  }

  template <class Scalar, class LocalOrdinal, class GlobalOrdinal, class Node>
  bool
  CrsMatrix<Scalar, LocalOrdinal, GlobalOrdinal, Node>::
  hasTransposeApply () const {
    return true;
  }

  template <class Scalar, class LocalOrdinal, class GlobalOrdinal, class Node>
  bool
  CrsMatrix<Scalar, LocalOrdinal, GlobalOrdinal, Node>::
  supportsRowViews () const {
    return true;
  }

  template <class Scalar, class LocalOrdinal, class GlobalOrdinal, class Node>
  void
  CrsMatrix<Scalar, LocalOrdinal, GlobalOrdinal, Node>::
  allocateValues (ELocalGlobal lg, GraphAllocationStatus gas,
                  const bool verbose)
  {
    using Details::Behavior;
    using Details::ProfilingRegion;
    using std::endl;
    const char tfecfFuncName[] = "allocateValues: ";
    const char suffix[] =
      "  Please report this bug to the Tpetra developers.";
    ProfilingRegion region("Tpetra::CrsMatrix::allocateValues");

    std::unique_ptr<std::string> prefix;
    if (verbose) {
      prefix = this->createPrefix("CrsMatrix", "allocateValues");
      std::ostringstream os;
      os << *prefix << "lg: "
         << (lg == LocalIndices ? "Local" : "Global") << "Indices"
         << ", gas: Graph"
         << (gas == GraphAlreadyAllocated ? "Already" : "NotYet")
         << "Allocated" << endl;
      std::cerr << os.str();
    }

    const bool debug = Behavior::debug("CrsMatrix");
    if (debug) {
      TEUCHOS_TEST_FOR_EXCEPTION_CLASS_FUNC
        (this->staticGraph_.is_null (), std::logic_error,
         "staticGraph_ is null." << suffix);

      // If the graph indices are already allocated, then gas should be
      // GraphAlreadyAllocated.  Otherwise, gas should be
      // GraphNotYetAllocated.
      if ((gas == GraphAlreadyAllocated) !=
          staticGraph_->indicesAreAllocated ()) {
        const char err1[] = "The caller has asserted that the graph "
          "is ";
        const char err2[] = "already allocated, but the static graph "
          "says that its indices are ";
        const char err3[] = "already allocated.  ";
        TEUCHOS_TEST_FOR_EXCEPTION_CLASS_FUNC
          (gas == GraphAlreadyAllocated &&
           ! staticGraph_->indicesAreAllocated (), std::logic_error,
           err1 << err2 << "not " << err3 << suffix);
        TEUCHOS_TEST_FOR_EXCEPTION_CLASS_FUNC
          (gas != GraphAlreadyAllocated &&
           staticGraph_->indicesAreAllocated (), std::logic_error,
           err1 << "not " << err2 << err3 << suffix);
      }

      // If the graph is unallocated, then it had better be a
      // matrix-owned graph.  ("Matrix-owned graph" means that the
      // matrix gets to define the graph structure.  If the CrsMatrix
      // constructor that takes an RCP<const CrsGraph> was used, then
      // the matrix does _not_ own the graph.)
      TEUCHOS_TEST_FOR_EXCEPTION_CLASS_FUNC
        (! this->staticGraph_->indicesAreAllocated () &&
         this->myGraph_.is_null (), std::logic_error,
         "The static graph says that its indices are not allocated, "
         "but the graph is not owned by the matrix." << suffix);
    }

    if (gas == GraphNotYetAllocated) {
      if (debug) {
        TEUCHOS_TEST_FOR_EXCEPTION_CLASS_FUNC
          (this->myGraph_.is_null (), std::logic_error,
           "gas = GraphNotYetAllocated, but myGraph_ is null." << suffix);
      }
      try {
        this->myGraph_->allocateIndices (lg, verbose);
      }
      catch (std::exception& e) {
        TEUCHOS_TEST_FOR_EXCEPTION_CLASS_FUNC
          (true, std::runtime_error, "CrsGraph::allocateIndices "
           "threw an exception: " << e.what ());
      }
      catch (...) {
        TEUCHOS_TEST_FOR_EXCEPTION_CLASS_FUNC
          (true, std::runtime_error, "CrsGraph::allocateIndices "
           "threw an exception not a subclass of std::exception.");
      }
    }

    // Allocate matrix values.
    // "Static profile" means that the number of matrix entries in
    // each row was fixed at the time the CrsMatrix constructor was
    // called.  This lets us use 1-D storage for the matrix's
    // values.  ("1-D storage" means the same as that used by the
    // three arrays in the compressed sparse row storage format.)

    if (debug) {
      TEUCHOS_TEST_FOR_EXCEPTION_CLASS_FUNC
        (this->staticGraph_.is_null (), std::logic_error,
         "this->getProfileType() == StaticProfile, but staticGraph_ "
         "is null." << suffix);
    }

    const size_t lclNumRows = this->staticGraph_->getNodeNumRows ();
    typename Graph::local_graph_device_type::row_map_type k_ptrs =
                                      this->staticGraph_->rowPtrsUnpacked_dev_;
    TEUCHOS_TEST_FOR_EXCEPTION_CLASS_FUNC
      (k_ptrs.extent (0) != lclNumRows+1, std::logic_error,
      "With StaticProfile, row offsets array has length "
      << k_ptrs.extent (0) << " != (lclNumRows+1) = "
      << (lclNumRows+1) << ".");

    const size_t lclTotalNumEntries = 
                 this->staticGraph_->rowPtrsUnpacked_host_(lclNumRows);

    // Allocate array of (packed???) matrix values.
    using values_type = typename local_matrix_device_type::values_type;
    if (verbose) {
      std::ostringstream os;
      os << *prefix << "Allocate values_wdv: Pre "
         << valuesUnpacked_wdv.extent(0) << ", post "
         << lclTotalNumEntries << endl;
      std::cerr << os.str();
    }
//    this->k_values1D_ =
    valuesUnpacked_wdv = values_wdv_type(
                                    values_type("Tpetra::CrsMatrix::values",
                                    lclTotalNumEntries));
  }

  template <class Scalar, class LocalOrdinal, class GlobalOrdinal, class Node>
  void
  CrsMatrix<Scalar, LocalOrdinal, GlobalOrdinal, Node>::
  getAllValues (Teuchos::ArrayRCP<const size_t>& rowPointers,
                Teuchos::ArrayRCP<const LocalOrdinal>& columnIndices,
                Teuchos::ArrayRCP<const Scalar>& values) const
  {
    using Teuchos::RCP;
    const char tfecfFuncName[] = "getAllValues: ";
    TEUCHOS_TEST_FOR_EXCEPTION_CLASS_FUNC(
      columnIndices.size () != values.size (), std::runtime_error,
      "Requires that columnIndices and values are the same size.");

    RCP<const crs_graph_type> relevantGraph = getCrsGraph ();
    TEUCHOS_TEST_FOR_EXCEPTION_CLASS_FUNC(
      relevantGraph.is_null (), std::runtime_error,
      "Requires that getCrsGraph() is not null.");
    try {
      rowPointers = relevantGraph->getNodeRowPtrs ();
    }
    catch (std::exception &e) {
      TEUCHOS_TEST_FOR_EXCEPTION_CLASS_FUNC(
        true, std::runtime_error,
        "Caught exception while calling graph->getNodeRowPtrs(): "
        << e.what ());
    }
    try {
      columnIndices = relevantGraph->getNodePackedIndices ();
    }
    catch (std::exception &e) {
      TEUCHOS_TEST_FOR_EXCEPTION_CLASS_FUNC(
        true, std::runtime_error,
        "Caught exception while calling graph->getNodePackedIndices(): "
        << e.what ());
    }
    Teuchos::ArrayRCP<const impl_scalar_type> vals =
//      Kokkos::Compat::persistingView (k_values1D_);
      Kokkos::Compat::persistingView (valuesUnpacked_wdv.getHostView(Access::ReadOnly));
    values = Teuchos::arcp_reinterpret_cast<const Scalar> (vals);
  }

  template <class Scalar, class LocalOrdinal, class GlobalOrdinal, class Node>
  void
  CrsMatrix<Scalar, LocalOrdinal, GlobalOrdinal, Node>::
  fillLocalGraphAndMatrix (const Teuchos::RCP<Teuchos::ParameterList>& params)
  {
    using ::Tpetra::Details::computeOffsetsFromCounts;
    using ::Tpetra::Details::getEntryOnHost;
    using Teuchos::arcp_const_cast;
    using Teuchos::Array;
    using Teuchos::ArrayRCP;
    using Teuchos::null;
    using Teuchos::RCP;
    using Teuchos::rcp;
    using std::endl;
    using row_map_type = typename local_graph_device_type::row_map_type;
    using lclinds_1d_type = typename Graph::local_graph_device_type::entries_type::non_const_type;
    using values_type = typename local_matrix_device_type::values_type;
    Details::ProfilingRegion regionFLGAM
      ("Tpetra::CrsGraph::fillLocalGraphAndMatrix");

    const char tfecfFuncName[] = "fillLocalGraphAndMatrix (called from "
      "fillComplete or expertStaticFillComplete): ";
    const char suffix[] =
      "  Please report this bug to the Tpetra developers.";
    const bool debug = Details::Behavior::debug("CrsMatrix");
    const bool verbose = Details::Behavior::verbose("CrsMatrix");

    std::unique_ptr<std::string> prefix;
    if (verbose) {
      prefix = this->createPrefix("CrsMatrix", "fillLocalGraphAndMatrix");
      std::ostringstream os;
      os << *prefix << endl;
      std::cerr << os.str ();
    }

    if (debug) {
      // fillComplete() only calls fillLocalGraphAndMatrix() if the
      // matrix owns the graph, which means myGraph_ is not null.
      TEUCHOS_TEST_FOR_EXCEPTION_CLASS_FUNC
        (myGraph_.is_null (), std::logic_error, "The nonconst graph "
         "(myGraph_) is null.  This means that the matrix has a "
         "const (a.k.a. \"static\") graph.  fillComplete or "
         "expertStaticFillComplete should never call "
         "fillLocalGraphAndMatrix in that case." << suffix);
    }

    const size_t lclNumRows = this->getNodeNumRows ();

    // This method's goal is to fill in the three arrays (compressed
    // sparse row format) that define the sparse graph's and matrix's
    // structure, and the sparse matrix's values.
    //
    // Get references to the data in myGraph_, so we can modify them
    // as well.  Note that we only call fillLocalGraphAndMatrix() if
    // the matrix owns the graph, which means myGraph_ is not null.

    typedef decltype (myGraph_->k_numRowEntries_) row_entries_type;

    // StaticProfile means that the matrix's column indices and
    // values are currently stored in a 1-D format, with row offsets
    // in rowPtrsUnpacked_ and local column indices in lclIndsUnpacked_wdv.

    // StaticProfile also means that the graph's array of row
    // offsets must already be allocated.
    typename Graph::local_graph_device_type::row_map_type curRowOffsets = 
                                                   myGraph_->rowPtrsUnpacked_dev_;

    if (debug) {
      TEUCHOS_TEST_FOR_EXCEPTION_CLASS_FUNC
        (curRowOffsets.extent (0) == 0, std::logic_error,
         "(StaticProfile branch) curRowOffsets.extent(0) == 0.");
      TEUCHOS_TEST_FOR_EXCEPTION_CLASS_FUNC
        (curRowOffsets.extent (0) != lclNumRows + 1, std::logic_error,
         "(StaticProfile branch) curRowOffsets.extent(0) = "
         << curRowOffsets.extent (0) << " != lclNumRows + 1 = "
         << (lclNumRows + 1) << ".");
      const size_t numOffsets = curRowOffsets.extent (0);
      const auto valToCheck = myGraph_->rowPtrsUnpacked_host_(numOffsets - 1);
      TEUCHOS_TEST_FOR_EXCEPTION_CLASS_FUNC
        (numOffsets != 0 &&
         myGraph_->lclIndsUnpacked_wdv.extent (0) != valToCheck,
         std::logic_error, "(StaticProfile branch) numOffsets = " <<
         numOffsets << " != 0 and myGraph_->lclIndsUnpacked_wdv.extent(0) = "
         << myGraph_->lclIndsUnpacked_wdv.extent (0) << " != curRowOffsets("
         << numOffsets << ") = " << valToCheck << ".");
    }

    if (myGraph_->getNodeNumEntries() !=
        myGraph_->getNodeAllocationSize()) {

      // Use the nonconst version of row_map_type for k_ptrs,
      // because row_map_type is const and we need to modify k_ptrs here.
      typename row_map_type::non_const_type k_ptrs;
      row_map_type k_ptrs_const;
      lclinds_1d_type k_inds;
      values_type k_vals;

      if (verbose) {
        std::ostringstream os;
        const auto numEnt = myGraph_->getNodeNumEntries();
        const auto allocSize = myGraph_->getNodeAllocationSize();
        os << *prefix << "Unpacked 1-D storage: numEnt=" << numEnt
           << ", allocSize=" << allocSize << endl;
        std::cerr << os.str ();
      }
      // The matrix's current 1-D storage is "unpacked."  This means
      // the row offsets may differ from what the final row offsets
      // should be.  This could happen, for example, if the user
      // specified StaticProfile in the constructor and set an upper
      // bound on the number of entries per row, but didn't fill all
      // those entries.
      if (debug && curRowOffsets.extent (0) != 0) {
        const size_t numOffsets =
          static_cast<size_t> (curRowOffsets.extent (0));
        const auto valToCheck = myGraph_->rowPtrsUnpacked_host_(numOffsets - 1);
        TEUCHOS_TEST_FOR_EXCEPTION_CLASS_FUNC
          (static_cast<size_t> (valToCheck) !=
           static_cast<size_t> (valuesUnpacked_wdv.extent (0)),
           std::logic_error, "(StaticProfile unpacked branch) Before "
           "allocating or packing, curRowOffsets(" << (numOffsets-1)
           << ") = " << valToCheck << " != valuesUnpacked_wdv.extent(0)"
           " = " << valuesUnpacked_wdv.extent (0) << ".");
        TEUCHOS_TEST_FOR_EXCEPTION_CLASS_FUNC
          (static_cast<size_t> (valToCheck) !=
           static_cast<size_t> (myGraph_->lclIndsUnpacked_wdv.extent (0)),
           std::logic_error, "(StaticProfile unpacked branch) Before "
           "allocating or packing, curRowOffsets(" << (numOffsets-1)
           << ") = " << valToCheck
           << " != myGraph_->lclIndsUnpacked_wdv.extent(0) = "
           << myGraph_->lclIndsUnpacked_wdv.extent (0) << ".");
      }
      // Pack the row offsets into k_ptrs, by doing a sum-scan of
      // the array of valid entry counts per row.

      // Total number of entries in the matrix on the calling
      // process.  We will compute this in the loop below.  It's
      // cheap to compute and useful as a sanity check.
      size_t lclTotalNumEntries = 0;
      {
        // Allocate the packed row offsets array.  We use a nonconst
        // temporary (packedRowOffsets) here, because k_ptrs is
        // const.  We will assign packedRowOffsets to k_ptrs below.
        if (verbose) {
          std::ostringstream os;
          os << *prefix << "Allocate packed row offsets: "
             << (lclNumRows+1) << endl;
          std::cerr << os.str ();
        }
        typename row_map_type::non_const_type
          packedRowOffsets ("Tpetra::CrsGraph::ptr", lclNumRows + 1);
        typename row_entries_type::const_type numRowEnt_h =
          myGraph_->k_numRowEntries_;
        // We're computing offsets on device.  This function can
        // handle numRowEnt_h being a host View.
        lclTotalNumEntries =
          computeOffsetsFromCounts (packedRowOffsets, numRowEnt_h);
        // packedRowOffsets is modifiable; k_ptrs isn't, so we have
        // to use packedRowOffsets in the loop above and assign here.
        k_ptrs = packedRowOffsets;
        k_ptrs_const = k_ptrs;
      }

      if (debug) {
        TEUCHOS_TEST_FOR_EXCEPTION_CLASS_FUNC
          (static_cast<size_t> (k_ptrs.extent (0)) != lclNumRows + 1,
           std::logic_error,
           "(StaticProfile unpacked branch) After packing k_ptrs, "
           "k_ptrs.extent(0) = " << k_ptrs.extent (0) << " != "
           "lclNumRows+1 = " << (lclNumRows+1) << ".");
        const auto valToCheck = getEntryOnHost (k_ptrs, lclNumRows);
        TEUCHOS_TEST_FOR_EXCEPTION_CLASS_FUNC
          (valToCheck != lclTotalNumEntries, std::logic_error,
           "(StaticProfile unpacked branch) After filling k_ptrs, "
           "k_ptrs(lclNumRows=" << lclNumRows << ") = " << valToCheck
           << " != total number of entries on the calling process = "
           << lclTotalNumEntries << ".");
      }

      // Allocate the arrays of packed column indices and values.
      if (verbose) {
        std::ostringstream os;
        os << *prefix << "Allocate packed local column indices: "
           << lclTotalNumEntries << endl;
        std::cerr << os.str ();
      }
      k_inds = lclinds_1d_type ("Tpetra::CrsGraph::lclInds", lclTotalNumEntries);
      if (verbose) {
        std::ostringstream os;
        os << *prefix << "Allocate packed values: "
           << lclTotalNumEntries << endl;
        std::cerr << os.str ();
      }
      k_vals = values_type ("Tpetra::CrsMatrix::values", lclTotalNumEntries);

      // curRowOffsets (myGraph_->rowPtrsUnpacked_) (???), lclIndsUnpacked_wdv,
      // and valuesUnpacked_wdv are currently unpacked.  Pack them, using
      // the packed row offsets array k_ptrs that we created above.
      //
      // FIXME (mfh 06 Aug 2014) If "Optimize Storage" is false, we
      // need to keep around the unpacked row offsets, column
      // indices, and values arrays.

      // Pack the column indices from unpacked lclIndsUnpacked_wdv into
      // packed k_inds.  We will replace lclIndsUnpacked_wdv below.
      using inds_packer_type = pack_functor<
        typename Graph::local_graph_device_type::entries_type::non_const_type,
        typename Graph::local_inds_dualv_type::t_dev::const_type,
        typename Graph::local_graph_device_type::row_map_type::non_const_type,
        typename Graph::local_graph_device_type::row_map_type>;
      inds_packer_type indsPacker (
                  k_inds,
                  myGraph_->lclIndsUnpacked_wdv.getDeviceView(Access::ReadOnly),
                  k_ptrs, curRowOffsets);
      using exec_space = typename decltype (k_inds)::execution_space;
      using range_type = Kokkos::RangePolicy<exec_space, LocalOrdinal>;
      Kokkos::parallel_for
        ("Tpetra::CrsMatrix pack column indices",
         range_type (0, lclNumRows), indsPacker);

      // Pack the values from unpacked valuesUnpacked_wdv into packed
      // k_vals.  We will replace valuesPacked_wdv below.
      using vals_packer_type = pack_functor<
        typename values_type::non_const_type,
        typename values_type::const_type, 
        typename row_map_type::non_const_type, 
        typename row_map_type::const_type>;
      vals_packer_type valsPacker (
                       k_vals,
                       this->valuesUnpacked_wdv.getDeviceView(Access::ReadOnly),
                       k_ptrs, curRowOffsets);
      Kokkos::parallel_for ("Tpetra::CrsMatrix pack values",
                            range_type (0, lclNumRows), valsPacker);

      if (debug) {
        const char myPrefix[] = "(StaticProfile \"Optimize Storage\""
          "=true branch) After packing, ";
        TEUCHOS_TEST_FOR_EXCEPTION_CLASS_FUNC
          (k_ptrs.extent (0) == 0, std::logic_error, myPrefix
           << "k_ptrs.extent(0) = 0.  This probably means that "
           "rowPtrsUnpacked_ was never allocated.");
        if (k_ptrs.extent (0) != 0) {
          const size_t numOffsets (k_ptrs.extent (0));
          const auto valToCheck =
            getEntryOnHost (k_ptrs, numOffsets - 1);
          TEUCHOS_TEST_FOR_EXCEPTION_CLASS_FUNC
            (size_t (valToCheck) != k_vals.extent (0),
             std::logic_error, myPrefix <<
             "k_ptrs(" << (numOffsets-1) << ") = " << valToCheck <<
             " != k_vals.extent(0) = " << k_vals.extent (0) << ".");
          TEUCHOS_TEST_FOR_EXCEPTION_CLASS_FUNC
            (size_t (valToCheck) != k_inds.extent (0),
             std::logic_error, myPrefix <<
             "k_ptrs(" << (numOffsets-1) << ") = " << valToCheck <<
             " != k_inds.extent(0) = " << k_inds.extent (0) << ".");
        }
      }
      // Build the local graph.
      myGraph_->setRowPtrsPacked(k_ptrs_const);
      myGraph_->lclIndsPacked_wdv = 
                typename crs_graph_type::local_inds_wdv_type(k_inds);
      valuesPacked_wdv = values_wdv_type(k_vals);
    }
    else { // We don't have to pack, so just set the pointers.
      myGraph_->setRowPtrsPacked(myGraph_->rowPtrsUnpacked_dev_);
      myGraph_->lclIndsPacked_wdv = myGraph_->lclIndsUnpacked_wdv;
      valuesPacked_wdv = valuesUnpacked_wdv;

      if (verbose) {
        std::ostringstream os;
        os << *prefix << "Storage already packed: rowPtrsUnpacked_: "
           << myGraph_->rowPtrsUnpacked_host_.extent(0) << ", lclIndsUnpacked_wdv: "
           << myGraph_->lclIndsUnpacked_wdv.extent(0) << ", valuesUnpacked_wdv: "
           << valuesUnpacked_wdv.extent(0) << endl;
        std::cerr << os.str();
      }

      if (debug) {
        const char myPrefix[] =
          "(StaticProfile \"Optimize Storage\"=false branch) ";
        TEUCHOS_TEST_FOR_EXCEPTION_CLASS_FUNC
          (myGraph_->rowPtrsUnpacked_dev_.extent (0) == 0, std::logic_error, myPrefix
           << "myGraph->rowPtrsUnpacked_dev_.extent(0) = 0.  This probably means "
           "that rowPtrsUnpacked_ was never allocated.");
        if (myGraph_->rowPtrsUnpacked_dev_.extent (0) != 0) {
          const size_t numOffsets (myGraph_->rowPtrsUnpacked_host_.extent (0));
          const auto valToCheck = myGraph_->rowPtrsUnpacked_host_(numOffsets - 1);
          TEUCHOS_TEST_FOR_EXCEPTION_CLASS_FUNC
            (size_t (valToCheck) != valuesPacked_wdv.extent (0),
             std::logic_error, myPrefix <<
             "k_ptrs_const(" << (numOffsets-1) << ") = " << valToCheck
             << " != valuesPacked_wdv.extent(0) = " 
             << valuesPacked_wdv.extent (0) << ".");
          TEUCHOS_TEST_FOR_EXCEPTION_CLASS_FUNC
            (size_t (valToCheck) != myGraph_->lclIndsPacked_wdv.extent (0),
             std::logic_error, myPrefix <<
             "k_ptrs_const(" << (numOffsets-1) << ") = " << valToCheck
             << " != myGraph_->lclIndsPacked.extent(0) = " 
             << myGraph_->lclIndsPacked_wdv.extent (0) << ".");
        }
      }
    }

    if (debug) {
      const char myPrefix[] = "After packing, ";
      TEUCHOS_TEST_FOR_EXCEPTION_CLASS_FUNC
        (size_t (myGraph_->rowPtrsUnpacked_host_.extent (0)) != size_t (lclNumRows + 1),
         std::logic_error, myPrefix << "myGraph_->rowPtrsUnpacked_host_.extent(0) = "
         << myGraph_->rowPtrsUnpacked_host_.extent (0) << " != lclNumRows+1 = " <<
         (lclNumRows+1) << ".");
      if (myGraph_->rowPtrsUnpacked_host_.extent (0) != 0) {
        const size_t numOffsets (myGraph_->rowPtrsUnpacked_host_.extent (0));
        const size_t valToCheck = myGraph_->rowPtrsUnpacked_host_(numOffsets-1);
        TEUCHOS_TEST_FOR_EXCEPTION_CLASS_FUNC
          (valToCheck != size_t (valuesPacked_wdv.extent (0)),
           std::logic_error, myPrefix << "k_ptrs_const(" <<
           (numOffsets-1) << ") = " << valToCheck
           << " != valuesPacked_wdv.extent(0) = " 
           << valuesPacked_wdv.extent (0) << ".");
        TEUCHOS_TEST_FOR_EXCEPTION_CLASS_FUNC
          (valToCheck != size_t (myGraph_->lclIndsPacked_wdv.extent (0)),
           std::logic_error, myPrefix << "k_ptrs_const(" <<
           (numOffsets-1) << ") = " << valToCheck
           << " != myGraph_->lclIndsPacked_wdvk_inds.extent(0) = " 
           << myGraph_->lclIndsPacked_wdv.extent (0) << ".");
      }
    }

    // May we ditch the old allocations for the packed (and otherwise
    // "optimized") allocations, later in this routine?  Optimize
    // storage if the graph is not static, or if the graph already has
    // optimized storage.
    const bool defaultOptStorage =
      ! isStaticGraph () || staticGraph_->isStorageOptimized ();
    const bool requestOptimizedStorage =
      (! params.is_null () &&
       params->get ("Optimize Storage", defaultOptStorage)) ||
      (params.is_null () && defaultOptStorage);

    // The graph has optimized storage when indices are allocated,
    // myGraph_->k_numRowEntries_ is empty, and there are more than
    // zero rows on this process.  It's impossible for the graph to
    // have dynamic profile (getProfileType() == DynamicProfile) and
    // be optimized (isStorageOptimized()).
    if (requestOptimizedStorage) {
      // Free the old, unpacked, unoptimized allocations.
      // Change the graph from dynamic to static allocation profile

      // Free graph data structures that are only needed for
      // unpacked 1-D storage.
      if (verbose) {
        std::ostringstream os;
        os << *prefix << "Optimizing storage: free k_numRowEntries_: "
           << myGraph_->k_numRowEntries_.extent(0) << endl;
        std::cerr << os.str();
      }

      myGraph_->k_numRowEntries_ = row_entries_type ();

      // Keep the new 1-D packed allocations.
      myGraph_->setRowPtrsUnpacked(myGraph_->rowPtrsPacked_dev_);
      myGraph_->lclIndsUnpacked_wdv = myGraph_->lclIndsPacked_wdv;
      valuesUnpacked_wdv = valuesPacked_wdv;
//      k_values1D_ = valuesPacked_wdv.getDeviceView(Access::ReadWrite);

      myGraph_->storageStatus_ = Details::STORAGE_1D_PACKED;
      this->storageStatus_ = Details::STORAGE_1D_PACKED;
    }
    else {
      if (verbose) {
        std::ostringstream os;
        os << *prefix << "User requested NOT to optimize storage"
           << endl;
        std::cerr << os.str();
      }
    }
  }

  template <class Scalar, class LocalOrdinal, class GlobalOrdinal, class Node>
  void
  CrsMatrix<Scalar, LocalOrdinal, GlobalOrdinal, Node>::
  fillLocalMatrix (const Teuchos::RCP<Teuchos::ParameterList>& params)
  {
    using ::Tpetra::Details::ProfilingRegion;
    using Teuchos::ArrayRCP;
    using Teuchos::Array;
    using Teuchos::null;
    using Teuchos::RCP;
    using Teuchos::rcp;
    using std::endl;
    using row_map_type = typename Graph::local_graph_device_type::row_map_type;
    using non_const_row_map_type = typename row_map_type::non_const_type;
    using values_type = typename local_matrix_device_type::values_type;
    ProfilingRegion regionFLM("Tpetra::CrsMatrix::fillLocalMatrix");
    const size_t lclNumRows = getNodeNumRows();

    const bool verbose = Details::Behavior::verbose("CrsMatrix");
    std::unique_ptr<std::string> prefix;
    if (verbose) {
      prefix = this->createPrefix("CrsMatrix", "fillLocalMatrix");
      std::ostringstream os;
      os << *prefix << "lclNumRows: " << lclNumRows << endl;
      std::cerr << os.str ();
    }

    // The goals of this routine are first, to allocate and fill
    // packed 1-D storage (see below for an explanation) in the vals
    // array, and second, to give vals to the local matrix and
    // finalize the local matrix.  We only need k_ptrs, the packed 1-D
    // row offsets, within the scope of this routine, since we're only
    // filling the local matrix here (use fillLocalGraphAndMatrix() to
    // fill both the graph and the matrix at the same time).

    // get data from staticGraph_
    size_t nodeNumEntries   = staticGraph_->getNodeNumEntries ();
    size_t nodeNumAllocated = staticGraph_->getNodeAllocationSize ();
    row_map_type k_rowPtrs = staticGraph_->rowPtrsPacked_dev_; 

    row_map_type k_ptrs; // "packed" row offsets array
    values_type k_vals; // "packed" values array

    // May we ditch the old allocations for the packed (and otherwise
    // "optimized") allocations, later in this routine?  Request
    // optimized storage by default.
    bool requestOptimizedStorage = true;
    const bool default_OptimizeStorage =
      ! isStaticGraph() || staticGraph_->isStorageOptimized();
    if (! params.is_null() &&
        ! params->get("Optimize Storage", default_OptimizeStorage)) {
      requestOptimizedStorage = false;
    }
    // If we're not allowed to change a static graph, then we can't
    // change the storage of the matrix, either.  This means that if
    // the graph's storage isn't already optimized, we can't optimize
    // the matrix's storage either.  Check and give warning, as
    // appropriate.
    if (! staticGraph_->isStorageOptimized () &&
        requestOptimizedStorage) {
      TPETRA_ABUSE_WARNING
        (true, std::runtime_error, "You requested optimized storage "
         "by setting the \"Optimize Storage\" flag to \"true\" in "
         "the ParameterList, or by virtue of default behavior.  "
         "However, the associated CrsGraph was filled separately and "
         "requested not to optimize storage. Therefore, the "
         "CrsMatrix cannot optimize storage.");
      requestOptimizedStorage = false;
    }

    using row_entries_type = decltype (staticGraph_->k_numRowEntries_);

    // StaticProfile means that the matrix's values are currently
    // stored in a 1-D format.  However, this format is "unpacked";
    // it doesn't necessarily have the same row offsets as indicated
    // by the ptrs array returned by allocRowPtrs.  This could
    // happen, for example, if the user specified StaticProfile in
    // the constructor and fixed the number of matrix entries in
    // each row, but didn't fill all those entries.
    //
    // As above, we don't need to keep the "packed" row offsets
    // array ptrs here, but we do need it here temporarily, so we
    // have to allocate it.  We'll free ptrs later in this method.
    //
    // Note that this routine checks whether storage has already
    // been packed.  This is a common case for solution of nonlinear
    // PDEs using the finite element method, as long as the
    // structure of the sparse matrix does not change between linear
    // solves.
    if (nodeNumEntries != nodeNumAllocated) {
      if (verbose) {
        std::ostringstream os;
        os << *prefix << "Unpacked 1-D storage: numEnt="
           << nodeNumEntries << ", allocSize=" << nodeNumAllocated
           << endl;
        std::cerr << os.str();
      }
      // We have to pack the 1-D storage, since the user didn't fill
      // up all requested storage.
      if (verbose) {
        std::ostringstream os;
        os << *prefix << "Allocate packed row offsets: "
           << (lclNumRows+1) << endl;
        std::cerr << os.str();
      }
      non_const_row_map_type tmpk_ptrs ("Tpetra::CrsGraph::ptr",
                                        lclNumRows+1);
      // Total number of entries in the matrix on the calling
      // process.  We will compute this in the loop below.  It's
      // cheap to compute and useful as a sanity check.
      size_t lclTotalNumEntries = 0;
      k_ptrs = tmpk_ptrs;
      {
        typename row_entries_type::const_type numRowEnt_h =
          staticGraph_->k_numRowEntries_;
        // This function can handle the counts being a host View.
        lclTotalNumEntries =
          Details::computeOffsetsFromCounts (tmpk_ptrs, numRowEnt_h);
      }

      // Allocate the "packed" values array.
      // It has exactly the right number of entries.
      if (verbose) {
        std::ostringstream os;
        os << *prefix << "Allocate packed values: "
           << lclTotalNumEntries << endl;
        std::cerr << os.str ();
      }
      k_vals = values_type ("Tpetra::CrsMatrix::val", lclTotalNumEntries);

      // Pack values_wdv into k_vals.  We will replace values_wdv below.
      pack_functor<
        typename values_type::non_const_type,
        typename values_type::const_type, 
        typename row_map_type::non_const_type, 
        typename row_map_type::const_type> valsPacker
        (k_vals, valuesUnpacked_wdv.getDeviceView(Access::ReadOnly),
         tmpk_ptrs, k_rowPtrs);

      using exec_space = typename decltype (k_vals)::execution_space;
      using range_type = Kokkos::RangePolicy<exec_space, LocalOrdinal>;
      Kokkos::parallel_for ("Tpetra::CrsMatrix pack values",
                            range_type (0, lclNumRows), valsPacker);
      valuesPacked_wdv = values_wdv_type(k_vals);
    }
    else { // We don't have to pack, so just set the pointer.
      valuesPacked_wdv = valuesUnpacked_wdv;
      if (verbose) {
        std::ostringstream os;
        os << *prefix << "Storage already packed: "
           << "valuesUnpacked_wdv: " << valuesUnpacked_wdv.extent(0) << endl;
        std::cerr << os.str();
      }
    }

    // May we ditch the old allocations for the packed one?
    if (requestOptimizedStorage) {
      // The user requested optimized storage, so we can dump the
      // unpacked 1-D storage, and keep the packed storage.
      valuesUnpacked_wdv = valuesPacked_wdv;
//      k_values1D_ = valuesPacked_wdv.getDeviceView(Access::ReadWrite);
      this->storageStatus_ = Details::STORAGE_1D_PACKED;
    }
  }

  template<class Scalar, class LocalOrdinal, class GlobalOrdinal, class Node>
  void
  CrsMatrix<Scalar, LocalOrdinal, GlobalOrdinal, Node>::
  insertIndicesAndValues (crs_graph_type& graph,
                          RowInfo& rowInfo,
                          const typename crs_graph_type::SLocalGlobalViews& newInds,
                          const Teuchos::ArrayView<impl_scalar_type>& oldRowVals,
                          const Teuchos::ArrayView<const impl_scalar_type>& newRowVals,
                          const ELocalGlobal lg,
                          const ELocalGlobal I)
  {
    const size_t oldNumEnt = rowInfo.numEntries;
    const size_t numInserted = graph.insertIndices (rowInfo, newInds, lg, I);

    // Use of memcpy here works around an issue with GCC >= 4.9.0,
    // that probably relates to scalar_type vs. impl_scalar_type
    // aliasing.  See history of Tpetra_CrsGraph_def.hpp for
    // details; look for GCC_WORKAROUND macro definition.
    if (numInserted > 0) {
      const size_t startOffset = oldNumEnt;
      memcpy (&oldRowVals[startOffset], &newRowVals[0],
              numInserted * sizeof (impl_scalar_type));
    }
  }

  template<class Scalar, class LocalOrdinal, class GlobalOrdinal, class Node>
  void
  CrsMatrix<Scalar, LocalOrdinal, GlobalOrdinal, Node>::
  insertLocalValues (const LocalOrdinal lclRow,
                     const Teuchos::ArrayView<const LocalOrdinal>& indices,
                     const Teuchos::ArrayView<const Scalar>& values)
  {
    using std::endl;
    typedef impl_scalar_type IST;
    const char tfecfFuncName[] = "insertLocalValues: ";

    TEUCHOS_TEST_FOR_EXCEPTION_CLASS_FUNC
      (! this->isFillActive (), std::runtime_error,
       "Fill is not active.  After calling fillComplete, you must call "
       "resumeFill before you may insert entries into the matrix again.");
    TEUCHOS_TEST_FOR_EXCEPTION_CLASS_FUNC
      (this->isStaticGraph (), std::runtime_error,
       "Cannot insert indices with static graph; use replaceLocalValues() "
       "instead.");
    // At this point, we know that myGraph_ is nonnull.
    crs_graph_type& graph = * (this->myGraph_);
    TEUCHOS_TEST_FOR_EXCEPTION_CLASS_FUNC
      (graph.colMap_.is_null (), std::runtime_error,
       "Cannot insert local indices without a column map.");
    TEUCHOS_TEST_FOR_EXCEPTION_CLASS_FUNC
      (graph.isGloballyIndexed (),
       std::runtime_error, "Graph indices are global; use "
       "insertGlobalValues().");
    TEUCHOS_TEST_FOR_EXCEPTION_CLASS_FUNC
      (values.size () != indices.size (), std::runtime_error,
       "values.size() = " << values.size ()
       << " != indices.size() = " << indices.size () << ".");
    TEUCHOS_TEST_FOR_EXCEPTION_CLASS_FUNC(
      ! graph.rowMap_->isNodeLocalElement (lclRow), std::runtime_error,
      "Local row index " << lclRow << " does not belong to this process.");

    if (! graph.indicesAreAllocated ()) {
      // We only allocate values at most once per process, so it's OK
      // to check TPETRA_VERBOSE here.
      const bool verbose = Details::Behavior::verbose("CrsMatrix");
      this->allocateValues (LocalIndices, GraphNotYetAllocated, verbose);
    }

#ifdef HAVE_TPETRA_DEBUG
    const size_t numEntriesToAdd = static_cast<size_t> (indices.size ());
    // In a debug build, test whether any of the given column indices
    // are not in the column Map.  Keep track of the invalid column
    // indices so we can tell the user about them.
    {
      using Teuchos::toString;

      const map_type& colMap = * (graph.colMap_);
      Teuchos::Array<LocalOrdinal> badColInds;
      bool allInColMap = true;
      for (size_t k = 0; k < numEntriesToAdd; ++k) {
        if (! colMap.isNodeLocalElement (indices[k])) {
          allInColMap = false;
          badColInds.push_back (indices[k]);
        }
      }
      if (! allInColMap) {
        std::ostringstream os;
        os << "You attempted to insert entries in owned row " << lclRow
           << ", at the following column indices: " << toString (indices)
           << "." << endl;
        os << "Of those, the following indices are not in the column Map on "
          "this process: " << toString (badColInds) << "." << endl << "Since "
          "the matrix has a column Map already, it is invalid to insert "
          "entries at those locations.";
        TEUCHOS_TEST_FOR_EXCEPTION_CLASS_FUNC
          (true, std::invalid_argument, os.str ());
      }
    }
#endif // HAVE_TPETRA_DEBUG

    RowInfo rowInfo = graph.getRowInfo (lclRow);

    auto valsView = this->getValuesViewHostNonConst(rowInfo);
    auto fun = [&](size_t const k, size_t const /*start*/, size_t const offset) {
                 valsView[offset] += values[k]; };
    std::function<void(size_t const, size_t const, size_t const)> cb(std::ref(fun));
    graph.insertLocalIndicesImpl(lclRow, indices, cb);
  }

  template<class Scalar, class LocalOrdinal, class GlobalOrdinal, class Node>
  void
  CrsMatrix<Scalar, LocalOrdinal, GlobalOrdinal, Node>::
  insertLocalValues (const LocalOrdinal localRow,
                     const LocalOrdinal numEnt,
                     const Scalar vals[],
                     const LocalOrdinal cols[])
  {
    Teuchos::ArrayView<const LocalOrdinal> colsT (cols, numEnt);
    Teuchos::ArrayView<const Scalar> valsT (vals, numEnt);
    this->insertLocalValues (localRow, colsT, valsT);
  }

  template<class Scalar, class LocalOrdinal, class GlobalOrdinal, class Node>
  void
  CrsMatrix<Scalar, LocalOrdinal, GlobalOrdinal, Node>::
  insertGlobalValuesImpl (crs_graph_type& graph,
                          RowInfo& rowInfo,
                          const GlobalOrdinal gblColInds[],
                          const impl_scalar_type vals[],
                          const size_t numInputEnt)
  {
    typedef impl_scalar_type IST;
#ifdef HAVE_TPETRA_DEBUG
    const char tfecfFuncName[] = "insertGlobalValuesImpl: ";
    const size_t origNumEnt = graph.getNumEntriesInLocalRow (rowInfo.localRow);
    const size_t curNumEnt = rowInfo.numEntries;
#endif // HAVE_TPETRA_DEBUG

    if (! graph.indicesAreAllocated ()) {
      // We only allocate values at most once per process, so it's OK
      // to check TPETRA_VERBOSE here.
      using ::Tpetra::Details::Behavior;
      const bool verbose = Behavior::verbose("CrsMatrix");
      this->allocateValues (GlobalIndices, GraphNotYetAllocated, verbose);
      // mfh 23 Jul 2017: allocateValues invalidates existing
      // getRowInfo results.  Once we get rid of lazy graph
      // allocation, we'll be able to move the getRowInfo call outside
      // of this method.
      rowInfo = graph.getRowInfo (rowInfo.localRow);
    }

    auto valsView = this->getValuesViewHostNonConst(rowInfo);
    auto fun = [&](size_t const k, size_t const /*start*/, size_t const offset){
                 valsView[offset] += vals[k];
                 };
    std::function<void(size_t const, size_t const, size_t const)> cb(std::ref(fun));
#ifdef HAVE_TPETRA_DEBUG
    //numInserted is only used inside the debug code below.
    auto numInserted =
#endif
    graph.insertGlobalIndicesImpl(rowInfo, gblColInds, numInputEnt, cb);

#ifdef HAVE_TPETRA_DEBUG
    size_t newNumEnt = curNumEnt + numInserted;
    const size_t chkNewNumEnt =
      graph.getNumEntriesInLocalRow (rowInfo.localRow);
    if (chkNewNumEnt != newNumEnt) {
      std::ostringstream os;
      os << std::endl << "newNumEnt = " << newNumEnt
         << " != graph.getNumEntriesInLocalRow(" << rowInfo.localRow
         << ") = " << chkNewNumEnt << "." << std::endl
         << "\torigNumEnt: " << origNumEnt << std::endl
         << "\tnumInputEnt: " << numInputEnt << std::endl
         << "\tgblColInds: [";
      for (size_t k = 0; k < numInputEnt; ++k) {
        os << gblColInds[k];
        if (k + size_t (1) < numInputEnt) {
          os << ",";
        }
      }
      os << "]" << std::endl
         << "\tvals: [";
      for (size_t k = 0; k < numInputEnt; ++k) {
        os << vals[k];
        if (k + size_t (1) < numInputEnt) {
          os << ",";
        }
      }
      os << "]" << std::endl;

      if (this->supportsRowViews ()) {
        values_host_view_type vals2;
        if (this->isGloballyIndexed ()) {
          global_inds_host_view_type gblColInds2;
          const GlobalOrdinal gblRow =
            graph.rowMap_->getGlobalElement (rowInfo.localRow);
          if (gblRow == 
              Tpetra::Details::OrdinalTraits<GlobalOrdinal>::invalid ()) {
            os << "Local row index " << rowInfo.localRow << " is invalid!" 
               << std::endl;
          }
          else {
            bool getViewThrew = false;
            try {
              this->getGlobalRowView (gblRow, gblColInds2, vals2);
            }
            catch (std::exception& e) {
              getViewThrew = true;
              os << "getGlobalRowView threw exception:" << std::endl
                 << e.what () << std::endl;
            }
            if (! getViewThrew) {
              os << "\tNew global column indices: ";
              for (size_t jjj = 0; jjj < gblColInds2.extent(0); jjj++)
                 os << gblColInds2[jjj] << " ";
              os << std::endl;
              os << "\tNew values: "; 
              for (size_t jjj = 0; jjj < vals2.extent(0); jjj++)
                 os << vals2[jjj] << " ";
              os << std::endl;
            }
          }
        }
        else if (this->isLocallyIndexed ()) {
          local_inds_host_view_type lclColInds2;
          this->getLocalRowView (rowInfo.localRow, lclColInds2, vals2);
          os << "\tNew local column indices: ";
          for (size_t jjj = 0; jjj < lclColInds2.extent(0); jjj++)
             os << lclColInds2[jjj] << " ";
          os << std::endl;
          os << "\tNew values: "; 
          for (size_t jjj = 0; jjj < vals2.extent(0); jjj++)
             os << vals2[jjj] << " ";
          os << std::endl;
        }
      }

      os << "Please report this bug to the Tpetra developers.";
      TEUCHOS_TEST_FOR_EXCEPTION_CLASS_FUNC
        (true, std::logic_error, os.str ());
    }
#endif // HAVE_TPETRA_DEBUG
  }

  template<class Scalar, class LocalOrdinal, class GlobalOrdinal, class Node>
  void
  CrsMatrix<Scalar, LocalOrdinal, GlobalOrdinal, Node>::
  insertGlobalValues (const GlobalOrdinal gblRow,
                      const Teuchos::ArrayView<const GlobalOrdinal>& indices,
                      const Teuchos::ArrayView<const Scalar>& values)
  {
    using Teuchos::toString;
    using std::endl;
    typedef impl_scalar_type IST;
    typedef LocalOrdinal LO;
    typedef GlobalOrdinal GO;
    typedef Tpetra::Details::OrdinalTraits<LO> OTLO;
    typedef typename Teuchos::ArrayView<const GO>::size_type size_type;
    const char tfecfFuncName[] = "insertGlobalValues: ";

#ifdef HAVE_TPETRA_DEBUG
    TEUCHOS_TEST_FOR_EXCEPTION_CLASS_FUNC
      (values.size () != indices.size (), std::runtime_error,
      "values.size() = " << values.size () << " != indices.size() = "
      << indices.size () << ".");
#endif // HAVE_TPETRA_DEBUG

    // getRowMap() is not thread safe, because it increments RCP's
    // reference count.  getCrsGraphRef() is thread safe.
    const map_type& rowMap = * (this->getCrsGraphRef ().rowMap_);
    const LO lclRow = rowMap.getLocalElement (gblRow);

    if (lclRow == OTLO::invalid ()) {
      // Input row is _not_ owned by the calling process.
      //
      // See a note (now deleted) from mfh 14 Dec 2012: If input row
      // is not in the row Map, it doesn't matter whether or not the
      // graph is static; the data just get stashed for later use by
      // globalAssemble().
      this->insertNonownedGlobalValues (gblRow, indices, values);
    }
    else { // Input row _is_ owned by the calling process
      if (this->isStaticGraph ()) {
        // Uh oh!  Not allowed to insert into owned rows in that case.
        const int myRank = rowMap.getComm ()->getRank ();
        const int numProcs = rowMap.getComm ()->getSize ();
        TEUCHOS_TEST_FOR_EXCEPTION_CLASS_FUNC
          (true, std::runtime_error,
           "The matrix was constructed with a constant (\"static\") graph, "
           "yet the given global row index " << gblRow << " is in the row "
           "Map on the calling process (with rank " << myRank << ", of " <<
           numProcs << " process(es)).  In this case, you may not insert "
           "new entries into rows owned by the calling process.");
      }

      crs_graph_type& graph = * (this->myGraph_);
      const IST* const inputVals =
        reinterpret_cast<const IST*> (values.getRawPtr ());
      const GO* const inputGblColInds = indices.getRawPtr ();
      const size_t numInputEnt = indices.size ();
      RowInfo rowInfo = graph.getRowInfo (lclRow);

      // If the matrix has a column Map, check at this point whether
      // the column indices belong to the column Map.
      //
      // FIXME (mfh 16 May 2013) We may want to consider deferring the
      // test to the CrsGraph method, since it may have to do this
      // anyway.
      if (! graph.colMap_.is_null ()) {
        const map_type& colMap = * (graph.colMap_);
        // In a debug build, keep track of the nonowned ("bad") column
        // indices, so that we can display them in the exception
        // message.  In a release build, just ditch the loop early if
        // we encounter a nonowned column index.
#ifdef HAVE_TPETRA_DEBUG
        Teuchos::Array<GO> badColInds;
#endif // HAVE_TPETRA_DEBUG
        const size_type numEntriesToInsert = indices.size ();
        bool allInColMap = true;
        for (size_type k = 0; k < numEntriesToInsert; ++k) {
          if (! colMap.isNodeGlobalElement (indices[k])) {
            allInColMap = false;
#ifdef HAVE_TPETRA_DEBUG
            badColInds.push_back (indices[k]);
#else
            break;
#endif // HAVE_TPETRA_DEBUG
          }
        }
        if (! allInColMap) {
          std::ostringstream os;
          os << "You attempted to insert entries in owned row " << gblRow
             << ", at the following column indices: " << toString (indices)
             << "." << endl;
#ifdef HAVE_TPETRA_DEBUG
          os << "Of those, the following indices are not in the column Map "
            "on this process: " << toString (badColInds) << "." << endl
             << "Since the matrix has a column Map already, it is invalid "
            "to insert entries at those locations.";
#else
          os << "At least one of those indices is not in the column Map "
            "on this process." << endl << "It is invalid to insert into "
            "columns not in the column Map on the process that owns the "
            "row.";
#endif // HAVE_TPETRA_DEBUG
          TEUCHOS_TEST_FOR_EXCEPTION_CLASS_FUNC
            (true, std::invalid_argument, os.str ());
        }
      }

      this->insertGlobalValuesImpl (graph, rowInfo, inputGblColInds,
                                    inputVals, numInputEnt);
    }
  }


  template<class Scalar, class LocalOrdinal, class GlobalOrdinal, class Node>
  void
  CrsMatrix<Scalar, LocalOrdinal, GlobalOrdinal, Node>::
  insertGlobalValues (const GlobalOrdinal globalRow,
                      const LocalOrdinal numEnt,
                      const Scalar vals[],
                      const GlobalOrdinal inds[])
  {
    Teuchos::ArrayView<const GlobalOrdinal> indsT (inds, numEnt);
    Teuchos::ArrayView<const Scalar> valsT (vals, numEnt);
    this->insertGlobalValues (globalRow, indsT, valsT);
  }


  template<class Scalar, class LocalOrdinal, class GlobalOrdinal, class Node>
  void
  CrsMatrix<Scalar, LocalOrdinal, GlobalOrdinal, Node>::
  insertGlobalValuesFiltered(
    const GlobalOrdinal gblRow,
    const Teuchos::ArrayView<const GlobalOrdinal>& indices,
    const Teuchos::ArrayView<const Scalar>& values,
    const bool debug)
  {
    typedef impl_scalar_type IST;
    typedef LocalOrdinal LO;
    typedef GlobalOrdinal GO;
    typedef Tpetra::Details::OrdinalTraits<LO> OTLO;
    const char tfecfFuncName[] = "insertGlobalValuesFiltered: ";

    if (debug) {
      TEUCHOS_TEST_FOR_EXCEPTION_CLASS_FUNC
        (values.size () != indices.size (), std::runtime_error,
         "values.size() = " << values.size () << " != indices.size() = "
         << indices.size () << ".");
    }

    // getRowMap() is not thread safe, because it increments RCP's
    // reference count.  getCrsGraphRef() is thread safe.
    const map_type& rowMap = * (this->getCrsGraphRef ().rowMap_);
    const LO lclRow = rowMap.getLocalElement (gblRow);
    if (lclRow == OTLO::invalid ()) {
      // Input row is _not_ owned by the calling process.
      //
      // See a note (now deleted) from mfh 14 Dec 2012: If input row
      // is not in the row Map, it doesn't matter whether or not the
      // graph is static; the data just get stashed for later use by
      // globalAssemble().
      this->insertNonownedGlobalValues (gblRow, indices, values);
    }
    else { // Input row _is_ owned by the calling process
      if (this->isStaticGraph ()) {
        // Uh oh!  Not allowed to insert into owned rows in that case.
        const int myRank = rowMap.getComm ()->getRank ();
        const int numProcs = rowMap.getComm ()->getSize ();
        TEUCHOS_TEST_FOR_EXCEPTION_CLASS_FUNC
          (true, std::runtime_error,
           "The matrix was constructed with a constant (\"static\") graph, "
           "yet the given global row index " << gblRow << " is in the row "
           "Map on the calling process (with rank " << myRank << ", of " <<
           numProcs << " process(es)).  In this case, you may not insert "
           "new entries into rows owned by the calling process.");
      }

      crs_graph_type& graph = * (this->myGraph_);
      const IST* const inputVals =
        reinterpret_cast<const IST*> (values.getRawPtr ());
      const GO* const inputGblColInds = indices.getRawPtr ();
      const size_t numInputEnt = indices.size ();
      RowInfo rowInfo = graph.getRowInfo (lclRow);

      if (!graph.colMap_.is_null() && graph.isLocallyIndexed()) {
        // This branch is similar in function to the following branch, but for
        // the special case that the target graph is locally indexed (and the
        // profile type is StaticProfile). In this case, we cannot simply filter
        // out global indices that don't exist on the receiving process and
        // insert the remaining (global) indices, but we must convert them (the
        // remaining global indices) to local and call `insertLocalValues`.
        const map_type& colMap = * (graph.colMap_);
        size_t curOffset = 0;
        while (curOffset < numInputEnt) {
          // Find a sequence of input indices that are in the column Map on the
          // calling process. Doing a sequence at a time, instead of one at a
          // time, amortizes some overhead.
          Teuchos::Array<LO> lclIndices;
          size_t endOffset = curOffset;
          for ( ; endOffset < numInputEnt; ++endOffset) {
            auto lclIndex = colMap.getLocalElement(inputGblColInds[endOffset]);
            if (lclIndex != OTLO::invalid())
              lclIndices.push_back(lclIndex);
            else
              break;
          }
          // curOffset, endOffset: half-exclusive range of indices in the column
          // Map on the calling process. If endOffset == curOffset, the range is
          // empty.
          const LO numIndInSeq = (endOffset - curOffset);
          if (numIndInSeq != 0) {
            this->insertLocalValues(lclRow, lclIndices(), values(curOffset, numIndInSeq));
          }
          // Invariant before the increment line: Either endOffset ==
          // numInputEnt, or inputGblColInds[endOffset] is not in the column Map
          // on the calling process.
          if (debug) {
            const bool invariant = endOffset == numInputEnt ||
              colMap.getLocalElement (inputGblColInds[endOffset]) == OTLO::invalid ();
            TEUCHOS_TEST_FOR_EXCEPTION_CLASS_FUNC
              (! invariant, std::logic_error, std::endl << "Invariant failed!");
          }
          curOffset = endOffset + 1;
        }
      }
      else if (! graph.colMap_.is_null ()) { // We have a column Map.
        const map_type& colMap = * (graph.colMap_);
        size_t curOffset = 0;
        while (curOffset < numInputEnt) {
          // Find a sequence of input indices that are in the column
          // Map on the calling process.  Doing a sequence at a time,
          // instead of one at a time, amortizes some overhead.
          size_t endOffset = curOffset;
          for ( ; endOffset < numInputEnt &&
                  colMap.getLocalElement (inputGblColInds[endOffset]) != OTLO::invalid ();
                ++endOffset)
            {}
          // curOffset, endOffset: half-exclusive range of indices in
          // the column Map on the calling process.  If endOffset ==
          // curOffset, the range is empty.
          const LO numIndInSeq = (endOffset - curOffset);
          if (numIndInSeq != 0) {
            rowInfo = graph.getRowInfo(lclRow);  // KDD 5/19 Need fresh RowInfo in each loop iteration
            this->insertGlobalValuesImpl (graph, rowInfo,
                                          inputGblColInds + curOffset,
                                          inputVals + curOffset,
                                          numIndInSeq);
          }
          // Invariant before the increment line: Either endOffset ==
          // numInputEnt, or inputGblColInds[endOffset] is not in the
          // column Map on the calling process.
          if (debug) {
            const bool invariant = endOffset == numInputEnt ||
              colMap.getLocalElement (inputGblColInds[endOffset]) == OTLO::invalid ();
            TEUCHOS_TEST_FOR_EXCEPTION_CLASS_FUNC
              (! invariant, std::logic_error, std::endl << "Invariant failed!");
          }
          curOffset = endOffset + 1;
        }
      }
      else { // we don't have a column Map.
        this->insertGlobalValuesImpl (graph, rowInfo, inputGblColInds,
                                      inputVals, numInputEnt);
      }
    }
  }

  template<class Scalar, class LocalOrdinal, class GlobalOrdinal, class Node>
  void
  CrsMatrix<Scalar, LocalOrdinal, GlobalOrdinal, Node>::
  insertGlobalValuesFilteredChecked(
    const GlobalOrdinal gblRow,
    const Teuchos::ArrayView<const GlobalOrdinal>& indices,
    const Teuchos::ArrayView<const Scalar>& values,
    const char* const prefix,
    const bool debug,
    const bool verbose)
  {
    using Details::verbosePrintArray;
    using std::endl;

    try {
      insertGlobalValuesFiltered(gblRow, indices, values, debug);
    }
    catch(std::exception& e) {
      std::ostringstream os;
      if (verbose) {
        const size_t maxNumToPrint =
          Details::Behavior::verbosePrintCountThreshold();
        os << *prefix << ": insertGlobalValuesFiltered threw an "
          "exception: " << e.what() << endl
           << "Global row index: " << gblRow << endl;
        verbosePrintArray(os, indices, "Global column indices",
                          maxNumToPrint);
        os << endl;
        verbosePrintArray(os, values, "Values", maxNumToPrint);
        os << endl;
      }
      else {
        os << ": insertGlobalValuesFiltered threw an exception: "
           << e.what();
      }
      TEUCHOS_TEST_FOR_EXCEPTION(true, std::runtime_error, os.str());
    }
  }

  template <class Scalar, class LocalOrdinal, class GlobalOrdinal, class Node>
  LocalOrdinal
  CrsMatrix<Scalar, LocalOrdinal, GlobalOrdinal, Node>::
  replaceLocalValuesImpl (impl_scalar_type rowVals[],
                          const crs_graph_type& graph,
                          const RowInfo& rowInfo,
                          const LocalOrdinal inds[],
                          const impl_scalar_type newVals[],
                          const LocalOrdinal numElts) 
  {
    typedef LocalOrdinal LO;
    typedef GlobalOrdinal GO;
    const bool sorted = graph.isSorted ();

    size_t hint = 0; // Guess for the current index k into rowVals
    LO numValid = 0; // number of valid local column indices

    if (graph.isLocallyIndexed ()) {
      // Get a view of the column indices in the row.  This amortizes
      // the cost of getting the view over all the entries of inds.
      auto colInds = graph.getLocalIndsViewHost (rowInfo);

      for (LO j = 0; j < numElts; ++j) {
        const LO lclColInd = inds[j];
        const size_t offset =
          KokkosSparse::findRelOffset (colInds, rowInfo.numEntries,
                                       lclColInd, hint, sorted);
        if (offset != rowInfo.numEntries) {
          rowVals[offset] = newVals[j];
          hint = offset + 1;
          ++numValid;
        }
      }
    }
    else if (graph.isGloballyIndexed ()) {
      if (graph.colMap_.is_null ()) {
        return Teuchos::OrdinalTraits<LO>::invalid ();
      }
      const map_type colMap = * (graph.colMap_);

      // Get a view of the column indices in the row.  This amortizes
      // the cost of getting the view over all the entries of inds.
      auto colInds = graph.getGlobalIndsViewHost (rowInfo);

      for (LO j = 0; j < numElts; ++j) {
        const GO gblColInd = colMap.getGlobalElement (inds[j]);
        if (gblColInd != Teuchos::OrdinalTraits<GO>::invalid ()) {
          const size_t offset =
            KokkosSparse::findRelOffset (colInds, rowInfo.numEntries,
                                         gblColInd, hint, sorted);
          if (offset != rowInfo.numEntries) {
            rowVals[offset] = newVals[j];
            hint = offset + 1;
            ++numValid;
          }
        }
      }
    }
    // NOTE (mfh 26 Jun 2014, 26 Nov 2015) In the current version of
    // CrsGraph and CrsMatrix, it's possible for a matrix (or graph)
    // to be neither locally nor globally indexed on a process.
    // This means that the graph or matrix has no entries on that
    // process.  Epetra also works like this.  It's related to lazy
    // allocation (on first insertion, not at graph / matrix
    // construction).  Lazy allocation will go away because it is
    // not thread scalable.

    return numValid;
  }

  template<class Scalar, class LocalOrdinal, class GlobalOrdinal, class Node>
  LocalOrdinal
  CrsMatrix<Scalar, LocalOrdinal, GlobalOrdinal, Node>::
  replaceLocalValues (const LocalOrdinal localRow,
                      const Teuchos::ArrayView<const LocalOrdinal>& lclCols,
                      const Teuchos::ArrayView<const Scalar>& vals)
  {
    typedef LocalOrdinal LO;

    const LO numInputEnt = static_cast<LO> (lclCols.size ());
    if (static_cast<LO> (vals.size ()) != numInputEnt) {
      return Teuchos::OrdinalTraits<LO>::invalid ();
    }
    const LO* const inputInds = lclCols.getRawPtr ();
    const Scalar* const inputVals = vals.getRawPtr ();
    return this->replaceLocalValues (localRow, numInputEnt,
                                     inputVals, inputInds);
  }

  template<class Scalar, class LocalOrdinal, class GlobalOrdinal, class Node>
  typename CrsMatrix<Scalar, LocalOrdinal, GlobalOrdinal, Node>::
    local_ordinal_type
  CrsMatrix<Scalar, LocalOrdinal, GlobalOrdinal, Node>::
  replaceLocalValues(
    const local_ordinal_type localRow,
    const Kokkos::View<const local_ordinal_type*, Kokkos::AnonymousSpace>& inputInds,
    const Kokkos::View<const impl_scalar_type*, Kokkos::AnonymousSpace>& inputVals)
  {
    using LO = local_ordinal_type;
    const LO numInputEnt = inputInds.extent(0);
    if (numInputEnt != static_cast<LO>(inputVals.extent(0))) {
      return Teuchos::OrdinalTraits<LO>::invalid();
    }
    const Scalar* const inVals =
      reinterpret_cast<const Scalar*>(inputVals.data());
    return this->replaceLocalValues(localRow, numInputEnt,
                                    inVals, inputInds.data());
  }

  template<class Scalar, class LocalOrdinal, class GlobalOrdinal, class Node>
  LocalOrdinal
  CrsMatrix<Scalar, LocalOrdinal, GlobalOrdinal, Node>::
  replaceLocalValues (const LocalOrdinal localRow,
                      const LocalOrdinal numEnt,
                      const Scalar inputVals[],
                      const LocalOrdinal inputCols[])
  {
    typedef impl_scalar_type IST;
    typedef LocalOrdinal LO;

    if (! this->isFillActive () || this->staticGraph_.is_null ()) {
      // Fill must be active and the "nonconst" graph must exist.
      return Teuchos::OrdinalTraits<LO>::invalid ();
    }
    const crs_graph_type& graph = * (this->staticGraph_);
    const RowInfo rowInfo = graph.getRowInfo (localRow);

    if (rowInfo.localRow == Teuchos::OrdinalTraits<size_t>::invalid ()) {
      // The calling process does not own this row, so it is not
      // allowed to modify its values.
      return static_cast<LO> (0);
    }
    auto curRowVals = this->getValuesViewHostNonConst (rowInfo);
    const IST* const inVals = reinterpret_cast<const IST*> (inputVals);
    return this->replaceLocalValuesImpl (curRowVals.data (), graph, rowInfo,
                                         inputCols, inVals, numEnt);
  }

  template <class Scalar, class LocalOrdinal, class GlobalOrdinal, class Node>
  LocalOrdinal
  CrsMatrix<Scalar, LocalOrdinal, GlobalOrdinal, Node>::
  replaceGlobalValuesImpl (impl_scalar_type rowVals[],
                           const crs_graph_type& graph,
                           const RowInfo& rowInfo,
                           const GlobalOrdinal inds[],
                           const impl_scalar_type newVals[],
                           const LocalOrdinal numElts)
  {
    Teuchos::ArrayView<const GlobalOrdinal> indsT(inds, numElts);
    auto fun =
      [&](size_t const k, size_t const /*start*/, size_t const offset) {
        rowVals[offset] = newVals[k];
      };
    std::function<void(size_t const, size_t const, size_t const)> cb(std::ref(fun));
    return graph.findGlobalIndices(rowInfo, indsT, cb);
  }

  template<class Scalar, class LocalOrdinal, class GlobalOrdinal, class Node>
  LocalOrdinal
  CrsMatrix<Scalar, LocalOrdinal, GlobalOrdinal, Node>::
  replaceGlobalValues (const GlobalOrdinal globalRow,
                       const Teuchos::ArrayView<const GlobalOrdinal>& inputGblColInds,
                       const Teuchos::ArrayView<const Scalar>& inputVals)
  {
    typedef LocalOrdinal LO;

    const LO numInputEnt = static_cast<LO> (inputGblColInds.size ());
    if (static_cast<LO> (inputVals.size ()) != numInputEnt) {
      return Teuchos::OrdinalTraits<LO>::invalid ();
    }
    return this->replaceGlobalValues (globalRow, numInputEnt,
                                      inputVals.getRawPtr (),
                                      inputGblColInds.getRawPtr ());
  }

  template<class Scalar, class LocalOrdinal, class GlobalOrdinal, class Node>
  LocalOrdinal
  CrsMatrix<Scalar, LocalOrdinal, GlobalOrdinal, Node>::
  replaceGlobalValues (const GlobalOrdinal globalRow,
                       const LocalOrdinal numEnt,
                       const Scalar inputVals[],
                       const GlobalOrdinal inputGblColInds[])
  {
    typedef impl_scalar_type IST;
    typedef LocalOrdinal LO;

    if (! this->isFillActive () || this->staticGraph_.is_null ()) {
      // Fill must be active and the "nonconst" graph must exist.
      return Teuchos::OrdinalTraits<LO>::invalid ();
    }
    const crs_graph_type& graph = * (this->staticGraph_);

    const RowInfo rowInfo = graph.getRowInfoFromGlobalRowIndex (globalRow);
    if (rowInfo.localRow == Teuchos::OrdinalTraits<size_t>::invalid ()) {
      // The input local row is invalid on the calling process,
      // which means that the calling process summed 0 entries.
      return static_cast<LO> (0);
    }

    auto curRowVals = this->getValuesViewHostNonConst (rowInfo);
    const IST* const inVals = reinterpret_cast<const IST*> (inputVals);
    return this->replaceGlobalValuesImpl (curRowVals.data (), graph, rowInfo,
                                          inputGblColInds, inVals, numEnt);
  }

  template<class Scalar, class LocalOrdinal, class GlobalOrdinal, class Node>
  typename CrsMatrix<Scalar, LocalOrdinal, GlobalOrdinal, Node>::
    local_ordinal_type
  CrsMatrix<Scalar, LocalOrdinal, GlobalOrdinal, Node>::
  replaceGlobalValues(
    const global_ordinal_type globalRow,
    const Kokkos::View<const global_ordinal_type*, Kokkos::AnonymousSpace>& inputInds,
    const Kokkos::View<const impl_scalar_type*, Kokkos::AnonymousSpace>& inputVals)
  {
    // We use static_assert here to check the template parameters,
    // rather than std::enable_if (e.g., on the return value, to
    // enable compilation only if the template parameters match the
    // desired attributes).  This turns obscure link errors into
    // clear compilation errors.  It also makes the return value a
    // lot easier to see.
    using LO = local_ordinal_type;
    const LO numInputEnt = static_cast<LO>(inputInds.extent(0));
    if (static_cast<LO>(inputVals.extent(0)) != numInputEnt) {
      return Teuchos::OrdinalTraits<LO>::invalid();
    }
    const Scalar* const inVals =
      reinterpret_cast<const Scalar*>(inputVals.data());
    return this->replaceGlobalValues(globalRow, numInputEnt, inVals,
                                     inputInds.data());
  }

  template<class Scalar, class LocalOrdinal, class GlobalOrdinal, class Node>
  LocalOrdinal
  CrsMatrix<Scalar, LocalOrdinal, GlobalOrdinal, Node>::
  sumIntoGlobalValuesImpl (impl_scalar_type rowVals[],
                           const crs_graph_type& graph,
                           const RowInfo& rowInfo,
                           const GlobalOrdinal inds[],
                           const impl_scalar_type newVals[],
                           const LocalOrdinal numElts,
                           const bool atomic)
  {
    typedef LocalOrdinal LO;
    typedef GlobalOrdinal GO;

    const bool sorted = graph.isSorted ();

    size_t hint = 0; // guess at the index's relative offset in the row
    LO numValid = 0; // number of valid input column indices

    if (graph.isLocallyIndexed ()) {
      // NOTE (mfh 04 Nov 2015) Dereferencing an RCP or reading its
      // pointer does NOT change its reference count.  Thus, this
      // code is still thread safe.
      if (graph.colMap_.is_null ()) {
        // NO input column indices are valid in this case, since if
        // the column Map is null on the calling process, then the
        // calling process owns no graph entries.
        return numValid;
      }
      const map_type& colMap = * (graph.colMap_);

      // Get a view of the column indices in the row.  This amortizes
      // the cost of getting the view over all the entries of inds.
      auto colInds = graph.getLocalIndsViewHost (rowInfo);
      const LO LINV = Teuchos::OrdinalTraits<LO>::invalid ();

      for (LO j = 0; j < numElts; ++j) {
        const LO lclColInd = colMap.getLocalElement (inds[j]);
        if (lclColInd != LINV) {
          const size_t offset =
            KokkosSparse::findRelOffset (colInds, rowInfo.numEntries,
                                         lclColInd, hint, sorted);
          if (offset != rowInfo.numEntries) {
            if (atomic) {
              Kokkos::atomic_add (&rowVals[offset], newVals[j]);
            }
            else {
              rowVals[offset] += newVals[j];
            }
            hint = offset + 1;
            numValid++;
          }
        }
      }
    }
    else if (graph.isGloballyIndexed ()) {
      // Get a view of the column indices in the row.  This amortizes
      // the cost of getting the view over all the entries of inds.
      auto colInds = graph.getGlobalIndsViewHost (rowInfo);

      for (LO j = 0; j < numElts; ++j) {
        const GO gblColInd = inds[j];
        const size_t offset =
          KokkosSparse::findRelOffset (colInds, rowInfo.numEntries,
                                       gblColInd, hint, sorted);
        if (offset != rowInfo.numEntries) {
          if (atomic) {
            Kokkos::atomic_add (&rowVals[offset], newVals[j]);
          }
          else {
            rowVals[offset] += newVals[j];
          }
          hint = offset + 1;
          numValid++;
        }
      }
    }
    // If the graph is neither locally nor globally indexed on the
    // calling process, that means the calling process has no graph
    // entries.  Thus, none of the input column indices are valid.

    return numValid;
  }

  template<class Scalar, class LocalOrdinal, class GlobalOrdinal, class Node>
  LocalOrdinal
  CrsMatrix<Scalar, LocalOrdinal, GlobalOrdinal, Node>::
  sumIntoGlobalValues (const GlobalOrdinal gblRow,
                       const Teuchos::ArrayView<const GlobalOrdinal>& inputGblColInds,
                       const Teuchos::ArrayView<const Scalar>& inputVals,
                       const bool atomic)
  {
    typedef LocalOrdinal LO;

    const LO numInputEnt = static_cast<LO> (inputGblColInds.size ());
    if (static_cast<LO> (inputVals.size ()) != numInputEnt) {
      return Teuchos::OrdinalTraits<LO>::invalid ();
    }
    return this->sumIntoGlobalValues (gblRow, numInputEnt,
                                      inputVals.getRawPtr (),
                                      inputGblColInds.getRawPtr (),
                                      atomic);
  }

  template<class Scalar, class LocalOrdinal, class GlobalOrdinal, class Node>
  LocalOrdinal
  CrsMatrix<Scalar, LocalOrdinal, GlobalOrdinal, Node>::
  sumIntoGlobalValues (const GlobalOrdinal gblRow,
                       const LocalOrdinal numInputEnt,
                       const Scalar inputVals[],
                       const GlobalOrdinal inputGblColInds[],
                       const bool atomic)
  {
    typedef impl_scalar_type IST;
    typedef LocalOrdinal LO;
    typedef GlobalOrdinal GO;

    if (! this->isFillActive () || this->staticGraph_.is_null ()) {
      // Fill must be active and the "nonconst" graph must exist.
      return Teuchos::OrdinalTraits<LO>::invalid ();
    }
    const crs_graph_type& graph = * (this->staticGraph_);

    const RowInfo rowInfo = graph.getRowInfoFromGlobalRowIndex (gblRow);
    if (rowInfo.localRow == Teuchos::OrdinalTraits<size_t>::invalid ()) {
      // mfh 23 Mar 2017, 26 Jul 2017: This branch may not be not
      // thread safe in a debug build, in part because it uses
      // Teuchos::ArrayView, and in part because of the data structure
      // used to stash outgoing entries.
      using Teuchos::ArrayView;
      ArrayView<const GO> inputGblColInds_av(
        numInputEnt == 0 ? nullptr : inputGblColInds,
        numInputEnt);
      ArrayView<const Scalar> inputVals_av(
        numInputEnt == 0 ? nullptr :
        inputVals, numInputEnt);
      // gblRow is not in the row Map on the calling process, so stash
      // the given entries away in a separate data structure.
      // globalAssemble() (called during fillComplete()) will exchange
      // that data and sum it in using sumIntoGlobalValues().
      this->insertNonownedGlobalValues (gblRow, inputGblColInds_av,
                                        inputVals_av);
      // FIXME (mfh 08 Jul 2014) It's not clear what to return here,
      // since we won't know whether the given indices were valid
      // until globalAssemble (called in fillComplete) is called.
      // That's why insertNonownedGlobalValues doesn't return
      // anything.  Just for consistency, I'll return the number of
      // entries that the user gave us.
      return numInputEnt;
    }
    else { // input row is in the row Map on the calling process
      auto curRowVals = this->getValuesViewHostNonConst (rowInfo);
      const IST* const inVals = reinterpret_cast<const IST*> (inputVals);
      return this->sumIntoGlobalValuesImpl (curRowVals.data (), graph, rowInfo,
                                            inputGblColInds, inVals,
                                            numInputEnt, atomic);
    }
  }

  template <class Scalar, class LocalOrdinal, class GlobalOrdinal, class Node>
  LocalOrdinal
  CrsMatrix<Scalar, LocalOrdinal, GlobalOrdinal, Node>::
  transformLocalValues (const LocalOrdinal lclRow,
                        const LocalOrdinal numInputEnt,
                        const impl_scalar_type inputVals[],
                        const LocalOrdinal inputCols[],
                        std::function<impl_scalar_type (const impl_scalar_type&, const impl_scalar_type&) > f,
                        const bool atomic)
  {
    using Tpetra::Details::OrdinalTraits;
    typedef LocalOrdinal LO;

    if (! this->isFillActive () || this->staticGraph_.is_null ()) {
      // Fill must be active and the "nonconst" graph must exist.
      return Teuchos::OrdinalTraits<LO>::invalid ();
    }
    const crs_graph_type& graph = * (this->staticGraph_);
    const RowInfo rowInfo = graph.getRowInfo (lclRow);

    if (rowInfo.localRow == OrdinalTraits<size_t>::invalid ()) {
      // The calling process does not own this row, so it is not
      // allowed to modify its values.
      return static_cast<LO> (0);
    }
    auto curRowVals = this->getValuesViewHostNonConst (rowInfo);
    return this->transformLocalValues (curRowVals.data (), graph,
                                       rowInfo, inputCols, inputVals,
                                       numInputEnt, f, atomic);
  }

  template <class Scalar, class LocalOrdinal, class GlobalOrdinal, class Node>
  LocalOrdinal
  CrsMatrix<Scalar, LocalOrdinal, GlobalOrdinal, Node>::
  transformGlobalValues (const GlobalOrdinal gblRow,
                         const LocalOrdinal numInputEnt,
                         const impl_scalar_type inputVals[],
                         const GlobalOrdinal inputCols[],
                         std::function<impl_scalar_type (const impl_scalar_type&, const impl_scalar_type&) > f,
                         const bool atomic)
  {
    using Tpetra::Details::OrdinalTraits;
    typedef LocalOrdinal LO;

    if (! this->isFillActive () || this->staticGraph_.is_null ()) {
      // Fill must be active and the "nonconst" graph must exist.
      return OrdinalTraits<LO>::invalid ();
    }
    const crs_graph_type& graph = * (this->staticGraph_);
    const RowInfo rowInfo = graph.getRowInfoFromGlobalRowIndex (gblRow);

    if (rowInfo.localRow == OrdinalTraits<size_t>::invalid ()) {
      // The calling process does not own this row, so it is not
      // allowed to modify its values.
      return static_cast<LO> (0);
    }
    auto curRowVals = this->getValuesViewHostNonConst (rowInfo);
    return this->transformGlobalValues (curRowVals.data (), graph,
                                        rowInfo, inputCols, inputVals,
                                        numInputEnt, f, atomic);
  }

  template <class Scalar, class LocalOrdinal, class GlobalOrdinal, class Node>
  LocalOrdinal
  CrsMatrix<Scalar, LocalOrdinal, GlobalOrdinal, Node>::
  transformLocalValues (impl_scalar_type rowVals[],
                        const crs_graph_type& graph,
                        const RowInfo& rowInfo,
                        const LocalOrdinal inds[],
                        const impl_scalar_type newVals[],
                        const LocalOrdinal numElts,
                        std::function<impl_scalar_type (const impl_scalar_type&, const impl_scalar_type&) > f,
                        const bool atomic)
  {
    typedef impl_scalar_type ST;
    typedef LocalOrdinal LO;
    typedef GlobalOrdinal GO;

    //if (newVals.extent (0) != inds.extent (0)) {
    // The sizes of the input arrays must match.
    //return Tpetra::Details::OrdinalTraits<LO>::invalid ();
    //}
    //const LO numElts = static_cast<LO> (inds.extent (0));
    const bool sorted = graph.isSorted ();

    LO numValid = 0; // number of valid input column indices
    size_t hint = 0; // Guess for the current index k into rowVals

    if (graph.isLocallyIndexed ()) {
      // Get a view of the column indices in the row.  This amortizes
      // the cost of getting the view over all the entries of inds.
      auto colInds = graph.getLocalIndsViewHost (rowInfo);

      for (LO j = 0; j < numElts; ++j) {
        const LO lclColInd = inds[j];
        const size_t offset =
          KokkosSparse::findRelOffset (colInds, rowInfo.numEntries,
                                       lclColInd, hint, sorted);
        if (offset != rowInfo.numEntries) {
          if (atomic) {
            // NOTE (mfh 30 Nov 2015) The commented-out code is
            // wrong because another thread may have changed
            // rowVals[offset] between those two lines of code.
            //
            //const ST newVal = f (rowVals[offset], newVals[j]);
            //Kokkos::atomic_assign (&rowVals[offset], newVal);

            volatile ST* const dest = &rowVals[offset];
            (void) atomic_binary_function_update (dest, newVals[j], f);
          }
          else {
            // use binary function f
            rowVals[offset] = f (rowVals[offset], newVals[j]);
          }
          hint = offset + 1;
          ++numValid;
        }
      }
    }
    else if (graph.isGloballyIndexed ()) {
      // NOTE (mfh 26 Nov 2015) Dereferencing an RCP or reading its
      // pointer does NOT change its reference count.  Thus, this
      // code is still thread safe.
      if (graph.colMap_.is_null ()) {
        // NO input column indices are valid in this case.  Either
        // the column Map hasn't been set yet (so local indices
        // don't exist yet), or the calling process owns no graph
        // entries.
        return numValid;
      }
      const map_type& colMap = * (graph.colMap_);
      // Get a view of the column indices in the row.  This amortizes
      // the cost of getting the view over all the entries of inds.
      auto colInds = graph.getGlobalIndsViewHost (rowInfo);

      const GO GINV = Teuchos::OrdinalTraits<GO>::invalid ();
      for (LO j = 0; j < numElts; ++j) {
        const GO gblColInd = colMap.getGlobalElement (inds[j]);
        if (gblColInd != GINV) {
          const size_t offset =
            KokkosSparse::findRelOffset (colInds, rowInfo.numEntries,
                                         gblColInd, hint, sorted);
          if (offset != rowInfo.numEntries) {
            if (atomic) {
              // NOTE (mfh 30 Nov 2015) The commented-out code is
              // wrong because another thread may have changed
              // rowVals[offset] between those two lines of code.
              //
              //const ST newVal = f (rowVals[offset], newVals[j]);
              //Kokkos::atomic_assign (&rowVals[offset], newVal);

              volatile ST* const dest = &rowVals[offset];
              (void) atomic_binary_function_update (dest, newVals[j], f);
            }
            else {
              // use binary function f
              rowVals[offset] = f (rowVals[offset], newVals[j]);
            }
            hint = offset + 1;
            numValid++;
          }
        }
      }
    }
    // If the graph is neither locally nor globally indexed on the
    // calling process, that means the calling process has no graph
    // entries.  Thus, none of the input column indices are valid.

    return numValid;
  }

  template <class Scalar, class LocalOrdinal, class GlobalOrdinal, class Node>
  LocalOrdinal
  CrsMatrix<Scalar, LocalOrdinal, GlobalOrdinal, Node>::
  transformGlobalValues (impl_scalar_type rowVals[],
                         const crs_graph_type& graph,
                         const RowInfo& rowInfo,
                         const GlobalOrdinal inds[],
                         const impl_scalar_type newVals[],
                         const LocalOrdinal numElts,
                         std::function<impl_scalar_type (const impl_scalar_type&, const impl_scalar_type&) > f,
                         const bool atomic)
  {
    typedef impl_scalar_type ST;
    typedef LocalOrdinal LO;
    typedef GlobalOrdinal GO;

    //if (newVals.extent (0) != inds.extent (0)) {
    // The sizes of the input arrays must match.
    //return Tpetra::Details::OrdinalTraits<LO>::invalid ();
    //}
    //const LO numElts = static_cast<LO> (inds.extent (0));
    const bool sorted = graph.isSorted ();

    LO numValid = 0; // number of valid input column indices
    size_t hint = 0; // Guess for the current index k into rowVals

    if (graph.isGloballyIndexed ()) {
      // Get a view of the column indices in the row.  This amortizes
      // the cost of getting the view over all the entries of inds.
      auto colInds = graph.getGlobalIndsViewHost (rowInfo);

      for (LO j = 0; j < numElts; ++j) {
        const GO gblColInd = inds[j];
        const size_t offset =
          KokkosSparse::findRelOffset (colInds, rowInfo.numEntries,
                                       gblColInd, hint, sorted);
        if (offset != rowInfo.numEntries) {
          if (atomic) {
            // NOTE (mfh 30 Nov 2015) The commented-out code is
            // wrong because another thread may have changed
            // rowVals[offset] between those two lines of code.
            //
            //const ST newVal = f (rowVals[offset], newVals[j]);
            //Kokkos::atomic_assign (&rowVals[offset], newVal);

            volatile ST* const dest = &rowVals[offset];
            (void) atomic_binary_function_update (dest, newVals[j], f);
          }
          else {
            // use binary function f
            rowVals[offset] = f (rowVals[offset], newVals[j]);
          }
          hint = offset + 1;
          ++numValid;
        }
      }
    }
    else if (graph.isLocallyIndexed ()) {
      // NOTE (mfh 26 Nov 2015) Dereferencing an RCP or reading its
      // pointer does NOT change its reference count.  Thus, this
      // code is still thread safe.
      if (graph.colMap_.is_null ()) {
        // NO input column indices are valid in this case.  Either the
        // column Map hasn't been set yet (so local indices don't
        // exist yet), or the calling process owns no graph entries.
        return numValid;
      }
      const map_type& colMap = * (graph.colMap_);
      // Get a view of the column indices in the row.  This amortizes
      // the cost of getting the view over all the entries of inds.
      auto colInds = graph.getLocalIndsViewHost (rowInfo);

      const LO LINV = Teuchos::OrdinalTraits<LO>::invalid ();
      for (LO j = 0; j < numElts; ++j) {
        const LO lclColInd = colMap.getLocalElement (inds[j]);
        if (lclColInd != LINV) {
          const size_t offset =
            KokkosSparse::findRelOffset (colInds, rowInfo.numEntries,
                                         lclColInd, hint, sorted);
          if (offset != rowInfo.numEntries) {
            if (atomic) {
              // NOTE (mfh 30 Nov 2015) The commented-out code is
              // wrong because another thread may have changed
              // rowVals[offset] between those two lines of code.
              //
              //const ST newVal = f (rowVals[offset], newVals[j]);
              //Kokkos::atomic_assign (&rowVals[offset], newVal);

              volatile ST* const dest = &rowVals[offset];
              (void) atomic_binary_function_update (dest, newVals[j], f);
            }
            else {
              // use binary function f
              rowVals[offset] = f (rowVals[offset], newVals[j]);
            }
            hint = offset + 1;
            numValid++;
          }
        }
      }
    }
    // If the graph is neither locally nor globally indexed on the
    // calling process, that means the calling process has no graph
    // entries.  Thus, none of the input column indices are valid.

    return numValid;
  }

  template <class Scalar, class LocalOrdinal, class GlobalOrdinal, class Node>
  LocalOrdinal
  CrsMatrix<Scalar, LocalOrdinal, GlobalOrdinal, Node>::
  sumIntoLocalValuesImpl (impl_scalar_type rowVals[],
                          const crs_graph_type& graph,
                          const RowInfo& rowInfo,
                          const LocalOrdinal inds[],
                          const impl_scalar_type newVals[],
                          const LocalOrdinal numElts,
                          const bool atomic)
  {
    typedef LocalOrdinal LO;
    typedef GlobalOrdinal GO;

    const bool sorted = graph.isSorted ();

    size_t hint = 0; // Guess for the current index k into rowVals
    LO numValid = 0; // number of valid local column indices

    if (graph.isLocallyIndexed ()) {
      // Get a view of the column indices in the row.  This amortizes
      // the cost of getting the view over all the entries of inds.
      auto colInds = graph.getLocalIndsViewHost (rowInfo);

      for (LO j = 0; j < numElts; ++j) {
        const LO lclColInd = inds[j];
        const size_t offset =
          KokkosSparse::findRelOffset (colInds, rowInfo.numEntries,
                                       lclColInd, hint, sorted);
        if (offset != rowInfo.numEntries) {
          if (atomic) {
            Kokkos::atomic_add (&rowVals[offset], newVals[j]);
          }
          else {
            rowVals[offset] += newVals[j];
          }
          hint = offset + 1;
          ++numValid;
        }
      }
    }
    else if (graph.isGloballyIndexed ()) {
      if (graph.colMap_.is_null ()) {
        return Teuchos::OrdinalTraits<LO>::invalid ();
      }
      const map_type colMap = * (graph.colMap_);

      // Get a view of the column indices in the row.  This amortizes
      // the cost of getting the view over all the entries of inds.
      auto colInds = graph.getGlobalIndsViewHost (rowInfo);

      for (LO j = 0; j < numElts; ++j) {
        const GO gblColInd = colMap.getGlobalElement (inds[j]);
        if (gblColInd != Teuchos::OrdinalTraits<GO>::invalid ()) {
          const size_t offset =
            KokkosSparse::findRelOffset (colInds, rowInfo.numEntries,
                                         gblColInd, hint, sorted);
          if (offset != rowInfo.numEntries) {
            if (atomic) {
              Kokkos::atomic_add (&rowVals[offset], newVals[j]);
            }
            else {
              rowVals[offset] += newVals[j];
            }
            hint = offset + 1;
            ++numValid;
          }
        }
      }
    }
    // NOTE (mfh 26 Jun 2014, 26 Nov 2015) In the current version of
    // CrsGraph and CrsMatrix, it's possible for a matrix (or graph)
    // to be neither locally nor globally indexed on a process.
    // This means that the graph or matrix has no entries on that
    // process.  Epetra also works like this.  It's related to lazy
    // allocation (on first insertion, not at graph / matrix
    // construction).  Lazy allocation will go away because it is
    // not thread scalable.

    return numValid;
  }

  template <class Scalar, class LocalOrdinal, class GlobalOrdinal, class Node>
  LocalOrdinal
  CrsMatrix<Scalar, LocalOrdinal, GlobalOrdinal, Node>::
  sumIntoLocalValues (const LocalOrdinal localRow,
                      const Teuchos::ArrayView<const LocalOrdinal>& indices,
                      const Teuchos::ArrayView<const Scalar>& values,
                      const bool atomic)
  {
    using LO = local_ordinal_type;
    const LO numInputEnt = static_cast<LO>(indices.size());
    if (static_cast<LO>(values.size()) != numInputEnt) {
      return Teuchos::OrdinalTraits<LO>::invalid();
    }
    const LO* const inputInds = indices.getRawPtr();
    const scalar_type* const inputVals = values.getRawPtr();
    return this->sumIntoLocalValues(localRow, numInputEnt,
                                    inputVals, inputInds, atomic);
  }

  template <class Scalar, class LocalOrdinal, class GlobalOrdinal, class Node>
  typename CrsMatrix<Scalar, LocalOrdinal, GlobalOrdinal, Node>::
    local_ordinal_type
  CrsMatrix<Scalar, LocalOrdinal, GlobalOrdinal, Node>::
  sumIntoLocalValues(
    const local_ordinal_type localRow,
    const Kokkos::View<const local_ordinal_type*, Kokkos::AnonymousSpace>& inputInds,
    const Kokkos::View<const impl_scalar_type*, Kokkos::AnonymousSpace>& inputVals,
    const bool atomic)
  {
    using LO = local_ordinal_type;
    const LO numInputEnt = static_cast<LO>(inputInds.extent(0));
    if (static_cast<LO>(inputVals.extent(0)) != numInputEnt) {
      return Teuchos::OrdinalTraits<LO>::invalid();
    }
    const scalar_type* inVals =
      reinterpret_cast<const scalar_type*>(inputVals.data());
    return this->sumIntoLocalValues(localRow, numInputEnt, inVals,
                                    inputInds.data(), atomic);
  }

  template <class Scalar, class LocalOrdinal, class GlobalOrdinal, class Node>
  LocalOrdinal
  CrsMatrix<Scalar, LocalOrdinal, GlobalOrdinal, Node>::
  sumIntoLocalValues (const LocalOrdinal localRow,
                      const LocalOrdinal numEnt,
                      const Scalar vals[],
                      const LocalOrdinal cols[],
                      const bool atomic)
  {
    typedef impl_scalar_type IST;
    typedef LocalOrdinal LO;

    if (! this->isFillActive () || this->staticGraph_.is_null ()) {
      // Fill must be active and the "nonconst" graph must exist.
      return Teuchos::OrdinalTraits<LO>::invalid ();
    }
    const crs_graph_type& graph = * (this->staticGraph_);
    const RowInfo rowInfo = graph.getRowInfo (localRow);

    if (rowInfo.localRow == Teuchos::OrdinalTraits<size_t>::invalid ()) {
      // The calling process does not own this row, so it is not
      // allowed to modify its values.
      return static_cast<LO> (0);
    }
    auto curRowVals = this->getValuesViewHostNonConst (rowInfo);
    const IST* const inputVals = reinterpret_cast<const IST*> (vals);
    return this->sumIntoLocalValuesImpl (curRowVals.data (), graph, rowInfo,
                                         cols, inputVals, numEnt, atomic);
  }

  template <class Scalar, class LocalOrdinal, class GlobalOrdinal, class Node>
  typename CrsMatrix<Scalar, LocalOrdinal, GlobalOrdinal, Node>::
                    values_dualv_type::t_host::const_type
  CrsMatrix<Scalar, LocalOrdinal, GlobalOrdinal, Node>::
  getValuesViewHost (const RowInfo& rowinfo) const
  {
    if (rowinfo.allocSize == 0 || valuesUnpacked_wdv.extent(0) == 0)
      return typename values_dualv_type::t_host::const_type ();
    else
      return valuesUnpacked_wdv.getHostSubview(rowinfo.offset1D,
                                               rowinfo.allocSize,
                                               Access::ReadOnly);
  }

  template <class Scalar, class LocalOrdinal, class GlobalOrdinal, class Node>
  typename CrsMatrix<Scalar, LocalOrdinal, GlobalOrdinal, Node>::
                    values_dualv_type::t_host
  CrsMatrix<Scalar, LocalOrdinal, GlobalOrdinal, Node>::
  getValuesViewHostNonConst (const RowInfo& rowinfo)
  {
    if (rowinfo.allocSize == 0 || valuesUnpacked_wdv.extent(0) == 0)
      return typename values_dualv_type::t_host ();
    else
      return valuesUnpacked_wdv.getHostSubview(rowinfo.offset1D,
                                               rowinfo.allocSize,
                                               Access::ReadWrite);
  }

  template <class Scalar, class LocalOrdinal, class GlobalOrdinal, class Node>
  typename CrsMatrix<Scalar, LocalOrdinal, GlobalOrdinal, Node>::
                    values_dualv_type::t_dev::const_type
  CrsMatrix<Scalar, LocalOrdinal, GlobalOrdinal, Node>::
  getValuesViewDevice (const RowInfo& rowinfo) const
  {
    if (rowinfo.allocSize == 0 || valuesUnpacked_wdv.extent(0) == 0)
      return typename values_dualv_type::t_dev::const_type ();
    else
      return valuesUnpacked_wdv.getDeviceSubview(rowinfo.offset1D,
                                                 rowinfo.allocSize,
                                                 Access::ReadOnly);
  }

  template <class Scalar, class LocalOrdinal, class GlobalOrdinal, class Node>
  typename CrsMatrix<Scalar, LocalOrdinal, GlobalOrdinal, Node>::
                    values_dualv_type::t_dev
  CrsMatrix<Scalar, LocalOrdinal, GlobalOrdinal, Node>::
  getValuesViewDeviceNonConst (const RowInfo& rowinfo)
  {
    if (rowinfo.allocSize == 0 || valuesUnpacked_wdv.extent(0) == 0)
      return typename values_dualv_type::t_dev ();
    else
      return valuesUnpacked_wdv.getDeviceSubview(rowinfo.offset1D,
                                                 rowinfo.allocSize,
                                                 Access::ReadWrite);
  }

#ifdef TPETRA_ENABLE_DEPRECATED_CODE
  template<class Scalar, class LocalOrdinal, class GlobalOrdinal, class Node>
  Teuchos::ArrayView<const typename CrsMatrix<Scalar, LocalOrdinal, GlobalOrdinal, Node>::impl_scalar_type>
  CrsMatrix<Scalar, LocalOrdinal, GlobalOrdinal, Node>::
  getView (RowInfo rowinfo) const
  {
    using Kokkos::MemoryUnmanaged;
    using Kokkos::View;
    using Teuchos::ArrayView;
    using ST = impl_scalar_type;
    using range_type = std::pair<size_t, size_t>;

    if (valuesUnpacked_wdv.extent (0) != 0 && rowinfo.allocSize > 0) {

#ifdef HAVE_TPETRA_DEBUG
      TEUCHOS_TEST_FOR_EXCEPTION(
        rowinfo.offset1D + rowinfo.allocSize > valuesUnpacked_wdv.extent (0),
        std::range_error, "Tpetra::CrsMatrix::getView: Invalid access "
        "to 1-D storage of values." << std::endl << "rowinfo.offset1D (" <<
        rowinfo.offset1D << ") + rowinfo.allocSize (" << rowinfo.allocSize <<
        ") > valuesUnpacked_wdv.extent(0) (" << valuesUnpacked_wdv.extent (0)
        << ").");
#endif // HAVE_TPETRA_DEBUG

      range_type range (rowinfo.offset1D, rowinfo.offset1D + rowinfo.allocSize);
      typedef View<const ST*, device_type, MemoryUnmanaged> subview_type;
      // mfh 23 Nov 2015: Don't just create a subview of k_values1D_
      // directly, because that first creates a _managed_ subview,
      // then returns an unmanaged version of that.  That touches the
      // reference count, which costs performance in a measurable way.
      // Instead, we create a temporary unmanaged view, then create
      // the subview from that.
      // KDDKDD UVM REMOVAL This method is unsafe and deprecated
      auto sv = valuesUnpacked_wdv.getHostSubview(rowinfo.offset1D,
                                                  rowinfo.allocSize,
                                                  Access::ReadOnly);
      const ST* const sv_raw = (rowinfo.allocSize == 0) ? nullptr : sv.data ();
      return ArrayView<const ST> (sv_raw, rowinfo.allocSize);
    }
    else {
      return ArrayView<impl_scalar_type> ();
    }
  }
#endif // TPETRA_ENABLE_DEPRECATED_CODE


  template<class Scalar, class LocalOrdinal, class GlobalOrdinal, class Node>
  void
  CrsMatrix<Scalar, LocalOrdinal, GlobalOrdinal, Node>::
  getLocalRowCopy (LocalOrdinal localRow,
                   const Teuchos::ArrayView<LocalOrdinal>& indices,
                   const Teuchos::ArrayView<Scalar>& values,
                   size_t& numEntries) const
  {
    using Teuchos::ArrayView;
    using Teuchos::av_reinterpret_cast;
    const char tfecfFuncName[] = "getLocalRowCopy: ";

    TEUCHOS_TEST_FOR_EXCEPTION_CLASS_FUNC
      (! this->hasColMap (), std::runtime_error,
       "The matrix does not have a column Map yet.  This means we don't have "
       "local indices for columns yet, so it doesn't make sense to call this "
       "method.  If the matrix doesn't have a column Map yet, you should call "
       "fillComplete on it first.");

    const RowInfo rowinfo = staticGraph_->getRowInfo (localRow);
    const size_t theNumEntries = rowinfo.numEntries;
    TEUCHOS_TEST_FOR_EXCEPTION_CLASS_FUNC
      (static_cast<size_t> (indices.size ()) < theNumEntries ||
       static_cast<size_t> (values.size ()) < theNumEntries,
       std::runtime_error, "Row with local index " << localRow << " has " <<
       theNumEntries << " entry/ies, but indices.size() = " <<
       indices.size () << " and values.size() = " << values.size () << ".");
    numEntries = theNumEntries; // first side effect

    if (rowinfo.localRow != Teuchos::OrdinalTraits<size_t>::invalid ()) {
      if (staticGraph_->isLocallyIndexed ()) {
        auto curLclInds = staticGraph_->getLocalIndsViewHost(rowinfo);
        auto curVals = getValuesViewHost(rowinfo);

        for (size_t j = 0; j < theNumEntries; ++j) {
          values[j] = curVals[j];
          indices[j] = curLclInds(j);
        }
      }
      else if (staticGraph_->isGloballyIndexed ()) {
        // Don't call getColMap(), because it touches RCP's reference count.
        const map_type& colMap = * (staticGraph_->colMap_);
        auto curGblInds = staticGraph_->getGlobalIndsViewHost(rowinfo);
        auto curVals = getValuesViewHost(rowinfo);

        for (size_t j = 0; j < theNumEntries; ++j) {
          values[j] = curVals[j];
          indices[j] = colMap.getLocalElement (curGblInds(j));
        }
      }
    }
  }

  template <class Scalar, class LocalOrdinal, class GlobalOrdinal, class Node>
  void
  CrsMatrix<Scalar, LocalOrdinal, GlobalOrdinal, Node>::
  getGlobalRowCopy (GlobalOrdinal globalRow,
                    const Teuchos::ArrayView<GlobalOrdinal>& indices,
                    const Teuchos::ArrayView<Scalar>& values,
                    size_t& numEntries) const
  {
    using Teuchos::ArrayView;
    using Teuchos::av_reinterpret_cast;
    const char tfecfFuncName[] = "getGlobalRowCopy: ";

    const RowInfo rowinfo =
      staticGraph_->getRowInfoFromGlobalRowIndex (globalRow);
    const size_t theNumEntries = rowinfo.numEntries;
    TEUCHOS_TEST_FOR_EXCEPTION_CLASS_FUNC(
      static_cast<size_t> (indices.size ()) < theNumEntries ||
      static_cast<size_t> (values.size ()) < theNumEntries,
      std::runtime_error, "Row with global index " << globalRow << " has "
      << theNumEntries << " entry/ies, but indices.size() = " <<
      indices.size () << " and values.size() = " << values.size () << ".");
    numEntries = theNumEntries; // first side effect

    if (rowinfo.localRow != Teuchos::OrdinalTraits<size_t>::invalid ()) {
      if (staticGraph_->isLocallyIndexed ()) {
        const map_type& colMap = * (staticGraph_->colMap_);
        auto curLclInds = staticGraph_->getLocalIndsViewHost(rowinfo);
        auto curVals = getValuesViewHost(rowinfo);

        for (size_t j = 0; j < theNumEntries; ++j) {
          values[j] = curVals[j];
          indices[j] = colMap.getGlobalElement (curLclInds(j));
        }
      }
      else if (staticGraph_->isGloballyIndexed ()) {
        auto curGblInds = staticGraph_->getGlobalIndsViewHost(rowinfo);
        auto curVals = getValuesViewHost(rowinfo);

        for (size_t j = 0; j < theNumEntries; ++j) {
          values[j] = curVals[j];
          indices[j] = curGblInds(j);
        }
      }
    }
  }

  template <class Scalar, class LocalOrdinal, class GlobalOrdinal, class Node>
  void
  CrsMatrix<Scalar, LocalOrdinal, GlobalOrdinal, Node>::
  getLocalRowView(LocalOrdinal localRow,
                  local_inds_host_view_type &indices,
                  values_host_view_type &values) const 
  {
    const char tfecfFuncName[] = "getLocalRowView: ";

    TEUCHOS_TEST_FOR_EXCEPTION_CLASS_FUNC(
      isGloballyIndexed (), std::runtime_error, "The matrix currently stores "
      "its indices as global indices, so you cannot get a view with local "
      "column indices.  If the matrix has a column Map, you may call "
      "getLocalRowCopy() to get local column indices; otherwise, you may get "
      "a view with global column indices by calling getGlobalRowCopy().");

    const RowInfo rowInfo = staticGraph_->getRowInfo (localRow);
    if (rowInfo.localRow != Teuchos::OrdinalTraits<size_t>::invalid () &&
        rowInfo.numEntries > 0) {
      indices = staticGraph_->lclIndsUnpacked_wdv.getHostSubview(
                                                         rowInfo.offset1D,
                                                         rowInfo.numEntries,
                                                         Access::ReadOnly);
      values = valuesUnpacked_wdv.getHostSubview(rowInfo.offset1D,
                                                 rowInfo.numEntries,
                                                 Access::ReadOnly);
    }
    else {
      // This does the right thing (reports an empty row) if the input
      // row is invalid.
      indices = local_inds_host_view_type();
      values = values_host_view_type();
    }

#ifdef HAVE_TPETRA_DEBUG
    const char suffix[] = ".  This should never happen.  Please report this "
      "bug to the Tpetra developers.";
    TEUCHOS_TEST_FOR_EXCEPTION_CLASS_FUNC
      (static_cast<size_t> (indices.size ()) !=
       static_cast<size_t> (values.size ()), std::logic_error,
       "At the end of this method, for local row " << localRow << ", "
       "indices.size() = " << indices.size () << " != values.size () = "
       << values.size () << suffix);
    TEUCHOS_TEST_FOR_EXCEPTION_CLASS_FUNC
      (static_cast<size_t> (indices.size ()) !=
       static_cast<size_t> (rowInfo.numEntries), std::logic_error,
       "At the end of this method, for local row " << localRow << ", "
       "indices.size() = " << indices.size () << " != rowInfo.numEntries = "
       << rowInfo.numEntries << suffix);
    const size_t expectedNumEntries = getNumEntriesInLocalRow (localRow);
    TEUCHOS_TEST_FOR_EXCEPTION_CLASS_FUNC
      (rowInfo.numEntries != expectedNumEntries, std::logic_error, "At the end "
       "of this method, for local row " << localRow << ", rowInfo.numEntries = "
       << rowInfo.numEntries << " != getNumEntriesInLocalRow(localRow) = " <<
       expectedNumEntries << suffix);
#endif // HAVE_TPETRA_DEBUG
  }

#ifdef TPETRA_ENABLE_DEPRECATED_CODE
  template <class Scalar, class LocalOrdinal, class GlobalOrdinal, class Node>
  void
  CrsMatrix<Scalar, LocalOrdinal, GlobalOrdinal, Node>::
  getLocalRowView (LocalOrdinal localRow,
                   Teuchos::ArrayView<const LocalOrdinal>& indices,
                   Teuchos::ArrayView<const Scalar>& values) const
  {
    using Teuchos::ArrayView;
    using Teuchos::av_reinterpret_cast;
    typedef LocalOrdinal LO;
    const char tfecfFuncName[] = "getLocalRowView: ";

    TEUCHOS_TEST_FOR_EXCEPTION_CLASS_FUNC(
      isGloballyIndexed (), std::runtime_error, "The matrix currently stores "
      "its indices as global indices, so you cannot get a view with local "
      "column indices.  If the matrix has a column Map, you may call "
      "getLocalRowCopy() to get local column indices; otherwise, you may get "
      "a view with global column indices by calling getGlobalRowCopy().");
    indices = Teuchos::null;
    values = Teuchos::null;
    const RowInfo rowinfo = staticGraph_->getRowInfo (localRow);
    if (rowinfo.localRow != Teuchos::OrdinalTraits<size_t>::invalid () &&
        rowinfo.numEntries > 0) {
      ArrayView<const LO> indTmp = staticGraph_->getLocalView (rowinfo);
      ArrayView<const Scalar> valTmp =
        av_reinterpret_cast<const Scalar> (this->getView (rowinfo));
      indices = indTmp (0, rowinfo.numEntries);
      values = valTmp (0, rowinfo.numEntries);
    }

#ifdef HAVE_TPETRA_DEBUG
    const char suffix[] = ".  This should never happen.  Please report this "
      "bug to the Tpetra developers.";
    TEUCHOS_TEST_FOR_EXCEPTION_CLASS_FUNC
      (static_cast<size_t> (indices.size ()) !=
       static_cast<size_t> (values.size ()), std::logic_error,
       "At the end of this method, for local row " << localRow << ", "
       "indices.size() = " << indices.size () << " != values.size () = "
       << values.size () << suffix);
    TEUCHOS_TEST_FOR_EXCEPTION_CLASS_FUNC
      (static_cast<size_t> (indices.size ()) !=
       static_cast<size_t> (rowinfo.numEntries), std::logic_error,
       "At the end of this method, for local row " << localRow << ", "
       "indices.size() = " << indices.size () << " != rowinfo.numEntries = "
       << rowinfo.numEntries << suffix);
    const size_t expectedNumEntries = getNumEntriesInLocalRow (localRow);
    TEUCHOS_TEST_FOR_EXCEPTION_CLASS_FUNC
      (rowinfo.numEntries != expectedNumEntries, std::logic_error, "At the end "
       "of this method, for local row " << localRow << ", rowinfo.numEntries = "
       << rowinfo.numEntries << " != getNumEntriesInLocalRow(localRow) = " <<
       expectedNumEntries << suffix);
#endif // HAVE_TPETRA_DEBUG
  }
#endif // TPETRA_ENABLE_DEPRECATED_CODE

#ifdef TPETRA_ENABLE_DEPRECATED_CODE
  template <class Scalar, class LocalOrdinal, class GlobalOrdinal, class Node>
  LocalOrdinal
  CrsMatrix<Scalar, LocalOrdinal, GlobalOrdinal, Node>::
  getLocalRowView (const LocalOrdinal lclRow,
                   LocalOrdinal& numEnt,
                   const impl_scalar_type*& val,
                   const LocalOrdinal*& ind) const
  {
    typedef LocalOrdinal LO;

    // Don't call getCrsGraph(), because that modfies an RCP reference
    // count, which is not thread safe.  Checking whether an RCP is
    // null does NOT modify its reference count, and is therefore
    // thread safe.  Note that isGloballyIndexed() calls
    // getCrsGraph(), so we have to go to the graph directly.
    if (staticGraph_.is_null () || staticGraph_->isGloballyIndexed ()) {
      return Tpetra::Details::OrdinalTraits<LO>::invalid ();
    }
    else {
      const RowInfo rowInfo = staticGraph_->getRowInfo (lclRow);
      if (rowInfo.localRow == Tpetra::Details::OrdinalTraits<size_t>::invalid ()) {
        numEnt = 0; // no valid entries in this row on the calling process
        val = nullptr;
        ind = nullptr;
        // First argument (lclRow) invalid, so make 1 the error code.
        return static_cast<LO> (1);
      }
      else {
        numEnt = static_cast<LO> (rowInfo.numEntries);
        auto lclColInds = staticGraph_->getLocalIndsViewHost (rowInfo);
        // KDDKDD UVM Breaks reference counting; unsafe
        ind = lclColInds.data (); 

        auto values = getValuesViewHost (rowInfo);
        // KDDKDD UVM Breaks reference counting; unsafe
        val = values.data();
        return values.extent(0);
      }
    }
  }
#endif // TPETRA_ENABLE_DEPRECATED_CODE

#ifdef TPETRA_ENABLE_DEPRECATED_CODE
  template <class Scalar, class LocalOrdinal, class GlobalOrdinal, class Node>
  LocalOrdinal
  CrsMatrix<Scalar, LocalOrdinal, GlobalOrdinal, Node>::
  getLocalRowViewRaw (const LocalOrdinal lclRow,
                      LocalOrdinal& numEnt,
                      const LocalOrdinal*& lclColInds,
                      const Scalar*& vals) const
  {
    const impl_scalar_type* vals_ist = nullptr;
    const LocalOrdinal errCode =
      this->getLocalRowView (lclRow, numEnt, vals_ist, lclColInds);
    vals = reinterpret_cast<const Scalar*> (vals_ist);
    return errCode;
  }
#endif // TPETRA_ENABLE_DEPRECATED_CODE

  template <class Scalar, class LocalOrdinal, class GlobalOrdinal, class Node>
  void
  CrsMatrix<Scalar, LocalOrdinal, GlobalOrdinal, Node>::
  getGlobalRowView (GlobalOrdinal globalRow,
                    global_inds_host_view_type &indices,
                    values_host_view_type &values) const
  {
    const char tfecfFuncName[] = "getGlobalRowView: ";

    TEUCHOS_TEST_FOR_EXCEPTION_CLASS_FUNC(
      isLocallyIndexed (), std::runtime_error,
      "The matrix is locally indexed, so we cannot return a view of the row "
      "with global column indices.  Use getGlobalRowCopy() instead.");

    // This does the right thing (reports an empty row) if the input
    // row is invalid.
    const RowInfo rowInfo = 
          staticGraph_->getRowInfoFromGlobalRowIndex (globalRow);
    if (rowInfo.localRow != Teuchos::OrdinalTraits<size_t>::invalid () &&
        rowInfo.numEntries > 0) {
      indices = staticGraph_->gblInds_wdv.getHostSubview(rowInfo.offset1D,
                                                         rowInfo.numEntries,
                                                         Access::ReadOnly);
      values = valuesUnpacked_wdv.getHostSubview(rowInfo.offset1D,
                                                 rowInfo.numEntries,
                                                 Access::ReadOnly);
    }
    else {
      indices = global_inds_host_view_type();
      values = values_host_view_type();
    }

#ifdef HAVE_TPETRA_DEBUG
    const char suffix[] = ".  This should never happen.  Please report this "
      "bug to the Tpetra developers.";
    TEUCHOS_TEST_FOR_EXCEPTION_CLASS_FUNC
      (static_cast<size_t> (indices.size ()) !=
       static_cast<size_t> (values.size ()), std::logic_error,
       "At the end of this method, for global row " << globalRow << ", "
       "indices.size() = " << indices.size () << " != values.size () = "
       << values.size () << suffix);
    TEUCHOS_TEST_FOR_EXCEPTION_CLASS_FUNC
      (static_cast<size_t> (indices.size ()) !=
       static_cast<size_t> (rowInfo.numEntries), std::logic_error,
       "At the end of this method, for global row " << globalRow << ", "
       "indices.size() = " << indices.size () << " != rowInfo.numEntries = "
       << rowInfo.numEntries << suffix);
    const size_t expectedNumEntries = getNumEntriesInGlobalRow (globalRow);
    TEUCHOS_TEST_FOR_EXCEPTION_CLASS_FUNC
      (rowInfo.numEntries != expectedNumEntries, std::logic_error, "At the end "
       "of this method, for global row " << globalRow << ", rowInfo.numEntries "
       "= " << rowInfo.numEntries << " != getNumEntriesInGlobalRow(globalRow) ="
       " " << expectedNumEntries << suffix);
#endif // HAVE_TPETRA_DEBUG
  }

#ifdef TPETRA_ENABLE_DEPRECATED_CODE
  template <class Scalar, class LocalOrdinal, class GlobalOrdinal, class Node>
  void
  CrsMatrix<Scalar, LocalOrdinal, GlobalOrdinal, Node>::
  getGlobalRowView (GlobalOrdinal globalRow,
                    Teuchos::ArrayView<const GlobalOrdinal>& indices,
                    Teuchos::ArrayView<const Scalar>& values) const
  {
    using Teuchos::ArrayView;
    using Teuchos::av_reinterpret_cast;
    typedef GlobalOrdinal GO;
    const char tfecfFuncName[] = "getGlobalRowView: ";

    TEUCHOS_TEST_FOR_EXCEPTION_CLASS_FUNC(
      isLocallyIndexed (), std::runtime_error,
      "The matrix is locally indexed, so we cannot return a view of the row "
      "with global column indices.  Use getGlobalRowCopy() instead.");
    indices = Teuchos::null;
    values  = Teuchos::null;
    const RowInfo rowinfo =
      staticGraph_->getRowInfoFromGlobalRowIndex (globalRow);
    if (rowinfo.localRow != Teuchos::OrdinalTraits<size_t>::invalid () &&
        rowinfo.numEntries > 0) {
      ArrayView<const GO> indTmp = staticGraph_->getGlobalView (rowinfo);
      ArrayView<const Scalar> valTmp =
        av_reinterpret_cast<const Scalar> (this->getView (rowinfo));
#ifdef HAVE_TPETRA_DEBUG
      TEUCHOS_TEST_FOR_EXCEPTION_CLASS_FUNC
        (static_cast<size_t> (indTmp.size ()) < rowinfo.numEntries ||
         static_cast<size_t> (valTmp.size ()) < rowinfo.numEntries,
         std::logic_error, std::endl << "rowinfo.numEntries not accurate.  "
         << std::endl << "indTmp.size() = " << indTmp.size ()
         << ", valTmp.size() = " << valTmp.size ()
         << ", rowinfo.numEntries = " << rowinfo.numEntries << ".");
#endif // HAVE_TPETRA_DEBUG
      indices = indTmp (0, rowinfo.numEntries);
      values = valTmp (0, rowinfo.numEntries);
    }

#ifdef HAVE_TPETRA_DEBUG
    const char suffix[] = ".  This should never happen.  Please report this "
      "bug to the Tpetra developers.";
    TEUCHOS_TEST_FOR_EXCEPTION_CLASS_FUNC
      (static_cast<size_t> (indices.size ()) !=
       static_cast<size_t> (values.size ()), std::logic_error,
       "At the end of this method, for global row " << globalRow << ", "
       "indices.size() = " << indices.size () << " != values.size () = "
       << values.size () << suffix);
    TEUCHOS_TEST_FOR_EXCEPTION_CLASS_FUNC
      (static_cast<size_t> (indices.size ()) !=
       static_cast<size_t> (rowinfo.numEntries), std::logic_error,
       "At the end of this method, for global row " << globalRow << ", "
       "indices.size() = " << indices.size () << " != rowinfo.numEntries = "
       << rowinfo.numEntries << suffix);
    const size_t expectedNumEntries = getNumEntriesInGlobalRow (globalRow);
    TEUCHOS_TEST_FOR_EXCEPTION_CLASS_FUNC
      (rowinfo.numEntries != expectedNumEntries, std::logic_error, "At the end "
       "of this method, for global row " << globalRow << ", rowinfo.numEntries "
       "= " << rowinfo.numEntries << " != getNumEntriesInGlobalRow(globalRow) ="
       " " << expectedNumEntries << suffix);
#endif // HAVE_TPETRA_DEBUG
  }
#endif // TPETRA_ENABLE_DEPRECATED_CODE

  template <class Scalar, class LocalOrdinal, class GlobalOrdinal, class Node>
  void
  CrsMatrix<Scalar, LocalOrdinal, GlobalOrdinal, Node>::
  scale (const Scalar& alpha)
  {
    typedef LocalOrdinal LO;
    const char tfecfFuncName[] = "scale: ";
    const impl_scalar_type theAlpha = static_cast<impl_scalar_type> (alpha);

    TEUCHOS_TEST_FOR_EXCEPTION_CLASS_FUNC(
      ! isFillActive (), std::runtime_error,
      "Fill must be active before you may call this method.  "
      "Please call resumeFill() to make fill active.");

    const size_t nlrs = staticGraph_->getNodeNumRows ();
    const size_t numEntries = staticGraph_->getNodeNumEntries ();
    if (! staticGraph_->indicesAreAllocated () ||
        nlrs == 0 || numEntries == 0) {
      // do nothing
    }
    else {

      auto vals = valuesPacked_wdv.getDeviceView(Access::ReadWrite);
      KokkosBlas::scal(vals, theAlpha, vals);
   
    }
  }

  template <class Scalar, class LocalOrdinal, class GlobalOrdinal, class Node>
  void
  CrsMatrix<Scalar, LocalOrdinal, GlobalOrdinal, Node>::
  setAllToScalar (const Scalar& alpha)
  {
    const char tfecfFuncName[] = "setAllToScalar: ";
    const impl_scalar_type theAlpha = static_cast<impl_scalar_type> (alpha);
    TEUCHOS_TEST_FOR_EXCEPTION_CLASS_FUNC(
      ! isFillActive (), std::runtime_error,
      "Fill must be active before you may call this method.  "
      "Please call resumeFill() to make fill active.");

    // replace all values in the matrix
    // it is easiest to replace all allocated values, instead of replacing only the ones with valid entries
    // however, if there are no valid entries, we can short-circuit
    // furthermore, if the values aren't allocated, we can short-circuit (no entry have been inserted so far)
    const size_t numEntries = staticGraph_->getNodeNumEntries();
    if (! staticGraph_->indicesAreAllocated () || numEntries == 0) {
      // do nothing
    }
    else {
      Kokkos::deep_copy (valuesUnpacked_wdv.getDeviceView(Access::WriteOnly),
                         theAlpha);
    }
  }

  template <class Scalar, class LocalOrdinal, class GlobalOrdinal, class Node>
  void
  CrsMatrix<Scalar, LocalOrdinal, GlobalOrdinal, Node>::
  setAllValues (const typename local_graph_device_type::row_map_type& rowPointers,
                const typename local_graph_device_type::entries_type::non_const_type& columnIndices,
                const typename local_matrix_device_type::values_type& values)
  {
    const char tfecfFuncName[] = "setAllValues: ";
    TEUCHOS_TEST_FOR_EXCEPTION_CLASS_FUNC
      (columnIndices.size () != values.size (), std::invalid_argument,
       "columnIndices.size() = " << columnIndices.size () << " != values.size()"
       " = " << values.size () << ".");
    TEUCHOS_TEST_FOR_EXCEPTION_CLASS_FUNC
      (myGraph_.is_null (), std::runtime_error, "myGraph_ must not be null.");

    try {
      myGraph_->setAllIndices (rowPointers, columnIndices);
    }
    catch (std::exception &e) {
      TEUCHOS_TEST_FOR_EXCEPTION_CLASS_FUNC
        (true, std::runtime_error, "myGraph_->setAllIndices() threw an "
         "exception: " << e.what ());
    }
    // Make sure that myGraph_ now has a local graph.  It may not be
    // fillComplete yet, so it's important to check.  We don't care
    // whether setAllIndices() did a shallow copy or a deep copy, so a
    // good way to check is to compare dimensions.
    auto lclGraph = myGraph_->getLocalGraphDevice ();
    const size_t numEnt = lclGraph.entries.extent (0);
    TEUCHOS_TEST_FOR_EXCEPTION_CLASS_FUNC
      (lclGraph.row_map.extent (0) != rowPointers.extent (0) ||
       numEnt != static_cast<size_t> (columnIndices.extent (0)),
       std::logic_error, "myGraph_->setAllIndices() did not correctly create "
       "local graph.  Please report this bug to the Tpetra developers.");

    valuesPacked_wdv = values_wdv_type(values);
    valuesUnpacked_wdv = valuesPacked_wdv;

    // FIXME (22 Jun 2016) I would very much like to get rid of
    // k_values1D_ at some point.  I find it confusing to have all
    // these extra references lying around.
//    k_values1D_ = valuesPacked_wdv.getDeviceView(Access::ReadWrite);

    // Storage MUST be packed, since the interface doesn't give any
    // way to indicate any extra space at the end of each row.
    this->storageStatus_ = Details::STORAGE_1D_PACKED;

    checkInternalState ();
  }

  template <class Scalar, class LocalOrdinal, class GlobalOrdinal, class Node>
  void
  CrsMatrix<Scalar, LocalOrdinal, GlobalOrdinal, Node>::
  setAllValues (const Teuchos::ArrayRCP<size_t>& ptr,
                const Teuchos::ArrayRCP<LocalOrdinal>& ind,
                const Teuchos::ArrayRCP<Scalar>& val)
  {
    using Kokkos::Compat::getKokkosViewDeepCopy;
    using Teuchos::ArrayRCP;
    using Teuchos::av_reinterpret_cast;
    typedef device_type DT;
    typedef impl_scalar_type IST;
    typedef typename local_graph_device_type::row_map_type row_map_type;
    //typedef typename row_map_type::non_const_value_type row_offset_type;
    const char tfecfFuncName[] = "setAllValues(ArrayRCP<size_t>, ArrayRCP<LO>, ArrayRCP<Scalar>): ";

    // The row offset type may depend on the execution space.  It may
    // not necessarily be size_t.  If it's not, we need to make a deep
    // copy.  We need to make a deep copy anyway so that Kokkos can
    // own the memory.  Regardless, ptrIn gets the copy.
    typename row_map_type::non_const_type ptrNative ("ptr", ptr.size ());
    Kokkos::View<const size_t*,
      typename row_map_type::array_layout,
      Kokkos::HostSpace,
      Kokkos::MemoryUnmanaged> ptrSizeT (ptr.getRawPtr (), ptr.size ());
    ::Tpetra::Details::copyOffsets (ptrNative, ptrSizeT);

    TEUCHOS_TEST_FOR_EXCEPTION_CLASS_FUNC
      (ptrNative.extent (0) != ptrSizeT.extent (0),
       std::logic_error, "ptrNative.extent(0) = " <<
       ptrNative.extent (0) << " != ptrSizeT.extent(0) = "
       << ptrSizeT.extent (0) << ".  Please report this bug to the "
       "Tpetra developers.");

    auto indIn = getKokkosViewDeepCopy<DT> (ind ());
    auto valIn = getKokkosViewDeepCopy<DT> (av_reinterpret_cast<IST> (val ()));
    this->setAllValues (ptrNative, indIn, valIn);
  }

  template <class Scalar, class LocalOrdinal, class GlobalOrdinal, class Node>
  void
  CrsMatrix<Scalar, LocalOrdinal, GlobalOrdinal, Node>::
  getLocalDiagOffsets (Teuchos::ArrayRCP<size_t>& offsets) const
  {
    const char tfecfFuncName[] = "getLocalDiagOffsets: ";
    TEUCHOS_TEST_FOR_EXCEPTION_CLASS_FUNC
      (staticGraph_.is_null (), std::runtime_error, "The matrix has no graph.");

    // mfh 11 May 2016: We plan to deprecate the ArrayRCP version of
    // this method in CrsGraph too, so don't call it (otherwise build
    // warnings will show up and annoy users).  Instead, copy results
    // in and out, if the memory space requires it.

    const size_t lclNumRows = staticGraph_->getNodeNumRows ();
    if (static_cast<size_t> (offsets.size ()) < lclNumRows) {
      offsets.resize (lclNumRows);
    }

    // The input ArrayRCP must always be a host pointer.  Thus, if
    // device_type::memory_space is Kokkos::HostSpace, it's OK for us
    // to write to that allocation directly as a Kokkos::View.
    typedef typename device_type::memory_space memory_space;
    if (std::is_same<memory_space, Kokkos::HostSpace>::value) {
      // It is always syntactically correct to assign a raw host
      // pointer to a device View, so this code will compile correctly
      // even if this branch never runs.
      typedef Kokkos::View<size_t*, device_type,
                           Kokkos::MemoryUnmanaged> output_type;
      output_type offsetsOut (offsets.getRawPtr (), lclNumRows);
      staticGraph_->getLocalDiagOffsets (offsetsOut);
    }
    else {
      Kokkos::View<size_t*, device_type> offsetsTmp ("diagOffsets", lclNumRows);
      staticGraph_->getLocalDiagOffsets (offsetsTmp);
      typedef Kokkos::View<size_t*, Kokkos::HostSpace,
                           Kokkos::MemoryUnmanaged> output_type;
      output_type offsetsOut (offsets.getRawPtr (), lclNumRows);
      Kokkos::deep_copy (offsetsOut, offsetsTmp);
    }
  }

  template<class Scalar, class LocalOrdinal, class GlobalOrdinal, class Node>
  void
  CrsMatrix<Scalar, LocalOrdinal, GlobalOrdinal, Node>::
  getLocalDiagCopy (Vector<Scalar, LocalOrdinal, GlobalOrdinal, Node>& diag) const
  {
    using Teuchos::ArrayRCP;
    using Teuchos::ArrayView;
    using Teuchos::av_reinterpret_cast;
    const char tfecfFuncName[] = "getLocalDiagCopy (1-arg): ";
    typedef local_ordinal_type LO;


    TEUCHOS_TEST_FOR_EXCEPTION_CLASS_FUNC(
      staticGraph_.is_null (), std::runtime_error,
      "This method requires that the matrix have a graph.");
    auto rowMapPtr = this->getRowMap ();
    if (rowMapPtr.is_null () || rowMapPtr->getComm ().is_null ()) {
      // Processes on which the row Map or its communicator is null
      // don't participate.  Users shouldn't even call this method on
      // those processes.
      return;
    }
    auto colMapPtr = this->getColMap ();
    TEUCHOS_TEST_FOR_EXCEPTION_CLASS_FUNC
      (! this->hasColMap () || colMapPtr.is_null (), std::runtime_error,
       "This method requires that the matrix have a column Map.");
    const map_type& rowMap = * rowMapPtr;
    const map_type& colMap = * colMapPtr;
    const LO myNumRows = static_cast<LO> (this->getNodeNumRows ());

#ifdef HAVE_TPETRA_DEBUG
    // isCompatible() requires an all-reduce, and thus this check
    // should only be done in debug mode.
    TEUCHOS_TEST_FOR_EXCEPTION_CLASS_FUNC(
      ! diag.getMap ()->isCompatible (rowMap), std::runtime_error,
      "The input Vector's Map must be compatible with the CrsMatrix's row "
      "Map.  You may check this by using Map's isCompatible method: "
      "diag.getMap ()->isCompatible (A.getRowMap ());");
#endif // HAVE_TPETRA_DEBUG

    if (this->isFillComplete ()) {
<<<<<<< HEAD
      const auto D_lcl = diag.getLocalViewDevice (Access::WriteOnly);
=======
      const auto D_lcl = diag.template getLocalView<device_type> (Access::OverwriteAll);
>>>>>>> 33418e44
      // 1-D subview of the first (and only) column of D_lcl.
      const auto D_lcl_1d =
        Kokkos::subview (D_lcl, Kokkos::make_pair (LO (0), myNumRows), 0);

      const auto lclRowMap = rowMap.getLocalMap ();
      const auto lclColMap = colMap.getLocalMap ();
      using ::Tpetra::Details::getDiagCopyWithoutOffsets;
      (void) getDiagCopyWithoutOffsets (D_lcl_1d, lclRowMap,
                                        lclColMap,
                                        getLocalMatrixDevice ());
    }
    else {
      using ::Tpetra::Details::getLocalDiagCopyWithoutOffsetsNotFillComplete;
      (void) getLocalDiagCopyWithoutOffsetsNotFillComplete (diag, *this);
    }
  }

  template <class Scalar, class LocalOrdinal, class GlobalOrdinal, class Node>
  void
  CrsMatrix<Scalar, LocalOrdinal, GlobalOrdinal, Node>::
  getLocalDiagCopy (Vector<Scalar, LocalOrdinal, GlobalOrdinal, Node>& diag,
                    const Kokkos::View<const size_t*, device_type,
                      Kokkos::MemoryUnmanaged>& offsets) const
  {
    typedef LocalOrdinal LO;

#ifdef HAVE_TPETRA_DEBUG
    const char tfecfFuncName[] = "getLocalDiagCopy: ";
    const map_type& rowMap = * (this->getRowMap ());
    // isCompatible() requires an all-reduce, and thus this check
    // should only be done in debug mode.
    TEUCHOS_TEST_FOR_EXCEPTION_CLASS_FUNC(
      ! diag.getMap ()->isCompatible (rowMap), std::runtime_error,
      "The input Vector's Map must be compatible with (in the sense of Map::"
      "isCompatible) the CrsMatrix's row Map.");
#endif // HAVE_TPETRA_DEBUG

    // For now, we fill the Vector on the host and sync to device.
    // Later, we may write a parallel kernel that works entirely on
    // device.
    //
    // NOTE (mfh 21 Jan 2016): The host kernel here assumes UVM.  Once
    // we write a device kernel, it will not need to assume UVM.

<<<<<<< HEAD
    auto D_lcl = diag.getLocalViewDevice (Access::WriteOnly);
=======
    auto D_lcl = diag.template getLocalView<device_type> (Access::OverwriteAll);
>>>>>>> 33418e44
    const LO myNumRows = static_cast<LO> (this->getNodeNumRows ());
    // Get 1-D subview of the first (and only) column of D_lcl.
    auto D_lcl_1d =
      Kokkos::subview (D_lcl, Kokkos::make_pair (LO (0), myNumRows), 0);

    KokkosSparse::getDiagCopy (D_lcl_1d, offsets,
                               getLocalMatrixDevice ());
  }

  template <class Scalar, class LocalOrdinal, class GlobalOrdinal, class Node>
  void
  CrsMatrix<Scalar, LocalOrdinal, GlobalOrdinal, Node>::
  getLocalDiagCopy (Vector<Scalar, LocalOrdinal, GlobalOrdinal, Node>& diag,
                    const Teuchos::ArrayView<const size_t>& offsets) const
  {
    using LO = LocalOrdinal;
    using host_execution_space = Kokkos::DefaultHostExecutionSpace;
    using IST = impl_scalar_type;

#ifdef HAVE_TPETRA_DEBUG
    const char tfecfFuncName[] = "getLocalDiagCopy: ";
    const map_type& rowMap = * (this->getRowMap ());
    // isCompatible() requires an all-reduce, and thus this check
    // should only be done in debug mode.
    TEUCHOS_TEST_FOR_EXCEPTION_CLASS_FUNC(
      ! diag.getMap ()->isCompatible (rowMap), std::runtime_error,
      "The input Vector's Map must be compatible with (in the sense of Map::"
      "isCompatible) the CrsMatrix's row Map.");
#endif // HAVE_TPETRA_DEBUG

    // See #1510.  In case diag has already been marked modified on
    // device, we need to clear that flag, since the code below works
    // on host.
    //diag.clear_sync_state ();

    // For now, we fill the Vector on the host and sync to device.
    // Later, we may write a parallel kernel that works entirely on
    // device.
    auto lclVecHost = diag.getLocalViewHost(Access::OverwriteAll);
    // 1-D subview of the first (and only) column of lclVecHost.
    auto lclVecHost1d = Kokkos::subview (lclVecHost, Kokkos::ALL (), 0);

    using host_offsets_view_type =
      Kokkos::View<const size_t*, Kokkos::HostSpace,
        Kokkos::MemoryTraits<Kokkos::Unmanaged> >;
    host_offsets_view_type h_offsets (offsets.getRawPtr (), offsets.size ());
    // Find the diagonal entries and put them in lclVecHost1d.
    using range_type = Kokkos::RangePolicy<host_execution_space, LO>;
    const LO myNumRows = static_cast<LO> (this->getNodeNumRows ());
    const size_t INV = Tpetra::Details::OrdinalTraits<size_t>::invalid ();

    auto rowPtrsPackedHost = staticGraph_->rowPtrsPacked_host_;
    auto valuesPackedHost = valuesPacked_wdv.getHostView(Access::ReadOnly);
    Kokkos::parallel_for
      ("Tpetra::CrsMatrix::getLocalDiagCopy",
       range_type (0, myNumRows),
       [&, INV, h_offsets] (const LO lclRow) { // Value capture is a workaround for cuda + gcc-7.2 compiler bug w/c++14
        lclVecHost1d(lclRow) = STS::zero (); // default value if no diag entry
        if (h_offsets[lclRow] != INV) {
          auto curRowOffset = rowPtrsPackedHost (lclRow);
          lclVecHost1d(lclRow) = 
            static_cast<IST> (valuesPackedHost(curRowOffset+h_offsets[lclRow]));
        }
      });
    //diag.sync_device ();
  }


  template <class Scalar, class LocalOrdinal, class GlobalOrdinal, class Node>
  void
  CrsMatrix<Scalar, LocalOrdinal, GlobalOrdinal, Node>::
  leftScale (const Vector<Scalar, LocalOrdinal, GlobalOrdinal, Node>& x)
  {
    using ::Tpetra::Details::ProfilingRegion;
    using Teuchos::ArrayRCP;
    using Teuchos::ArrayView;
    using Teuchos::null;
    using Teuchos::RCP;
    using Teuchos::rcp;
    using Teuchos::rcpFromRef;
    using vec_type = Vector<Scalar, LocalOrdinal, GlobalOrdinal, Node>;
    const char tfecfFuncName[] = "leftScale: ";

    ProfilingRegion region ("Tpetra::CrsMatrix::leftScale");

    RCP<const vec_type> xp;
    if (this->getRangeMap ()->isSameAs (* (x.getMap ()))) {
      // Take from Epetra: If we have a non-trivial exporter, we must
      // import elements that are permuted or are on other processors.
      auto exporter = this->getCrsGraphRef ().getExporter ();
      if (exporter.get () != nullptr) {
        RCP<vec_type> tempVec (new vec_type (this->getRowMap ()));
        tempVec->doImport (x, *exporter, REPLACE); // reverse mode
        xp = tempVec;
      }
      else {
        xp = rcpFromRef (x);
      }
    }
    else if (this->getRowMap ()->isSameAs (* (x.getMap ()))) {
      xp = rcpFromRef (x);
    }
    else {
      TEUCHOS_TEST_FOR_EXCEPTION_CLASS_FUNC
        (true, std::invalid_argument, "x's Map must be the same as "
         "either the row Map or the range Map of the CrsMatrix.");
    }

    if (this->isFillComplete()) {
      using dev_memory_space = typename device_type::memory_space;
      // if (xp->template need_sync<dev_memory_space> ()) {
      //   using Teuchos::rcp_const_cast;
      //   rcp_const_cast<vec_type> (xp)->template sync<dev_memory_space> ();
      // }
      auto x_lcl = xp->getLocalViewDevice (Access::ReadOnly);
      auto x_lcl_1d = Kokkos::subview (x_lcl, Kokkos::ALL (), 0);
      using ::Tpetra::Details::leftScaleLocalCrsMatrix;
      leftScaleLocalCrsMatrix (getLocalMatrixDevice (),
                               x_lcl_1d, false, false);
    }
    else {
      // 6/2020  Disallow leftScale of non-fillComplete matrices #7446
      TEUCHOS_TEST_FOR_EXCEPTION_CLASS_FUNC
        (true, std::runtime_error, "CrsMatrix::leftScale requires matrix to be"
         " fillComplete");
    }
  }

  template <class Scalar, class LocalOrdinal, class GlobalOrdinal, class Node>
  void
  CrsMatrix<Scalar, LocalOrdinal, GlobalOrdinal, Node>::
  rightScale (const Vector<Scalar, LocalOrdinal, GlobalOrdinal, Node>& x)
  {
    using ::Tpetra::Details::ProfilingRegion;
    using Teuchos::ArrayRCP;
    using Teuchos::ArrayView;
    using Teuchos::null;
    using Teuchos::RCP;
    using Teuchos::rcp;
    using Teuchos::rcpFromRef;
    typedef Vector<Scalar, LocalOrdinal, GlobalOrdinal, Node> vec_type;
    const char tfecfFuncName[] = "rightScale: ";

    ProfilingRegion region ("Tpetra::CrsMatrix::rightScale");

    RCP<const vec_type> xp;
    if (this->getDomainMap ()->isSameAs (* (x.getMap ()))) {
      // Take from Epetra: If we have a non-trivial exporter, we must
      // import elements that are permuted or are on other processors.
      auto importer = this->getCrsGraphRef ().getImporter ();
      if (importer.get () != nullptr) {
        RCP<vec_type> tempVec (new vec_type (this->getColMap ()));
        tempVec->doImport (x, *importer, REPLACE);
        xp = tempVec;
      }
      else {
        xp = rcpFromRef (x);
      }
    }
    else if (this->getColMap ()->isSameAs (* (x.getMap ()))) {
      xp = rcpFromRef (x);
    } else {
      TEUCHOS_TEST_FOR_EXCEPTION_CLASS_FUNC
        (true, std::runtime_error, "x's Map must be the same as "
         "either the domain Map or the column Map of the CrsMatrix.");
    }

    if (this->isFillComplete()) {
      using dev_memory_space = typename device_type::memory_space;
      // if (xp->template need_sync<dev_memory_space> ()) {
      //   using Teuchos::rcp_const_cast;
      //   rcp_const_cast<vec_type> (xp)->template sync<dev_memory_space> ();
      // }
      auto x_lcl = xp->getLocalViewDevice (Access::ReadOnly);
      auto x_lcl_1d = Kokkos::subview (x_lcl, Kokkos::ALL (), 0);
      using ::Tpetra::Details::rightScaleLocalCrsMatrix;
      rightScaleLocalCrsMatrix (getLocalMatrixDevice (),
                                x_lcl_1d, false, false);
    }
    else {
      // 6/2020  Disallow rightScale of non-fillComplete matrices #7446
      TEUCHOS_TEST_FOR_EXCEPTION_CLASS_FUNC
        (true, std::runtime_error, "CrsMatrix::rightScale requires matrix to be"
         " fillComplete");
    }
  }

  template <class Scalar, class LocalOrdinal, class GlobalOrdinal, class Node>
  typename CrsMatrix<Scalar, LocalOrdinal, GlobalOrdinal, Node>::mag_type
  CrsMatrix<Scalar, LocalOrdinal, GlobalOrdinal, Node>::
  getFrobeniusNorm () const
  {
    using Teuchos::ArrayView;
    using Teuchos::outArg;
    using Teuchos::REDUCE_SUM;
    using Teuchos::reduceAll;

    // FIXME (mfh 05 Aug 2014) Write a thread-parallel kernel for the
    // local part of this computation.  It could make sense to put
    // this operation in the Kokkos::CrsMatrix.

    // check the cache first
    mag_type frobNorm = frobNorm_;
    if (frobNorm == -STM::one ()) {
      mag_type mySum = STM::zero ();
      if (getNodeNumEntries() > 0) {
        if (isStorageOptimized ()) {
          // "Optimized" storage is packed storage.  That means we can
          // iterate in one pass through the 1-D values array.
          const size_t numEntries = getNodeNumEntries ();
          auto values = valuesPacked_wdv.getHostView(Access::ReadOnly);
          for (size_t k = 0; k < numEntries; ++k) {
            auto val = values[k];
            // Note (etp 06 Jan 2015) We need abs() here for composite types
            // (in general, if mag_type is on the left-hand-side, we need
            // abs() on the right-hand-side)
            const mag_type val_abs = STS::abs (val);
            mySum += val_abs * val_abs;
          }
        }
        else {
          const LocalOrdinal numRows =
            static_cast<LocalOrdinal> (this->getNodeNumRows ());
          for (LocalOrdinal r = 0; r < numRows; ++r) {
            const RowInfo rowInfo = myGraph_->getRowInfo (r);
            const size_t numEntries = rowInfo.numEntries;
            auto A_r = this->getValuesViewHost(rowInfo);
            for (size_t k = 0; k < numEntries; ++k) {
              const impl_scalar_type val = A_r[k];
              const mag_type val_abs = STS::abs (val);
              mySum += val_abs * val_abs;
            }
          }
        }
      }
      mag_type totalSum = STM::zero ();
      reduceAll<int, mag_type> (* (getComm ()), REDUCE_SUM,
                                mySum, outArg (totalSum));
      frobNorm = STM::sqrt (totalSum);
    }
    if (isFillComplete ()) {
      // Only cache the result if the matrix is fill complete.
      // Otherwise, the values might still change.  resumeFill clears
      // the cache.
      frobNorm_ = frobNorm;
    }
    return frobNorm;
  }

  template <class Scalar, class LocalOrdinal, class GlobalOrdinal, class Node>
  void
  CrsMatrix<Scalar, LocalOrdinal, GlobalOrdinal, Node>::
  replaceColMap (const Teuchos::RCP<const map_type>& newColMap)
  {
    const char tfecfFuncName[] = "replaceColMap: ";
    // FIXME (mfh 06 Aug 2014) What if the graph is locally indexed?
    // Then replacing the column Map might mean that we need to
    // reindex the column indices.
    TEUCHOS_TEST_FOR_EXCEPTION_CLASS_FUNC(
      myGraph_.is_null (), std::runtime_error,
      "This method does not work if the matrix has a const graph.  The whole "
      "idea of a const graph is that you are not allowed to change it, but "
      "this method necessarily must modify the graph, since the graph owns "
      "the matrix's column Map.");
    myGraph_->replaceColMap (newColMap);
  }

  template <class Scalar, class LocalOrdinal, class GlobalOrdinal, class Node>
  void
  CrsMatrix<Scalar, LocalOrdinal, GlobalOrdinal, Node>::
  reindexColumns (crs_graph_type* const graph,
                  const Teuchos::RCP<const map_type>& newColMap,
                  const Teuchos::RCP<const import_type>& newImport,
                  const bool sortEachRow)
  {
    const char tfecfFuncName[] = "reindexColumns: ";
    TEUCHOS_TEST_FOR_EXCEPTION_CLASS_FUNC(
      graph == nullptr && myGraph_.is_null (), std::invalid_argument,
      "The input graph is null, but the matrix does not own its graph.");

    crs_graph_type& theGraph = (graph == nullptr) ? *myGraph_ : *graph;
    const bool sortGraph = false; // we'll sort graph & matrix together below

    theGraph.reindexColumns (newColMap, newImport, sortGraph);

    if (sortEachRow && theGraph.isLocallyIndexed () && ! theGraph.isSorted ()) {
      const LocalOrdinal lclNumRows =
        static_cast<LocalOrdinal> (theGraph.getNodeNumRows ());

      for (LocalOrdinal row = 0; row < lclNumRows; ++row) {

        const RowInfo rowInfo = theGraph.getRowInfo (row);
        auto lclColInds = theGraph.getLocalIndsViewHostNonConst (rowInfo);
        auto vals = this->getValuesViewHostNonConst (rowInfo);

        sort2 (lclColInds.data (),
               lclColInds.data () + rowInfo.numEntries,
               vals.data ());
      }
      theGraph.indicesAreSorted_ = true;
    }
  }

  template <class Scalar, class LocalOrdinal, class GlobalOrdinal, class Node>
  void
  CrsMatrix<Scalar, LocalOrdinal, GlobalOrdinal, Node>::
  replaceDomainMapAndImporter (const Teuchos::RCP<const map_type>& newDomainMap,
                               Teuchos::RCP<const import_type>& newImporter)
  {
    const char tfecfFuncName[] = "replaceDomainMapAndImporter: ";
    TEUCHOS_TEST_FOR_EXCEPTION_CLASS_FUNC(
      myGraph_.is_null (), std::runtime_error,
      "This method does not work if the matrix has a const graph.  The whole "
      "idea of a const graph is that you are not allowed to change it, but this"
      " method necessarily must modify the graph, since the graph owns the "
      "matrix's domain Map and Import objects.");
    myGraph_->replaceDomainMapAndImporter (newDomainMap, newImporter);
  }

  template <class Scalar, class LocalOrdinal, class GlobalOrdinal, class Node>
  void
  CrsMatrix<Scalar, LocalOrdinal, GlobalOrdinal, Node>::
  insertNonownedGlobalValues (const GlobalOrdinal globalRow,
                              const Teuchos::ArrayView<const GlobalOrdinal>& indices,
                              const Teuchos::ArrayView<const Scalar>& values)
  {
    using Teuchos::Array;
    typedef GlobalOrdinal GO;
    typedef typename Array<GO>::size_type size_type;

    const size_type numToInsert = indices.size ();
    // Add the new data to the list of nonlocals.
    // This creates the arrays if they don't exist yet.
    std::pair<Array<GO>, Array<Scalar> >& curRow = nonlocals_[globalRow];
    Array<GO>& curRowInds = curRow.first;
    Array<Scalar>& curRowVals = curRow.second;
    const size_type newCapacity = curRowInds.size () + numToInsert;
    curRowInds.reserve (newCapacity);
    curRowVals.reserve (newCapacity);
    for (size_type k = 0; k < numToInsert; ++k) {
      curRowInds.push_back (indices[k]);
      curRowVals.push_back (values[k]);
    }
  }

  template <class Scalar, class LocalOrdinal, class GlobalOrdinal, class Node>
  void
  CrsMatrix<Scalar, LocalOrdinal, GlobalOrdinal, Node>::
  globalAssemble ()
  {
    using Details::Behavior;
    using Details::ProfilingRegion;
    using Teuchos::Comm;
    using Teuchos::outArg;
    using Teuchos::RCP;
    using Teuchos::rcp;
    using Teuchos::REDUCE_MAX;
    using Teuchos::REDUCE_MIN;
    using Teuchos::reduceAll;
    using std::endl;
    typedef CrsMatrix<Scalar, LocalOrdinal, GlobalOrdinal, Node> crs_matrix_type;
    //typedef LocalOrdinal LO;
    typedef GlobalOrdinal GO;
    typedef typename Teuchos::Array<GO>::size_type size_type;
    const char tfecfFuncName[] = "globalAssemble: "; // for exception macro
    ProfilingRegion regionGlobalAssemble ("Tpetra::CrsMatrix::globalAssemble");

    const bool verbose = Behavior::verbose("CrsMatrix");
    std::unique_ptr<std::string> prefix;
    if (verbose) {
      prefix = this->createPrefix("CrsMatrix", "globalAssemble");
      std::ostringstream os;
      os << *prefix << "nonlocals_.size()=" << nonlocals_.size()
         << endl;
      std::cerr << os.str();
    }
    RCP<const Comm<int> > comm = getComm ();

    TEUCHOS_TEST_FOR_EXCEPTION_CLASS_FUNC
      (! isFillActive (), std::runtime_error, "Fill must be active before "
       "you may call this method.");

    const size_t myNumNonlocalRows = nonlocals_.size ();

    // If no processes have nonlocal rows, then we don't have to do
    // anything.  Checking this is probably cheaper than constructing
    // the Map of nonlocal rows (see below) and noticing that it has
    // zero global entries.
    {
      const int iHaveNonlocalRows = (myNumNonlocalRows == 0) ? 0 : 1;
      int someoneHasNonlocalRows = 0;
      reduceAll<int, int> (*comm, REDUCE_MAX, iHaveNonlocalRows,
                           outArg (someoneHasNonlocalRows));
      if (someoneHasNonlocalRows == 0) {
        return; // no process has nonlocal rows, so nothing to do
      }
    }

    // 1. Create a list of the "nonlocal" rows on each process.  this
    //    requires iterating over nonlocals_, so while we do this,
    //    deduplicate the entries and get a count for each nonlocal
    //    row on this process.
    // 2. Construct a new row Map corresponding to those rows.  This
    //    Map is likely overlapping.  We know that the Map is not
    //    empty on all processes, because the above all-reduce and
    //    return exclude that case.

    RCP<const map_type> nonlocalRowMap;
    // Keep this for CrsGraph's constructor, so we can use StaticProfile.
    Teuchos::Array<size_t> numEntPerNonlocalRow (myNumNonlocalRows);
    {
      Teuchos::Array<GO> myNonlocalGblRows (myNumNonlocalRows);
      size_type curPos = 0;
      for (auto mapIter = nonlocals_.begin (); mapIter != nonlocals_.end ();
           ++mapIter, ++curPos) {
        myNonlocalGblRows[curPos] = mapIter->first;
        // Get the values and column indices by reference, since we
        // intend to change them in place (that's what "erase" does).
        Teuchos::Array<GO>& gblCols = (mapIter->second).first;
        Teuchos::Array<Scalar>& vals = (mapIter->second).second;

        // Sort both arrays jointly, using the column indices as keys,
        // then merge them jointly.  "Merge" here adds values
        // corresponding to the same column indices.  The first 2 args
        // of merge2 are output arguments that work just like the
        // return value of std::unique.
        sort2 (gblCols.begin (), gblCols.end (), vals.begin ());
        typename Teuchos::Array<GO>::iterator gblCols_newEnd;
        typename Teuchos::Array<Scalar>::iterator vals_newEnd;
        merge2 (gblCols_newEnd, vals_newEnd,
                gblCols.begin (), gblCols.end (),
                vals.begin (), vals.end ());
        gblCols.erase (gblCols_newEnd, gblCols.end ());
        vals.erase (vals_newEnd, vals.end ());
        numEntPerNonlocalRow[curPos] = gblCols.size ();
      }

      // Currently, Map requires that its indexBase be the global min
      // of all its global indices.  Map won't compute this for us, so
      // we must do it.  If our process has no nonlocal rows, set the
      // "min" to the max possible GO value.  This ensures that if
      // some process has at least one nonlocal row, then it will pick
      // that up as the min.  We know that at least one process has a
      // nonlocal row, since the all-reduce and return at the top of
      // this method excluded that case.
      GO myMinNonlocalGblRow = std::numeric_limits<GO>::max ();
      {
        auto iter = std::min_element (myNonlocalGblRows.begin (),
                                      myNonlocalGblRows.end ());
        if (iter != myNonlocalGblRows.end ()) {
          myMinNonlocalGblRow = *iter;
        }
      }
      GO gblMinNonlocalGblRow = 0;
      reduceAll<int, GO> (*comm, REDUCE_MIN, myMinNonlocalGblRow,
                          outArg (gblMinNonlocalGblRow));
      const GO indexBase = gblMinNonlocalGblRow;
      const global_size_t INV = Teuchos::OrdinalTraits<global_size_t>::invalid ();
      nonlocalRowMap = rcp (new map_type (INV, myNonlocalGblRows (), indexBase, comm));
    }

    // 3. Use the values and column indices for each nonlocal row, as
    //    stored in nonlocals_, to construct a CrsMatrix corresponding
    //    to nonlocal rows.  We may use StaticProfile, since we have
    //    exact counts of the number of entries in each nonlocal row.

    if (verbose) {
      std::ostringstream os;
      os << *prefix << "Create nonlocal matrix" << endl;
      std::cerr << os.str();
    }
    RCP<crs_matrix_type> nonlocalMatrix =
      rcp (new crs_matrix_type (nonlocalRowMap, numEntPerNonlocalRow (),
                                StaticProfile));
    {
      size_type curPos = 0;
      for (auto mapIter = nonlocals_.begin (); mapIter != nonlocals_.end ();
           ++mapIter, ++curPos) {
        const GO gblRow = mapIter->first;
        // Get values & column indices by ref, just to avoid copy.
        Teuchos::Array<GO>& gblCols = (mapIter->second).first;
        Teuchos::Array<Scalar>& vals = (mapIter->second).second;
        //const LO numEnt = static_cast<LO> (numEntPerNonlocalRow[curPos]);
        nonlocalMatrix->insertGlobalValues (gblRow, gblCols (), vals ());
      }
    }
    // There's no need to fill-complete the nonlocals matrix.
    // We just use it as a temporary container for the Export.

    // 4. If the original row Map is one to one, then we can Export
    //    directly from nonlocalMatrix into this.  Otherwise, we have
    //    to create a temporary matrix with a one-to-one row Map,
    //    Export into that, then Import from the temporary matrix into
    //    *this.

    auto origRowMap = this->getRowMap ();
    const bool origRowMapIsOneToOne = origRowMap->isOneToOne ();

    int isLocallyComplete = 1; // true by default

    if (origRowMapIsOneToOne) {
      if (verbose) {
        std::ostringstream os;
        os << *prefix << "Original row Map is 1-to-1" << endl;
        std::cerr << os.str();
      }
      export_type exportToOrig (nonlocalRowMap, origRowMap);
      if (! exportToOrig.isLocallyComplete ()) {
        isLocallyComplete = 0;
      }
      if (verbose) {
        std::ostringstream os;
        os << *prefix << "doExport from nonlocalMatrix" << endl;
        std::cerr << os.str();
      }
      this->doExport (*nonlocalMatrix, exportToOrig, Tpetra::ADD);
      // We're done at this point!
    }
    else {
      if (verbose) {
        std::ostringstream os;
        os << *prefix << "Original row Map is NOT 1-to-1" << endl;
        std::cerr << os.str();
      }
      // If you ask a Map whether it is one to one, it does some
      // communication and stashes intermediate results for later use
      // by createOneToOne.  Thus, calling createOneToOne doesn't cost
      // much more then the original cost of calling isOneToOne.
      auto oneToOneRowMap = Tpetra::createOneToOne (origRowMap);
      export_type exportToOneToOne (nonlocalRowMap, oneToOneRowMap);
      if (! exportToOneToOne.isLocallyComplete ()) {
        isLocallyComplete = 0;
      }

      // Create a temporary matrix with the one-to-one row Map.
      //
      // TODO (mfh 09 Sep 2016, 12 Sep 2016) Estimate # entries in
      // each row, to avoid reallocation during the Export operation.
      if (verbose) {
        std::ostringstream os;
        os << *prefix << "Create & doExport into 1-to-1 matrix"
           << endl;
        std::cerr << os.str();
      }
      crs_matrix_type oneToOneMatrix (oneToOneRowMap, 0);
      // Export from matrix of nonlocals into the temp one-to-one matrix.
      oneToOneMatrix.doExport(*nonlocalMatrix, exportToOneToOne,
                              Tpetra::ADD);

      // We don't need the matrix of nonlocals anymore, so get rid of
      // it, to keep the memory high-water mark down.
      if (verbose) {
        std::ostringstream os;
        os << *prefix << "Free nonlocalMatrix" << endl;
        std::cerr << os.str();
      }
      nonlocalMatrix = Teuchos::null;

      // Import from the one-to-one matrix to the original matrix.
      if (verbose) {
        std::ostringstream os;
        os << *prefix << "doImport from 1-to-1 matrix" << endl;
        std::cerr << os.str();
      }
      import_type importToOrig (oneToOneRowMap, origRowMap);
      this->doImport (oneToOneMatrix, importToOrig, Tpetra::ADD);
    }

    // It's safe now to clear out nonlocals_, since we've already
    // committed side effects to *this.  The standard idiom for
    // clearing a Container like std::map, is to swap it with an empty
    // Container and let the swapped Container fall out of scope.
    if (verbose) {
      std::ostringstream os;
      os << *prefix << "Free nonlocals_ (std::map)" << endl;
      std::cerr << os.str();
    }
    decltype (nonlocals_) newNonlocals;
    std::swap (nonlocals_, newNonlocals);

    // FIXME (mfh 12 Sep 2016) I don't like this all-reduce, and I
    // don't like throwing an exception here.  A local return value
    // would likely be more useful to users.  However, if users find
    // themselves exercising nonlocal inserts often, then they are
    // probably novice users who need the help.  See Gibhub Issues
    // #603 and #601 (esp. the latter) for discussion.

    int isGloballyComplete = 0; // output argument of reduceAll
    reduceAll<int, int> (*comm, REDUCE_MIN, isLocallyComplete,
                         outArg (isGloballyComplete));
    TEUCHOS_TEST_FOR_EXCEPTION
      (isGloballyComplete != 1, std::runtime_error, "On at least one process, "
       "you called insertGlobalValues with a global row index which is not in "
       "the matrix's row Map on any process in its communicator.");
  }

  template <class Scalar, class LocalOrdinal, class GlobalOrdinal, class Node>
  void
  CrsMatrix<Scalar, LocalOrdinal, GlobalOrdinal, Node>::
  resumeFill (const Teuchos::RCP<Teuchos::ParameterList>& params)
  {
    if (! isStaticGraph ()) { // Don't resume fill of a nonowned graph.
      myGraph_->resumeFill (params);
    }
    clearGlobalConstants ();
    fillComplete_ = false;
  }

  template <class Scalar, class LocalOrdinal, class GlobalOrdinal, class Node>
  void
  CrsMatrix<Scalar, LocalOrdinal, GlobalOrdinal, Node>::
  computeGlobalConstants ()
  {
    // This method doesn't do anything.  The analogous method in
    // CrsGraph does actually compute something.
    //
    // Oddly enough, clearGlobalConstants() clears frobNorm_ (by
    // setting it to -1), but computeGlobalConstants() does _not_
    // compute the Frobenius norm; this is done on demand in
    // getFrobeniusNorm(), and the result is cached there.
  }

  template <class Scalar, class LocalOrdinal, class GlobalOrdinal, class Node>
  bool
  CrsMatrix<Scalar, LocalOrdinal, GlobalOrdinal, Node>::
  haveGlobalConstants() const {
    return getCrsGraphRef ().haveGlobalConstants ();
  }

  template<class Scalar, class LocalOrdinal, class GlobalOrdinal, class Node>
  void
  CrsMatrix<Scalar, LocalOrdinal, GlobalOrdinal, Node>::
  clearGlobalConstants () {
    // We use -1 to indicate that the Frobenius norm needs to be
    // recomputed, since the values might change between now and the
    // next fillComplete call.
    //
    // Oddly enough, clearGlobalConstants() clears frobNorm_, but
    // computeGlobalConstants() does _not_ compute the Frobenius norm;
    // this is done on demand in getFrobeniusNorm(), and the result is
    // cached there.
    frobNorm_ = -STM::one ();
  }

  template<class Scalar, class LocalOrdinal, class GlobalOrdinal, class Node>
  void
  CrsMatrix<Scalar, LocalOrdinal, GlobalOrdinal, Node>::
  fillComplete (const Teuchos::RCP<Teuchos::ParameterList>& params)
  {
    const char tfecfFuncName[] = "fillComplete(params): ";

    TEUCHOS_TEST_FOR_EXCEPTION_CLASS_FUNC
      (this->getCrsGraph ().is_null (), std::logic_error,
      "getCrsGraph() returns null.  This should not happen at this point.  "
      "Please report this bug to the Tpetra developers.");

    const crs_graph_type& graph = this->getCrsGraphRef ();
    if (this->isStaticGraph () && graph.isFillComplete ()) {
      // If this matrix's graph is fill complete and the user did not
      // supply a domain or range Map, use the graph's domain and
      // range Maps.
      this->fillComplete (graph.getDomainMap (), graph.getRangeMap (), params);
    }
    else { // assume that user's row Map is the domain and range Map
      Teuchos::RCP<const map_type> rangeMap = graph.getRowMap ();
      Teuchos::RCP<const map_type> domainMap = rangeMap;
      this->fillComplete (domainMap, rangeMap, params);
    }
  }

  template<class Scalar, class LocalOrdinal, class GlobalOrdinal, class Node>
  void
  CrsMatrix<Scalar, LocalOrdinal, GlobalOrdinal, Node>::
  fillComplete (const Teuchos::RCP<const map_type>& domainMap,
                const Teuchos::RCP<const map_type>& rangeMap,
                const Teuchos::RCP<Teuchos::ParameterList>& params)
  {
    using Details::Behavior;
    using Details::ProfilingRegion;
    using Teuchos::ArrayRCP;
    using Teuchos::RCP;
    using Teuchos::rcp;
    using std::endl;
    const char tfecfFuncName[] = "fillComplete: ";
    ProfilingRegion regionFillComplete
      ("Tpetra::CrsMatrix::fillComplete");
    const bool verbose = Behavior::verbose("CrsMatrix");
    std::unique_ptr<std::string> prefix;
    if (verbose) {
      prefix = this->createPrefix("CrsMatrix", "fillComplete(dom,ran,p)");
      std::ostringstream os;
      os << *prefix << endl;
      std::cerr << os.str ();
    }
    Details::ProfilingRegion region(
      "Tpetra::CrsMatrix::fillCompete",
      "fillCompete");

    TEUCHOS_TEST_FOR_EXCEPTION_CLASS_FUNC
      (! this->isFillActive () || this->isFillComplete (), std::runtime_error,
       "Matrix fill state must be active (isFillActive() "
       "must be true) before you may call fillComplete().");
    const int numProcs = this->getComm ()->getSize ();

    //
    // Read parameters from the input ParameterList.
    //
    {
      Details::ProfilingRegion region_fc("Tpetra::CrsMatrix::fillCompete", "ParameterList");

      // If true, the caller promises that no process did nonlocal
      // changes since the last call to fillComplete.
      bool assertNoNonlocalInserts = false;
      // If true, makeColMap sorts remote GIDs (within each remote
      // process' group).
      bool sortGhosts = true;

      if (! params.is_null ()) {
	assertNoNonlocalInserts = params->get ("No Nonlocal Changes",
					       assertNoNonlocalInserts);
	if (params->isParameter ("sort column map ghost gids")) {
	  sortGhosts = params->get ("sort column map ghost gids", sortGhosts);
	}
	else if (params->isParameter ("Sort column Map ghost GIDs")) {
	  sortGhosts = params->get ("Sort column Map ghost GIDs", sortGhosts);
	}
      }
      // We also don't need to do global assembly if there is only one
      // process in the communicator.
      const bool needGlobalAssemble = ! assertNoNonlocalInserts && numProcs > 1;
      // This parameter only matters if this matrix owns its graph.
      if (! this->myGraph_.is_null ()) {
	this->myGraph_->sortGhostsAssociatedWithEachProcessor_ = sortGhosts;
      }

      if (! this->getCrsGraphRef ().indicesAreAllocated ()) {
	if (this->hasColMap ()) { // use local indices
	  allocateValues(LocalIndices, GraphNotYetAllocated, verbose);
	}
	else { // no column Map, so use global indices
	  allocateValues(GlobalIndices, GraphNotYetAllocated, verbose);
	}
      }
      // Global assemble, if we need to.  This call only costs a single
      // all-reduce if we didn't need global assembly after all.
      if (needGlobalAssemble) {
	this->globalAssemble ();
      }
      else {
	TEUCHOS_TEST_FOR_EXCEPTION_CLASS_FUNC
	  (numProcs == 1 && nonlocals_.size() > 0,
	   std::runtime_error, "Cannot have nonlocal entries on a serial run.  "
	   "An invalid entry (i.e., with row index not in the row Map) must have "
	   "been submitted to the CrsMatrix.");
      }
    }
    if (this->isStaticGraph ()) {
      Details::ProfilingRegion region_isg("Tpetra::CrsMatrix::fillCompete", "isStaticGraph");
      // FIXME (mfh 14 Nov 2016) In order to fix #843, I enable the
      // checks below only in debug mode.  It would be nicer to do a
      // local check, then propagate the error state in a deferred
      // way, whenever communication happens.  That would reduce the
      // cost of checking, to the point where it may make sense to
      // enable it even in release mode.
#ifdef HAVE_TPETRA_DEBUG
      // FIXME (mfh 18 Jun 2014) This check for correctness of the
      // input Maps incurs a penalty of two all-reduces for the
      // otherwise optimal const graph case.
      //
      // We could turn these (max) 2 all-reduces into (max) 1, by
      // fusing them.  We could do this by adding a "locallySameAs"
      // method to Map, which would return one of four states:
      //
      //   a. Certainly globally the same
      //   b. Certainly globally not the same
      //   c. Locally the same
      //   d. Locally not the same
      //
      // The first two states don't require further communication.
      // The latter two states require an all-reduce to communicate
      // globally, but we only need one all-reduce, since we only need
      // to check whether at least one of the Maps is wrong.
      const bool domainMapsMatch =
        this->staticGraph_->getDomainMap ()->isSameAs (*domainMap);
      const bool rangeMapsMatch =
        this->staticGraph_->getRangeMap ()->isSameAs (*rangeMap);

      TEUCHOS_TEST_FOR_EXCEPTION_CLASS_FUNC
        (! domainMapsMatch, std::runtime_error,
         "The CrsMatrix's domain Map does not match the graph's domain Map.  "
         "The graph cannot be changed because it was given to the CrsMatrix "
         "constructor as const.  You can fix this by passing in the graph's "
         "domain Map and range Map to the matrix's fillComplete call.");

      TEUCHOS_TEST_FOR_EXCEPTION_CLASS_FUNC
        (! rangeMapsMatch, std::runtime_error,
         "The CrsMatrix's range Map does not match the graph's range Map.  "
         "The graph cannot be changed because it was given to the CrsMatrix "
         "constructor as const.  You can fix this by passing in the graph's "
         "domain Map and range Map to the matrix's fillComplete call.");
#endif // HAVE_TPETRA_DEBUG

      // The matrix does _not_ own the graph, and the graph's
      // structure is already fixed, so just fill the local matrix.
      this->fillLocalMatrix (params);
    }
    else {
      Details::ProfilingRegion region_insg("Tpetra::CrsMatrix::fillCompete", "isNotStaticGraph");
      // Set the graph's domain and range Maps.  This will clear the
      // Import if the domain Map has changed (is a different
      // pointer), and the Export if the range Map has changed (is a
      // different pointer).
      this->myGraph_->setDomainRangeMaps (domainMap, rangeMap);

      // Make the graph's column Map, if necessary.
      Teuchos::Array<int> remotePIDs (0);
      const bool mustBuildColMap = ! this->hasColMap ();
      if (mustBuildColMap) {
        this->myGraph_->makeColMap (remotePIDs);
      }

      // Make indices local, if necessary.  The method won't do
      // anything if the graph is already locally indexed.
      const std::pair<size_t, std::string> makeIndicesLocalResult =
        this->myGraph_->makeIndicesLocal(verbose);
      // TODO (mfh 20 Jul 2017) Instead of throwing here, pass along
      // the error state to makeImportExport or
      // computeGlobalConstants, which may do all-reduces and thus may
      // have the opportunity to communicate that error state.
      TEUCHOS_TEST_FOR_EXCEPTION_CLASS_FUNC
        (makeIndicesLocalResult.first != 0, std::runtime_error,
         makeIndicesLocalResult.second);

      const bool sorted = this->myGraph_->isSorted ();
      const bool merged = this->myGraph_->isMerged ();
      this->sortAndMergeIndicesAndValues (sorted, merged);

      // Make Import and Export objects, if they haven't been made
      // already.  If we made a column Map above, reuse information
      // from that process to avoid communiation in the Import setup.
      this->myGraph_->makeImportExport (remotePIDs, mustBuildColMap);

      // The matrix _does_ own the graph, so fill the local graph at
      // the same time as the local matrix.
      this->fillLocalGraphAndMatrix (params);

      const bool callGraphComputeGlobalConstants = params.get () == nullptr ||
        params->get ("compute global constants", true);
      if (callGraphComputeGlobalConstants) {
        this->myGraph_->computeGlobalConstants ();
      }
      else {
        this->myGraph_->computeLocalConstants ();
      }
      this->myGraph_->fillComplete_ = true;
      this->myGraph_->checkInternalState ();
    }

    {
      Details::ProfilingRegion region_ccgc(
        "Tpetra::CrsMatrix::fillCompete", "callComputeGlobalConstamnts"
      );
      const bool callComputeGlobalConstants = params.get () == nullptr ||
	params->get ("compute global constants", true);
      if (callComputeGlobalConstants) {
	this->computeGlobalConstants ();
      }
    }

    // FIXME (mfh 28 Aug 2014) "Preserve Local Graph" bool parameter no longer used.

    this->fillComplete_ = true; // Now we're fill complete!
    {
      Details::ProfilingRegion region_cis(
        "Tpetra::CrsMatrix::fillCompete", "checkInternalState"
      );
      this->checkInternalState ();
    }
  }

  template <class Scalar, class LocalOrdinal, class GlobalOrdinal, class Node>
  void
  CrsMatrix<Scalar, LocalOrdinal, GlobalOrdinal, Node>::
  expertStaticFillComplete (const Teuchos::RCP<const map_type> & domainMap,
                            const Teuchos::RCP<const map_type> & rangeMap,
                            const Teuchos::RCP<const import_type>& importer,
                            const Teuchos::RCP<const export_type>& exporter,
                            const Teuchos::RCP<Teuchos::ParameterList> &params)
  {
#ifdef HAVE_TPETRA_MMM_TIMINGS
    std::string label;
    if(!params.is_null())
      label = params->get("Timer Label",label);
    std::string prefix = std::string("Tpetra ")+ label + std::string(": ");
    using Teuchos::TimeMonitor;

    Teuchos::TimeMonitor all(*TimeMonitor::getNewTimer(prefix + std::string("ESFC-all")));
#endif

    const char tfecfFuncName[] = "expertStaticFillComplete: ";
    TEUCHOS_TEST_FOR_EXCEPTION_CLASS_FUNC( ! isFillActive() || isFillComplete(),
      std::runtime_error, "Matrix fill state must be active (isFillActive() "
      "must be true) before calling fillComplete().");
    TEUCHOS_TEST_FOR_EXCEPTION_CLASS_FUNC(
      myGraph_.is_null (), std::logic_error, "myGraph_ is null.  This is not allowed.");

    {
#ifdef HAVE_TPETRA_MMM_TIMINGS
        Teuchos::TimeMonitor  graph(*TimeMonitor::getNewTimer(prefix + std::string("eSFC-M-Graph")));
#endif
        // We will presume globalAssemble is not needed, so we do the ESFC on the graph
        myGraph_->expertStaticFillComplete (domainMap, rangeMap, importer, exporter,params);
    }

    const bool callComputeGlobalConstants = params.get () == nullptr ||
      params->get ("compute global constants", true);
    if (callComputeGlobalConstants) {
        this->computeGlobalConstants ();
    }

    {
#ifdef HAVE_TPETRA_MMM_TIMINGS
        TimeMonitor  fLGAM(*TimeMonitor::getNewTimer(prefix + std::string("eSFC-M-fLGAM")));
#endif
        // Fill the local graph and matrix
        fillLocalGraphAndMatrix (params);
    }
    // FIXME (mfh 28 Aug 2014) "Preserve Local Graph" bool parameter no longer used.

    // Now we're fill complete!
    fillComplete_ = true;

    // Sanity checks at the end.
#ifdef HAVE_TPETRA_DEBUG
    TEUCHOS_TEST_FOR_EXCEPTION_CLASS_FUNC(isFillActive(), std::logic_error,
      ": We're at the end of fillComplete(), but isFillActive() is true.  "
      "Please report this bug to the Tpetra developers.");
    TEUCHOS_TEST_FOR_EXCEPTION_CLASS_FUNC(! isFillComplete(), std::logic_error,
      ": We're at the end of fillComplete(), but isFillActive() is true.  "
      "Please report this bug to the Tpetra developers.");
#endif // HAVE_TPETRA_DEBUG
    {
#ifdef HAVE_TPETRA_MMM_TIMINGS
    Teuchos::TimeMonitor cIS(*TimeMonitor::getNewTimer(prefix + std::string("ESFC-M-cIS")));
#endif

    checkInternalState();
    }
  }

  template <class Scalar, class LocalOrdinal, class GlobalOrdinal, class Node>
  size_t
  CrsMatrix<Scalar, LocalOrdinal, GlobalOrdinal, Node>::
  mergeRowIndicesAndValues (crs_graph_type& graph,
                            const RowInfo& rowInfo)
  {
#ifdef HAVE_TPETRA_DEBUG
    const char tfecfFuncName[] = "mergeRowIndicesAndValues: ";
#endif // HAVE_TPETRA_DEBUG

    auto rowValues = this->getValuesViewHostNonConst (rowInfo);
    typedef typename std::decay<decltype (rowValues[0]) >::type value_type;
    value_type* rowValueIter = rowValues.data ();

    auto inds_view = graph.getLocalIndsViewHostNonConst (rowInfo);

    // beg,end define a half-exclusive interval over which to iterate.
    LocalOrdinal* beg = inds_view.data ();
    LocalOrdinal* end = inds_view.data () + rowInfo.numEntries;

#ifdef HAVE_TPETRA_DEBUG
    TEUCHOS_TEST_FOR_EXCEPTION_CLASS_FUNC
      (rowInfo.allocSize != static_cast<size_t> (inds_view.extent (0)) ||
       rowInfo.allocSize != static_cast<size_t> (rowValues.extent (0)),
       std::runtime_error, "rowInfo.allocSize = " << rowInfo.allocSize
       << " != inds_view.extent(0) = " << inds_view.extent (0)
       << " || rowInfo.allocSize = " << rowInfo.allocSize
       << " != rowValues.extent(0) = " << rowValues.extent (0) << ".");
#endif // HAVE_TPETRA_DEBUG

    LocalOrdinal* newend = beg;
    if (beg != end) {
      LocalOrdinal* cur = beg + 1;
      value_type* vcur = rowValueIter + 1;
      value_type* vend = rowValueIter;
      cur = beg+1;
      while (cur != end) {
        if (*cur != *newend) {
          // new entry; save it
          ++newend;
          ++vend;
          (*newend) = (*cur);
          (*vend) = (*vcur);
        }
        else {
          // old entry; merge it
          //(*vend) = f (*vend, *vcur);
          (*vend) += *vcur;
        }
        ++cur;
        ++vcur;
      }
      ++newend; // one past the last entry, per typical [beg,end) semantics
    }
    const size_t mergedEntries = newend - beg;
    graph.k_numRowEntries_(rowInfo.localRow) = mergedEntries;
    const size_t numDups = rowInfo.numEntries - mergedEntries;
    return numDups;
  }

  template <class Scalar, class LocalOrdinal, class GlobalOrdinal, class Node>
  void
  CrsMatrix<Scalar, LocalOrdinal, GlobalOrdinal, Node>::
  sortAndMergeIndicesAndValues (const bool sorted, const bool merged)
  {
    using ::Tpetra::Details::ProfilingRegion;
    typedef LocalOrdinal LO;
    typedef typename Kokkos::View<LO*, device_type>::HostMirror::execution_space
      host_execution_space;
    typedef Kokkos::RangePolicy<host_execution_space, LO> range_type;
    //typedef Kokkos::RangePolicy<Kokkos::Serial, LO> range_type;
    const char tfecfFuncName[] = "sortAndMergeIndicesAndValues: ";
    ProfilingRegion regionSAM ("Tpetra::CrsMatrix::sortAndMergeIndicesAndValues");

    if (! sorted || ! merged) {
      TEUCHOS_TEST_FOR_EXCEPTION_CLASS_FUNC
        (this->isStaticGraph (), std::runtime_error, "Cannot sort or merge with "
         "\"static\" (const) graph, since the matrix does not own the graph.");
      TEUCHOS_TEST_FOR_EXCEPTION_CLASS_FUNC
        (this->myGraph_.is_null (), std::logic_error, "myGraph_ is null, but "
         "this matrix claims ! isStaticGraph().  "
         "Please report this bug to the Tpetra developers.");
      TEUCHOS_TEST_FOR_EXCEPTION_CLASS_FUNC
        (this->isStorageOptimized (), std::logic_error, "It is invalid to call "
         "this method if the graph's storage has already been optimized.  "
         "Please report this bug to the Tpetra developers.");

      crs_graph_type& graph = * (this->myGraph_);
      const LO lclNumRows = static_cast<LO> (this->getNodeNumRows ());
      size_t totalNumDups = 0;
      // FIXME (mfh 10 May 2017) This may assume CUDA UVM.
      Kokkos::parallel_reduce (range_type (0, lclNumRows),
        [this, &graph, sorted, merged] (const LO& lclRow, size_t& numDups) {
          const RowInfo rowInfo = graph.getRowInfo (lclRow);
          if (! sorted) {
            auto lclColInds = graph.getLocalIndsViewHostNonConst (rowInfo);
            auto vals = this->getValuesViewHostNonConst (rowInfo);

            sort2 (lclColInds.data (),
                   lclColInds.data () + rowInfo.numEntries,
                   vals.data ());
          }
          if (! merged) {
            numDups += this->mergeRowIndicesAndValues (graph, rowInfo);
          }
        }, totalNumDups);
      if (! sorted) {
        graph.indicesAreSorted_ = true; // we just sorted every row
      }
      if (! merged) {
        graph.noRedundancies_ = true; // we just merged every row
      }
    }
  }

  template <class Scalar, class LocalOrdinal, class GlobalOrdinal, class Node>
  void
  CrsMatrix<Scalar, LocalOrdinal, GlobalOrdinal, Node>::
  applyNonTranspose (const MultiVector<Scalar, LocalOrdinal, GlobalOrdinal, Node> & X_in,
                     MultiVector<Scalar, LocalOrdinal, GlobalOrdinal, Node> & Y_in,
                     Scalar alpha,
                     Scalar beta) const
  {
    using Tpetra::Details::ProfilingRegion;
    using Teuchos::RCP;
    using Teuchos::rcp;
    using Teuchos::rcp_const_cast;
    using Teuchos::rcpFromRef;
    const Scalar ZERO = Teuchos::ScalarTraits<Scalar>::zero ();
    const Scalar ONE = Teuchos::ScalarTraits<Scalar>::one ();

    // mfh 05 Jun 2014: Special case for alpha == 0.  I added this to
    // fix an Ifpack2 test (RILUKSingleProcessUnitTests), which was
    // failing only for the Kokkos refactor version of Tpetra.  It's a
    // good idea regardless to have the bypass.
    if (alpha == ZERO) {
      if (beta == ZERO) {
        Y_in.putScalar (ZERO);
      } else if (beta != ONE) {
        Y_in.scale (beta);
      }
      return;
    }

    // It's possible that X is a view of Y or vice versa.  We don't
    // allow this (apply() requires that X and Y not alias one
    // another), but it's helpful to detect and work around this case.
    // We don't try to to detect the more subtle cases (e.g., one is a
    // subview of the other, but their initial pointers differ).  We
    // only need to do this if this matrix's Import is trivial;
    // otherwise, we don't actually apply the operator from X into Y.

    RCP<const import_type> importer = this->getGraph ()->getImporter ();
    RCP<const export_type> exporter = this->getGraph ()->getExporter ();

    // If beta == 0, then the output MV will be overwritten; none of
    // its entries should be read.  (Sparse BLAS semantics say that we
    // must ignore any Inf or NaN entries in Y_in, if beta is zero.)
    // This matters if we need to do an Export operation; see below.
    const bool Y_is_overwritten = (beta == ZERO);

    // We treat the case of a replicated MV output specially.
    const bool Y_is_replicated =
      (! Y_in.isDistributed () && this->getComm ()->getSize () != 1);

    // This is part of the special case for replicated MV output.
    // We'll let each process do its thing, but do an all-reduce at
    // the end to sum up the results.  Setting beta=0 on all processes
    // but Proc 0 makes the math work out for the all-reduce.  (This
    // assumes that the replicated data is correctly replicated, so
    // that the data are the same on all processes.)
    if (Y_is_replicated && this->getComm ()->getRank () > 0) {
      beta = ZERO;
    }

    // Temporary MV for Import operation.  After the block of code
    // below, this will be an (Imported if necessary) column Map MV
    // ready to give to localApply(...).
    RCP<const MV> X_colMap;
    if (importer.is_null ()) {
      if (! X_in.isConstantStride ()) {
        // Not all sparse mat-vec kernels can handle an input MV with
        // nonconstant stride correctly, so we have to copy it in that
        // case into a constant stride MV.  To make a constant stride
        // copy of X_in, we force creation of the column (== domain)
        // Map MV (if it hasn't already been created, else fetch the
        // cached copy).  This avoids creating a new MV each time.
        RCP<MV> X_colMapNonConst = getColumnMapMultiVector (X_in, true);
        Tpetra::deep_copy (*X_colMapNonConst, X_in);
        X_colMap = rcp_const_cast<const MV> (X_colMapNonConst);
      }
      else {
        // The domain and column Maps are the same, so do the local
        // multiply using the domain Map input MV X_in.
        X_colMap = rcpFromRef (X_in);
      }
    }
    else { // need to Import source (multi)vector
      ProfilingRegion regionImport ("Tpetra::CrsMatrix::apply: Import");

      // We're doing an Import anyway, which will copy the relevant
      // elements of the domain Map MV X_in into a separate column Map
      // MV.  Thus, we don't have to worry whether X_in is constant
      // stride.
      RCP<MV> X_colMapNonConst = getColumnMapMultiVector (X_in);

      // Import from the domain Map MV to the column Map MV.
      X_colMapNonConst->doImport (X_in, *importer, INSERT);
      X_colMap = rcp_const_cast<const MV> (X_colMapNonConst);
    }

    // Temporary MV for doExport (if needed), or for copying a
    // nonconstant stride output MV into a constant stride MV.  This
    // is null if we don't need the temporary MV, that is, if the
    // Export is trivial (null).
    RCP<MV> Y_rowMap = getRowMapMultiVector (Y_in);

    // If we have a nontrivial Export object, we must perform an
    // Export.  In that case, the local multiply result will go into
    // the row Map multivector.  We don't have to make a
    // constant-stride version of Y_in in this case, because we had to
    // make a constant stride Y_rowMap MV and do an Export anyway.
    if (! exporter.is_null ()) {
      this->localApply (*X_colMap, *Y_rowMap, Teuchos::NO_TRANS, alpha, ZERO);
      {
        ProfilingRegion regionExport ("Tpetra::CrsMatrix::apply: Export");

        // If we're overwriting the output MV Y_in completely (beta ==
        // 0), then make sure that it is filled with zeros before we
        // do the Export.  Otherwise, the ADD combine mode will use
        // data in Y_in, which is supposed to be zero.
        if (Y_is_overwritten) {
          Y_in.putScalar (ZERO);
        }
        else {
          // Scale output MV by beta, so that doExport sums in the
          // mat-vec contribution: Y_in = beta*Y_in + alpha*A*X_in.
          Y_in.scale (beta);
        }
        // Do the Export operation.
        Y_in.doExport (*Y_rowMap, *exporter, ADD_ASSIGN);
      }
    }
    else { // Don't do an Export: row Map and range Map are the same.
      //
      // If Y_in does not have constant stride, or if the column Map
      // MV aliases Y_in, then we can't let the kernel write directly
      // to Y_in.  Instead, we have to use the cached row (== range)
      // Map MV as temporary storage.
      //
      // FIXME (mfh 05 Jun 2014) This test for aliasing only tests if
      // the user passed in the same MultiVector for both X and Y.  It
      // won't detect whether one MultiVector views the other.  We
      // should also check the MultiVectors' raw data pointers.
      if (! Y_in.isConstantStride () || X_colMap.getRawPtr () == &Y_in) {
        // Force creating the MV if it hasn't been created already.
        // This will reuse a previously created cached MV.
        Y_rowMap = getRowMapMultiVector (Y_in, true);

        // If beta == 0, we don't need to copy Y_in into Y_rowMap,
        // since we're overwriting it anyway.
        if (beta != ZERO) {
          Tpetra::deep_copy (*Y_rowMap, Y_in);
        }
        this->localApply (*X_colMap, *Y_rowMap, Teuchos::NO_TRANS, alpha, beta);
        Tpetra::deep_copy (Y_in, *Y_rowMap);
      }
      else {
        this->localApply (*X_colMap, Y_in, Teuchos::NO_TRANS, alpha, beta);
      }
    }

    // If the range Map is a locally replicated Map, sum up
    // contributions from each process.  We set beta = 0 on all
    // processes but Proc 0 initially, so this will handle the scaling
    // factor beta correctly.
    if (Y_is_replicated) {
      ProfilingRegion regionReduce ("Tpetra::CrsMatrix::apply: Reduce Y");
      Y_in.reduce ();
    }
  }

  template <class Scalar, class LocalOrdinal, class GlobalOrdinal, class Node>
  void
  CrsMatrix<Scalar, LocalOrdinal, GlobalOrdinal, Node>::
  applyTranspose (const MultiVector<Scalar, LocalOrdinal, GlobalOrdinal, Node>& X_in,
                  MultiVector<Scalar, LocalOrdinal, GlobalOrdinal, Node>& Y_in,
                  const Teuchos::ETransp mode,
                  Scalar alpha,
                  Scalar beta) const
  {
    using Tpetra::Details::ProfilingRegion;
    using Teuchos::null;
    using Teuchos::RCP;
    using Teuchos::rcp;
    using Teuchos::rcp_const_cast;
    using Teuchos::rcpFromRef;
    const Scalar ZERO = Teuchos::ScalarTraits<Scalar>::zero ();

    // Take shortcuts for alpha == 0.
    if (alpha == ZERO) {
      // Follow the Sparse BLAS convention by ignoring both the matrix
      // and X_in, in this case.
      if (beta == ZERO) {
        // Follow the Sparse BLAS convention by overwriting any Inf or
        // NaN values in Y_in, in this case.
        Y_in.putScalar (ZERO);
      }
      else {
        Y_in.scale (beta);
      }
      return;
    }

    const size_t numVectors = X_in.getNumVectors ();

    // We don't allow X_in and Y_in to alias one another.  It's hard
    // to check this, because advanced users could create views from
    // raw pointers.  However, if X_in and Y_in reference the same
    // object, we will do the user a favor by copying X into new
    // storage (with a warning).  We only need to do this if we have
    // trivial importers; otherwise, we don't actually apply the
    // operator from X into Y.
    RCP<const import_type> importer = this->getGraph ()->getImporter ();
    RCP<const export_type> exporter = this->getGraph ()->getExporter ();
    // access X indirectly, in case we need to create temporary storage
    RCP<const MV> X;

    // some parameters for below
    const bool Y_is_replicated = ! Y_in.isDistributed ();
    const bool Y_is_overwritten = (beta == ZERO);
    if (Y_is_replicated && this->getComm ()->getRank () > 0) {
      beta = ZERO;
    }

    // The kernels do not allow input or output with nonconstant stride.
    if (! X_in.isConstantStride () && importer.is_null ()) {
      X = rcp (new MV (X_in, Teuchos::Copy)); // Constant-stride copy of X_in
    } else {
      X = rcpFromRef (X_in); // Reference to X_in
    }

    // Set up temporary multivectors for Import and/or Export.
    if (importer != Teuchos::null) {
      if (importMV_ != Teuchos::null && importMV_->getNumVectors() != numVectors) {
        importMV_ = null;
      }
      if (importMV_ == null) {
        importMV_ = rcp (new MV (this->getColMap (), numVectors));
      }
    }
    if (exporter != Teuchos::null) {
      if (exportMV_ != Teuchos::null && exportMV_->getNumVectors() != numVectors) {
        exportMV_ = null;
      }
      if (exportMV_ == null) {
        exportMV_ = rcp (new MV (this->getRowMap (), numVectors));
      }
    }

    // If we have a non-trivial exporter, we must import elements that
    // are permuted or are on other processors.
    if (! exporter.is_null ()) {
      ProfilingRegion regionImport ("Tpetra::CrsMatrix::apply (transpose): Import");
      exportMV_->doImport (X_in, *exporter, INSERT);
      X = exportMV_; // multiply out of exportMV_
    }

    // If we have a non-trivial importer, we must export elements that
    // are permuted or belong to other processors.  We will compute
    // solution into the to-be-exported MV; get a view.
    if (importer != Teuchos::null) {
      ProfilingRegion regionExport ("Tpetra::CrsMatrix::apply (transpose): Export");

      // FIXME (mfh 18 Apr 2015) Temporary fix suggested by Clark
      // Dohrmann on Fri 17 Apr 2015.  At some point, we need to go
      // back and figure out why this helps.  importMV_ SHOULD be
      // completely overwritten in the localApply(...) call
      // below, because beta == ZERO there.
      importMV_->putScalar (ZERO);
      // Do the local computation.
      this->localApply (*X, *importMV_, mode, alpha, ZERO);

      if (Y_is_overwritten) {
        Y_in.putScalar (ZERO);
      } else {
        Y_in.scale (beta);
      }
      Y_in.doExport (*importMV_, *importer, ADD_ASSIGN);
    }
    // otherwise, multiply into Y
    else {
      // can't multiply in-situ; can't multiply into non-strided multivector
      //
      // FIXME (mfh 05 Jun 2014) This test for aliasing only tests if
      // the user passed in the same MultiVector for both X and Y.  It
      // won't detect whether one MultiVector views the other.  We
      // should also check the MultiVectors' raw data pointers.
      if (! Y_in.isConstantStride () || X.getRawPtr () == &Y_in) {
        // Make a deep copy of Y_in, into which to write the multiply result.
        MV Y (Y_in, Teuchos::Copy);
        this->localApply (*X, Y, mode, alpha, beta);
        Tpetra::deep_copy (Y_in, Y);
      } else {
        this->localApply (*X, Y_in, mode, alpha, beta);
      }
    }

    // If the range Map is a locally replicated map, sum the
    // contributions from each process.  (That's why we set beta=0
    // above for all processes but Proc 0.)
    if (Y_is_replicated) {
      ProfilingRegion regionReduce ("Tpetra::CrsMatrix::apply (transpose): Reduce Y");
      Y_in.reduce ();
    }
  }

  template <class Scalar, class LocalOrdinal, class GlobalOrdinal, class Node>
  void
  CrsMatrix<Scalar, LocalOrdinal, GlobalOrdinal, Node>::
  localApply (const MultiVector<Scalar, LocalOrdinal, GlobalOrdinal, Node>& X,
              MultiVector<Scalar, LocalOrdinal, GlobalOrdinal, Node>& Y,
              const Teuchos::ETransp mode,
              const Scalar& alpha,
              const Scalar& beta) const
  {
    using Tpetra::Details::ProfilingRegion;
    using Teuchos::NO_TRANS;
    ProfilingRegion regionLocalApply ("Tpetra::CrsMatrix::localApply");

    auto X_lcl = X.getLocalViewDevice(Access::ReadOnly);
    auto Y_lcl = Y.getLocalViewDevice(Access::ReadWrite);
    auto matrix_lcl = getLocalMultiplyOperator();

    const bool debug = ::Tpetra::Details::Behavior::debug ();
    if (debug) {
      const char tfecfFuncName[] = "localApply: ";
      TEUCHOS_TEST_FOR_EXCEPTION_CLASS_FUNC
        (X.getNumVectors () != Y.getNumVectors (), std::runtime_error,
         "X.getNumVectors() = " << X.getNumVectors () << " != "
         "Y.getNumVectors() = " << Y.getNumVectors () << ".");
      const bool transpose = (mode != Teuchos::NO_TRANS);
      TEUCHOS_TEST_FOR_EXCEPTION_CLASS_FUNC
        (! transpose && X.getLocalLength () !=
         getColMap ()->getNodeNumElements (), std::runtime_error,
         "NO_TRANS case: X has the wrong number of local rows.  "
         "X.getLocalLength() = " << X.getLocalLength () << " != "
         "getColMap()->getNodeNumElements() = " <<
         getColMap ()->getNodeNumElements () << ".");
      TEUCHOS_TEST_FOR_EXCEPTION_CLASS_FUNC
        (! transpose && Y.getLocalLength () !=
         getRowMap ()->getNodeNumElements (), std::runtime_error,
         "NO_TRANS case: Y has the wrong number of local rows.  "
         "Y.getLocalLength() = " << Y.getLocalLength () << " != "
         "getRowMap()->getNodeNumElements() = " <<
         getRowMap ()->getNodeNumElements () << ".");
      TEUCHOS_TEST_FOR_EXCEPTION_CLASS_FUNC
        (transpose && X.getLocalLength () !=
         getRowMap ()->getNodeNumElements (), std::runtime_error,
         "TRANS or CONJ_TRANS case: X has the wrong number of local "
         "rows.  X.getLocalLength() = " << X.getLocalLength ()
         << " != getRowMap()->getNodeNumElements() = "
         << getRowMap ()->getNodeNumElements () << ".");
      TEUCHOS_TEST_FOR_EXCEPTION_CLASS_FUNC
        (transpose && Y.getLocalLength () !=
         getColMap ()->getNodeNumElements (), std::runtime_error,
         "TRANS or CONJ_TRANS case: X has the wrong number of local "
         "rows.  Y.getLocalLength() = " << Y.getLocalLength ()
         << " != getColMap()->getNodeNumElements() = "
         << getColMap ()->getNodeNumElements () << ".");
      TEUCHOS_TEST_FOR_EXCEPTION_CLASS_FUNC
        (! isFillComplete (), std::runtime_error, "The matrix is not "
         "fill complete.  You must call fillComplete() (possibly with "
         "domain and range Map arguments) without an intervening "
         "resumeFill() call before you may call this method.");
      TEUCHOS_TEST_FOR_EXCEPTION_CLASS_FUNC
        (! X.isConstantStride () || ! Y.isConstantStride (),
         std::runtime_error, "X and Y must be constant stride.");
      // If the two pointers are null, then they don't alias one
      // another, even though they are equal.
      TEUCHOS_TEST_FOR_EXCEPTION_CLASS_FUNC
        (X_lcl.data () == Y_lcl.data () && X_lcl.data () != nullptr,
         std::runtime_error, "X and Y may not alias one another.");
    }

    LocalOrdinal nrows = getNodeNumRows();
    LocalOrdinal maxRowImbalance = 0;
    if(nrows != 0)
      maxRowImbalance = getNodeMaxNumRowEntries() - (getNodeNumEntries() / nrows);

    if(size_t(maxRowImbalance) >= Tpetra::Details::Behavior::rowImbalanceThreshold())
      matrix_lcl->applyImbalancedRows (X_lcl, Y_lcl, mode, alpha, beta);
    else
      matrix_lcl->apply (X_lcl, Y_lcl, mode, alpha, beta);
  }

  template <class Scalar, class LocalOrdinal, class GlobalOrdinal, class Node>
  void
  CrsMatrix<Scalar, LocalOrdinal, GlobalOrdinal, Node>::
  apply (const MultiVector<Scalar, LocalOrdinal, GlobalOrdinal, Node> &X,
         MultiVector<Scalar, LocalOrdinal, GlobalOrdinal, Node> &Y,
         Teuchos::ETransp mode,
         Scalar alpha,
         Scalar beta) const
  {
    using Tpetra::Details::ProfilingRegion;
    const char fnName[] = "Tpetra::CrsMatrix::apply";

    TEUCHOS_TEST_FOR_EXCEPTION
      (! isFillComplete (), std::runtime_error,
       fnName << ": Cannot call apply() until fillComplete() "
       "has been called.");

    if (mode == Teuchos::NO_TRANS) {
      ProfilingRegion regionNonTranspose (fnName);
      this->applyNonTranspose (X, Y, alpha, beta);
    }
    else {
      ProfilingRegion regionTranspose ("Tpetra::CrsMatrix::apply (transpose)");

      //Thyra was implicitly assuming that Y gets set to zero / or is overwritten
      //when bets==0. This was not the case with transpose in a multithreaded
      //environment where a multiplication with subsequent atomic_adds is used
      //since 0 is effectively not special cased. Doing the explicit set to zero here
      //This catches cases where Y is nan or inf.
      const Scalar ZERO = Teuchos::ScalarTraits<Scalar>::zero ();
      if (beta == ZERO) {
        Y.putScalar (ZERO);
      }
      this->applyTranspose (X, Y, mode, alpha, beta);
    }
  }


  template<class Scalar, class LocalOrdinal, class GlobalOrdinal, class Node>
  template<class T>
  Teuchos::RCP<CrsMatrix<T, LocalOrdinal, GlobalOrdinal, Node> >
  CrsMatrix<Scalar, LocalOrdinal, GlobalOrdinal, Node>::
  convert () const
  {
    using Teuchos::RCP;
    typedef CrsMatrix<T, LocalOrdinal, GlobalOrdinal, Node> output_matrix_type;
    const char tfecfFuncName[] = "convert: ";

    TEUCHOS_TEST_FOR_EXCEPTION_CLASS_FUNC
      (! this->isFillComplete (), std::runtime_error, "This matrix (the source "
       "of the conversion) is not fill complete.  You must first call "
       "fillComplete() (possibly with the domain and range Map) without an "
       "intervening call to resumeFill(), before you may call this method.");
    TEUCHOS_TEST_FOR_EXCEPTION_CLASS_FUNC
      (! this->isStaticGraph (), std::logic_error, "This matrix (the source "
       "of the conversion) claims to be fill complete, but does not have a "
       "static (i.e., constant) graph.  Please report this bug to the Tpetra "
       "developers.");

    RCP<output_matrix_type> newMatrix
      (new output_matrix_type (this->getCrsGraph ()));
    // Copy old values into new values.  impl_scalar_type and T may
    // differ, so we can't use Kokkos::deep_copy.
    using ::Tpetra::Details::copyConvert;
    copyConvert (newMatrix->getLocalMatrixDevice ().values,
                 this->getLocalMatrixDevice ().values);
    // Since newmat has a static (const) graph, the graph already has
    // a column Map, and Import and Export objects already exist (if
    // applicable).  Thus, calling fillComplete is cheap.
    newMatrix->fillComplete (this->getDomainMap (), this->getRangeMap ());

    return newMatrix;
  }


  template<class Scalar, class LocalOrdinal, class GlobalOrdinal, class Node>
  void
  CrsMatrix<Scalar, LocalOrdinal, GlobalOrdinal, Node>::
  checkInternalState () const
  {
    const bool debug = ::Tpetra::Details::Behavior::debug ("CrsGraph");
    if (debug) {
      const char tfecfFuncName[] = "checkInternalState: ";
      const char err[] = "Internal state is not consistent.  "
        "Please report this bug to the Tpetra developers.";

      // This version of the graph (RCP<const crs_graph_type>) must
      // always be nonnull.
      TEUCHOS_TEST_FOR_EXCEPTION_CLASS_FUNC
        (staticGraph_.is_null (), std::logic_error, err);
      // myGraph == null means that the matrix has a const ("static")
      // graph.  Otherwise, the matrix has a dynamic graph (it owns its
      // graph).
      TEUCHOS_TEST_FOR_EXCEPTION_CLASS_FUNC
        (! myGraph_.is_null () && myGraph_ != staticGraph_,
         std::logic_error, err);
      // if matrix is fill complete, then graph must be fill complete
      TEUCHOS_TEST_FOR_EXCEPTION_CLASS_FUNC
        (isFillComplete () && ! staticGraph_->isFillComplete (),
         std::logic_error, err << "  Specifically, the matrix is fill complete, "
         "but its graph is NOT fill complete.");
      // if values are allocated and they are non-zero in number, then
      // one of the allocations should be present
      TEUCHOS_TEST_FOR_EXCEPTION_CLASS_FUNC
        (staticGraph_->indicesAreAllocated () &&
         staticGraph_->getNodeAllocationSize() > 0 &&
         staticGraph_->getNodeNumRows() > 0 &&
         valuesUnpacked_wdv.extent (0) == 0,
         std::logic_error, err);
    }
  }

  template<class Scalar, class LocalOrdinal, class GlobalOrdinal, class Node>
  std::string
  CrsMatrix<Scalar, LocalOrdinal, GlobalOrdinal, Node>::
  description () const
  {
    std::ostringstream os;

    os << "Tpetra::CrsMatrix (Kokkos refactor): {";
    if (this->getObjectLabel () != "") {
      os << "Label: \"" << this->getObjectLabel () << "\", ";
    }
    if (isFillComplete ()) {
      os << "isFillComplete: true"
         << ", global dimensions: [" << getGlobalNumRows () << ", "
         << getGlobalNumCols () << "]"
         << ", global number of entries: " << getGlobalNumEntries ()
         << "}";
    }
    else {
      os << "isFillComplete: false"
         << ", global dimensions: [" << getGlobalNumRows () << ", "
         << getGlobalNumCols () << "]}";
    }
    return os.str ();
  }

  template<class Scalar, class LocalOrdinal, class GlobalOrdinal, class Node>
  void
  CrsMatrix<Scalar, LocalOrdinal, GlobalOrdinal, Node>::
  describe (Teuchos::FancyOStream &out,
            const Teuchos::EVerbosityLevel verbLevel) const
  {
    using std::endl;
    using std::setw;
    using Teuchos::ArrayView;
    using Teuchos::Comm;
    using Teuchos::RCP;
    using Teuchos::TypeNameTraits;
    using Teuchos::VERB_DEFAULT;
    using Teuchos::VERB_NONE;
    using Teuchos::VERB_LOW;
    using Teuchos::VERB_MEDIUM;
    using Teuchos::VERB_HIGH;
    using Teuchos::VERB_EXTREME;

    const Teuchos::EVerbosityLevel vl = (verbLevel == VERB_DEFAULT) ? VERB_LOW : verbLevel;

    if (vl == VERB_NONE) {
      return; // Don't print anything at all
    }

    // By convention, describe() always begins with a tab.
    Teuchos::OSTab tab0 (out);

    RCP<const Comm<int> > comm = this->getComm();
    const int myRank = comm->getRank();
    const int numProcs = comm->getSize();
    size_t width = 1;
    for (size_t dec=10; dec<getGlobalNumRows(); dec *= 10) {
      ++width;
    }
    width = std::max<size_t> (width, static_cast<size_t> (11)) + 2;

    //    none: print nothing
    //     low: print O(1) info from node 0
    //  medium: print O(P) info, num entries per process
    //    high: print O(N) info, num entries per row
    // extreme: print O(NNZ) info: print indices and values
    //
    // for medium and higher, print constituent objects at specified verbLevel
    if (myRank == 0) {
      out << "Tpetra::CrsMatrix (Kokkos refactor):" << endl;
    }
    Teuchos::OSTab tab1 (out);

    if (myRank == 0) {
      if (this->getObjectLabel () != "") {
        out << "Label: \"" << this->getObjectLabel () << "\", ";
      }
      {
        out << "Template parameters:" << endl;
        Teuchos::OSTab tab2 (out);
        out << "Scalar: " << TypeNameTraits<Scalar>::name () << endl
            << "LocalOrdinal: " << TypeNameTraits<LocalOrdinal>::name () << endl
            << "GlobalOrdinal: " << TypeNameTraits<GlobalOrdinal>::name () << endl
            << "Node: " << TypeNameTraits<Node>::name () << endl;
      }
      if (isFillComplete()) {
        out << "isFillComplete: true" << endl
            << "Global dimensions: [" << getGlobalNumRows () << ", "
            << getGlobalNumCols () << "]" << endl
            << "Global number of entries: " << getGlobalNumEntries () << endl
            << endl << "Global max number of entries in a row: "
            << getGlobalMaxNumRowEntries () << endl;
      }
      else {
        out << "isFillComplete: false" << endl
            << "Global dimensions: [" << getGlobalNumRows () << ", "
            << getGlobalNumCols () << "]" << endl;
      }
    }

    if (vl < VERB_MEDIUM) {
      return; // all done!
    }

    // Describe the row Map.
    if (myRank == 0) {
      out << endl << "Row Map:" << endl;
    }
    if (getRowMap ().is_null ()) {
      if (myRank == 0) {
        out << "null" << endl;
      }
    }
    else {
      if (myRank == 0) {
        out << endl;
      }
      getRowMap ()->describe (out, vl);
    }

    // Describe the column Map.
    if (myRank == 0) {
      out << "Column Map: ";
    }
    if (getColMap ().is_null ()) {
      if (myRank == 0) {
        out << "null" << endl;
      }
    } else if (getColMap () == getRowMap ()) {
      if (myRank == 0) {
        out << "same as row Map" << endl;
      }
    } else {
      if (myRank == 0) {
        out << endl;
      }
      getColMap ()->describe (out, vl);
    }

    // Describe the domain Map.
    if (myRank == 0) {
      out << "Domain Map: ";
    }
    if (getDomainMap ().is_null ()) {
      if (myRank == 0) {
        out << "null" << endl;
      }
    } else if (getDomainMap () == getRowMap ()) {
      if (myRank == 0) {
        out << "same as row Map" << endl;
      }
    } else if (getDomainMap () == getColMap ()) {
      if (myRank == 0) {
        out << "same as column Map" << endl;
      }
    } else {
      if (myRank == 0) {
        out << endl;
      }
      getDomainMap ()->describe (out, vl);
    }

    // Describe the range Map.
    if (myRank == 0) {
      out << "Range Map: ";
    }
    if (getRangeMap ().is_null ()) {
      if (myRank == 0) {
        out << "null" << endl;
      }
    } else if (getRangeMap () == getDomainMap ()) {
      if (myRank == 0) {
        out << "same as domain Map" << endl;
      }
    } else if (getRangeMap () == getRowMap ()) {
      if (myRank == 0) {
        out << "same as row Map" << endl;
      }
    } else {
      if (myRank == 0) {
        out << endl;
      }
      getRangeMap ()->describe (out, vl);
    }

    // O(P) data
    for (int curRank = 0; curRank < numProcs; ++curRank) {
      if (myRank == curRank) {
        out << "Process rank: " << curRank << endl;
        Teuchos::OSTab tab2 (out);
        if (! staticGraph_->indicesAreAllocated ()) {
          out << "Graph indices not allocated" << endl;
        }
        else {
          out << "Number of allocated entries: "
              << staticGraph_->getNodeAllocationSize () << endl;
        }
        out << "Number of entries: " << getNodeNumEntries () << endl
            << "Max number of entries per row: " << getNodeMaxNumRowEntries ()
            << endl;
      }
      // Give output time to complete by executing some barriers.
      comm->barrier ();
      comm->barrier ();
      comm->barrier ();
    }

    if (vl < VERB_HIGH) {
      return; // all done!
    }

    // O(N) and O(NNZ) data
    for (int curRank = 0; curRank < numProcs; ++curRank) {
      if (myRank == curRank) {
        out << std::setw(width) << "Proc Rank"
            << std::setw(width) << "Global Row"
            << std::setw(width) << "Num Entries";
        if (vl == VERB_EXTREME) {
          out << std::setw(width) << "(Index,Value)";
        }
        out << endl;
        for (size_t r = 0; r < getNodeNumRows (); ++r) {
          const size_t nE = getNumEntriesInLocalRow(r);
          GlobalOrdinal gid = getRowMap()->getGlobalElement(r);
          out << std::setw(width) << myRank
              << std::setw(width) << gid
              << std::setw(width) << nE;
          if (vl == VERB_EXTREME) {
            if (isGloballyIndexed()) {
              global_inds_host_view_type rowinds;
              values_host_view_type rowvals;
              getGlobalRowView (gid, rowinds, rowvals);
              for (size_t j = 0; j < nE; ++j) {
                out << " (" << rowinds[j]
                    << ", " << rowvals[j]
                    << ") ";
              }
            }
            else if (isLocallyIndexed()) {
              local_inds_host_view_type rowinds;
              values_host_view_type rowvals;
              getLocalRowView (r, rowinds, rowvals);
              for (size_t j=0; j < nE; ++j) {
                out << " (" << getColMap()->getGlobalElement(rowinds[j])
                    << ", " << rowvals[j]
                    << ") ";
              }
            } // globally or locally indexed
          } // vl == VERB_EXTREME
          out << endl;
        } // for each row r on this process
      } // if (myRank == curRank)

      // Give output time to complete
      comm->barrier ();
      comm->barrier ();
      comm->barrier ();
    } // for each process p
  }

  template<class Scalar, class LocalOrdinal, class GlobalOrdinal, class Node>
  bool
  CrsMatrix<Scalar, LocalOrdinal, GlobalOrdinal, Node>::
  checkSizes (const SrcDistObject& source)
  {
    // It's not clear what kind of compatibility checks on sizes can
    // be performed here.  Epetra_CrsGraph doesn't check any sizes for
    // compatibility.

    // Currently, the source object must be a RowMatrix with the same
    // four template parameters as the target CrsMatrix.  We might
    // relax this requirement later.
    typedef RowMatrix<Scalar, LocalOrdinal, GlobalOrdinal, Node> row_matrix_type;
    const row_matrix_type* srcRowMat =
      dynamic_cast<const row_matrix_type*> (&source);
    return (srcRowMat != nullptr);
  }

  template <class Scalar, class LocalOrdinal, class GlobalOrdinal, class Node>
  void
  CrsMatrix<Scalar, LocalOrdinal, GlobalOrdinal, Node>::
  applyCrsPadding(
    const typename crs_graph_type::padding_type& padding,
    const bool verbose)
  {
    using Details::ProfilingRegion;
    using Details::padCrsArrays;
    using std::endl;
    using LO = local_ordinal_type;
    using row_ptrs_type =
      typename local_graph_device_type::row_map_type::non_const_type;
    using range_policy =
      Kokkos::RangePolicy<execution_space, Kokkos::IndexType<LO>>;
    const char tfecfFuncName[] = "applyCrsPadding";
    const char suffix[] =
      ".  Please report this bug to the Tpetra developers.";
    ProfilingRegion regionCAP("Tpetra::CrsMatrix::applyCrsPadding");

    std::unique_ptr<std::string> prefix;
    if (verbose) {
      prefix = this->createPrefix("CrsMatrix", tfecfFuncName);
      std::ostringstream os;
      os << *prefix << "padding: ";
      padding.print(os);
      os << endl;
      std::cerr << os.str();
    }
    const int myRank = ! verbose ? -1 : [&] () {
      auto map = this->getMap();
      if (map.is_null()) {
        return -1;
      }
      auto comm = map->getComm();
      if (comm.is_null()) {
        return -1;
      }
      return comm->getRank();
    } ();

    // NOTE (mfh 29 Jan 2020) This allocates the values array.
    if (! myGraph_->indicesAreAllocated()) {
      if (verbose) {
        std::ostringstream os;
        os << *prefix << "Call allocateIndices" << endl;
        std::cerr << os.str();
      }
      allocateValues(GlobalIndices, GraphNotYetAllocated, verbose);
    }

    // FIXME (mfh 10 Feb 2020) We shouldn't actually reallocate
    // row_ptrs_beg or allocate row_ptrs_end unless the allocation
    // size needs to increase.  That should be the job of
    // padCrsArrays.

    // Making copies here because rowPtrsUnpacked_ has a const type. Otherwise, we
    // would use it directly.

    if (verbose) {
      std::ostringstream os;
      os << *prefix << "Allocate row_ptrs_beg: "
         << myGraph_->rowPtrsUnpacked_host_.extent(0) << endl;
      std::cerr << os.str();
    }
    using Kokkos::view_alloc;
    using Kokkos::WithoutInitializing;
    row_ptrs_type row_ptr_beg(
      view_alloc("row_ptr_beg", WithoutInitializing),
                 myGraph_->rowPtrsUnpacked_dev_.extent(0));
    Kokkos::deep_copy(row_ptr_beg, myGraph_->rowPtrsUnpacked_dev_);

    const size_t N = row_ptr_beg.extent(0) == 0 ? size_t(0) :
      size_t(row_ptr_beg.extent(0) - 1);
    if (verbose) {
      std::ostringstream os;
      os << *prefix << "Allocate row_ptrs_end: " << N << endl;
      std::cerr << os.str();
    }
    row_ptrs_type row_ptr_end(
      view_alloc("row_ptr_end", WithoutInitializing), N);

    row_ptrs_type num_row_entries_d;

    const bool refill_num_row_entries =
      myGraph_->k_numRowEntries_.extent(0) != 0;
    
    if (refill_num_row_entries) { // unpacked storage
      // We can't assume correct *this capture until C++17, and it's
      // likely more efficient just to capture what we need anyway.
      num_row_entries_d = create_mirror_view_and_copy(execution_space(),
                                                 myGraph_->k_numRowEntries_);
      Kokkos::parallel_for
        ("Fill end row pointers", range_policy(0, N),
         KOKKOS_LAMBDA (const size_t i) {
          row_ptr_end(i) = row_ptr_beg(i) + num_row_entries_d(i);
        });
    }
    else {
      // FIXME (mfh 04 Feb 2020) Fix padCrsArrays so that if packed
      // storage, we don't need row_ptr_end to be separate allocation;
      // could just have it alias row_ptr_beg+1.
      Kokkos::parallel_for
        ("Fill end row pointers", range_policy(0, N),
         KOKKOS_LAMBDA (const size_t i) {
          row_ptr_end(i) = row_ptr_beg(i+1);
        });
    }

    if (myGraph_->isGloballyIndexed()) {
      padCrsArrays(row_ptr_beg, row_ptr_end,
                   myGraph_->gblInds_wdv,
                   valuesUnpacked_wdv, padding, myRank, verbose);
      const auto newValuesLen = valuesUnpacked_wdv.extent(0);
      const auto newColIndsLen = myGraph_->gblInds_wdv.extent(0);
      TEUCHOS_TEST_FOR_EXCEPTION_CLASS_FUNC
        (newValuesLen != newColIndsLen, std::logic_error,
         ": After padding, valuesUnpacked_wdv.extent(0)=" << newValuesLen
         << " != myGraph_->gblInds_wdv.extent(0)=" << newColIndsLen
         << suffix);
    }
    else {
      padCrsArrays(row_ptr_beg, row_ptr_end,
                   myGraph_->lclIndsUnpacked_wdv,
                   valuesUnpacked_wdv, padding, myRank, verbose);
      const auto newValuesLen = valuesUnpacked_wdv.extent(0);
      const auto newColIndsLen = myGraph_->lclIndsUnpacked_wdv.extent(0);
      TEUCHOS_TEST_FOR_EXCEPTION_CLASS_FUNC
        (newValuesLen != newColIndsLen, std::logic_error,
         ": After padding, valuesUnpacked_wdv.extent(0)=" << newValuesLen
         << " != myGraph_->lclIndsUnpacked_wdv.extent(0)=" << newColIndsLen
         << suffix);
    }

    if (refill_num_row_entries) {
      Kokkos::parallel_for
        ("Fill num entries", range_policy(0, N),
         KOKKOS_LAMBDA (const size_t i) {
          num_row_entries_d(i) = row_ptr_end(i) - row_ptr_beg(i);
        });
      Kokkos::deep_copy(myGraph_->k_numRowEntries_, num_row_entries_d);
    }

    if (verbose) {
      std::ostringstream os;
      os << *prefix << "Assign myGraph_->rowPtrsUnpacked_; "
         << "old size: " << myGraph_->rowPtrsUnpacked_host_.extent(0)
         << ", new size: " << row_ptr_beg.extent(0) << endl;
      std::cerr << os.str();
      TEUCHOS_ASSERT( myGraph_->rowPtrsUnpacked_host_.extent(0) ==
                      row_ptr_beg.extent(0) );
    }
    myGraph_->setRowPtrsUnpacked(row_ptr_beg);
  }

  template<class Scalar, class LocalOrdinal, class GlobalOrdinal, class Node>
  void
  CrsMatrix<Scalar, LocalOrdinal, GlobalOrdinal, Node>::
  copyAndPermuteStaticGraph(
    const RowMatrix<Scalar, LocalOrdinal, GlobalOrdinal, Node>& srcMat,
    const size_t numSameIDs,
    const LocalOrdinal permuteToLIDs[],
    const LocalOrdinal permuteFromLIDs[],
    const size_t numPermutes)
  {
    using Details::ProfilingRegion;
    using Teuchos::Array;
    using Teuchos::ArrayView;
    using std::endl;
    using LO = LocalOrdinal;
    using GO = GlobalOrdinal;
    const char tfecfFuncName[] = "copyAndPermuteStaticGraph";
    const char suffix[] =
      "  Please report this bug to the Tpetra developers.";
    ProfilingRegion regionCAP
      ("Tpetra::CrsMatrix::copyAndPermuteStaticGraph");

    const bool debug = Details::Behavior::debug("CrsGraph");
    const bool verbose = Details::Behavior::verbose("CrsGraph");
    std::unique_ptr<std::string> prefix;
    if (verbose) {
      prefix = this->createPrefix("CrsGraph", tfecfFuncName);
      std::ostringstream os;
      os << *prefix << "Start" << endl;
    }
    const char* const prefix_raw =
      verbose ? prefix.get()->c_str() : nullptr;

    const bool sourceIsLocallyIndexed = srcMat.isLocallyIndexed ();
    //
    // Copy the first numSame row from source to target (this matrix).
    // This involves copying rows corresponding to LIDs [0, numSame-1].
    //
    const map_type& srcRowMap = * (srcMat.getRowMap ());
    Array<GO> rowInds;
    Array<Scalar> rowVals;
    const LO numSameIDs_as_LID = static_cast<LO> (numSameIDs);
    for (LO sourceLID = 0; sourceLID < numSameIDs_as_LID; ++sourceLID) {
      // Global ID for the current row index in the source matrix.
      // The first numSameIDs GIDs in the two input lists are the
      // same, so sourceGID == targetGID in this case.
      const GO sourceGID = srcRowMap.getGlobalElement (sourceLID);
      const GO targetGID = sourceGID;

      ArrayView<const GO> rowIndsConstView;
      ArrayView<const Scalar> rowValsConstView;

      if (sourceIsLocallyIndexed) {
        const size_t rowLength = srcMat.getNumEntriesInGlobalRow (sourceGID);
        if (rowLength > static_cast<size_t> (rowInds.size())) {
          rowInds.resize (rowLength);
          rowVals.resize (rowLength);
        }
        // Resizing invalidates an Array's views, so we must make new
        // ones, even if rowLength hasn't changed.
        ArrayView<GO> rowIndsView = rowInds.view (0, rowLength);
        ArrayView<Scalar> rowValsView = rowVals.view (0, rowLength);

        // The source matrix is locally indexed, so we have to get a
        // copy.  Really it's the GIDs that have to be copied (because
        // they have to be converted from LIDs).
        size_t checkRowLength = 0;
        srcMat.getGlobalRowCopy (sourceGID, rowIndsView,
                                 rowValsView, checkRowLength);
        if (debug) {
          TEUCHOS_TEST_FOR_EXCEPTION_CLASS_FUNC
            (rowLength != checkRowLength, std::logic_error, "For "
             "global row index " << sourceGID << ", the source "
             "matrix's getNumEntriesInGlobalRow returns a row length "
             "of " << rowLength << ", but getGlobalRowCopy reports "
             "a row length of " << checkRowLength << "." << suffix);
        }
        rowIndsConstView = rowIndsView.view (0, rowLength);
        rowValsConstView = rowValsView.view (0, rowLength);
      }
      else { // source matrix is globally indexed.
        global_inds_host_view_type rowIndsView;
        values_host_view_type rowValsView;
        srcMat.getGlobalRowView(sourceGID, rowIndsView, rowValsView);
        // KDDKDD UVM TEMPORARY:  refactor combineGlobalValues to take
        // KDDKDD UVM TEMPORARY:  Kokkos::View instead of ArrayView
        // KDDKDD UVM TEMPORARY:  For now, wrap the view in ArrayViews
        // KDDKDD UVM TEMPORARY:  Should be safe because we hold the KokkosViews
        rowIndsConstView = Teuchos::ArrayView<const GO> (  // BAD BAD BAD
                           rowIndsView.data(), rowIndsView.extent(0),
                           Teuchos::RCP_DISABLE_NODE_LOOKUP);
        rowValsConstView = Teuchos::ArrayView<const Scalar> (  // BAD BAD BAD
                           rowValsView.data(), rowValsView.extent(0),
                           Teuchos::RCP_DISABLE_NODE_LOOKUP);
        // KDDKDD UVM TEMPORARY:  Add replace, sum, transform methods with
        // KDDKDD UVM TEMPORARY:  KokkosView interface
      }

      // Applying a permutation to a matrix with a static graph
      // means REPLACE-ing entries.
      combineGlobalValues(targetGID, rowIndsConstView,
                          rowValsConstView, REPLACE,
                          prefix_raw, debug, verbose);
    }

    if (verbose) {
      std::ostringstream os;
      os << *prefix << "Do permutes" << endl;
    }

    const map_type& tgtRowMap = * (this->getRowMap ());
    for (size_t p = 0; p < numPermutes; ++p) {
      const GO sourceGID = srcRowMap.getGlobalElement (permuteFromLIDs[p]);
      const GO targetGID = tgtRowMap.getGlobalElement (permuteToLIDs[p]);

      ArrayView<const GO> rowIndsConstView;
      ArrayView<const Scalar> rowValsConstView;

      if (sourceIsLocallyIndexed) {
        const size_t rowLength = srcMat.getNumEntriesInGlobalRow (sourceGID);
        if (rowLength > static_cast<size_t> (rowInds.size ())) {
          rowInds.resize (rowLength);
          rowVals.resize (rowLength);
        }
        // Resizing invalidates an Array's views, so we must make new
        // ones, even if rowLength hasn't changed.
        ArrayView<GO> rowIndsView = rowInds.view (0, rowLength);
        ArrayView<Scalar> rowValsView = rowVals.view (0, rowLength);

        // The source matrix is locally indexed, so we have to get a
        // copy.  Really it's the GIDs that have to be copied (because
        // they have to be converted from LIDs).
        size_t checkRowLength = 0;
        srcMat.getGlobalRowCopy(sourceGID, rowIndsView,
                                rowValsView, checkRowLength);
        if (debug) {
          TEUCHOS_TEST_FOR_EXCEPTION_CLASS_FUNC
            (rowLength != checkRowLength, std::logic_error, "For "
             "source matrix global row index " << sourceGID << ", "
             "getNumEntriesInGlobalRow returns a row length of " <<
             rowLength << ", but getGlobalRowCopy a row length of "
             << checkRowLength << "." << suffix);
        }
        rowIndsConstView = rowIndsView.view (0, rowLength);
        rowValsConstView = rowValsView.view (0, rowLength);
      }
      else {
        global_inds_host_view_type rowIndsView;
        values_host_view_type rowValsView;
        srcMat.getGlobalRowView(sourceGID, rowIndsView, rowValsView);
        // KDDKDD UVM TEMPORARY:  refactor combineGlobalValues to take
        // KDDKDD UVM TEMPORARY:  Kokkos::View instead of ArrayView
        // KDDKDD UVM TEMPORARY:  For now, wrap the view in ArrayViews
        // KDDKDD UVM TEMPORARY:  Should be safe because we hold the KokkosViews
        rowIndsConstView = Teuchos::ArrayView<const GO> (  // BAD BAD BAD
                           rowIndsView.data(), rowIndsView.extent(0),
                           Teuchos::RCP_DISABLE_NODE_LOOKUP);
        rowValsConstView = Teuchos::ArrayView<const Scalar> (  // BAD BAD BAD
                           rowValsView.data(), rowValsView.extent(0),
                           Teuchos::RCP_DISABLE_NODE_LOOKUP);
        // KDDKDD UVM TEMPORARY:  Add replace, sum, transform methods with
        // KDDKDD UVM TEMPORARY:  KokkosView interface
      }

      combineGlobalValues(targetGID, rowIndsConstView,
                          rowValsConstView, REPLACE,
                          prefix_raw, debug, verbose);
    }

    if (verbose) {
      std::ostringstream os;
      os << *prefix << "Done" << endl;
    }
  }

  template<class Scalar, class LocalOrdinal, class GlobalOrdinal, class Node>
  void
  CrsMatrix<Scalar, LocalOrdinal, GlobalOrdinal, Node>::
  copyAndPermuteNonStaticGraph(
    const RowMatrix<Scalar, LocalOrdinal, GlobalOrdinal, Node>& srcMat,
    const size_t numSameIDs,
    const Kokkos::DualView<const local_ordinal_type*, buffer_device_type>& permuteToLIDs_dv,
    const Kokkos::DualView<const local_ordinal_type*, buffer_device_type>& permuteFromLIDs_dv,
    const size_t numPermutes)
  {
    using Details::ProfilingRegion;
    using Teuchos::Array;
    using Teuchos::ArrayView;
    using std::endl;
    using LO = LocalOrdinal;
    using GO = GlobalOrdinal;
    const char tfecfFuncName[] = "copyAndPermuteNonStaticGraph";
    const char suffix[] =
      "  Please report this bug to the Tpetra developers.";
    ProfilingRegion regionCAP
      ("Tpetra::CrsMatrix::copyAndPermuteNonStaticGraph");

    const bool debug = Details::Behavior::debug("CrsGraph");
    const bool verbose = Details::Behavior::verbose("CrsGraph");
    std::unique_ptr<std::string> prefix;
    if (verbose) {
      prefix = this->createPrefix("CrsGraph", tfecfFuncName);
      std::ostringstream os;
      os << *prefix << "Start" << endl;
    }
    const char* const prefix_raw =
      verbose ? prefix.get()->c_str() : nullptr;

    {
      using row_graph_type = RowGraph<LO, GO, Node>;
      const row_graph_type& srcGraph = *(srcMat.getGraph());
      auto padding =
        myGraph_->computeCrsPadding(srcGraph, numSameIDs,
          permuteToLIDs_dv, permuteFromLIDs_dv, verbose);
      applyCrsPadding(*padding, verbose);
    }
    const bool sourceIsLocallyIndexed = srcMat.isLocallyIndexed ();
    //
    // Copy the first numSame row from source to target (this matrix).
    // This involves copying rows corresponding to LIDs [0, numSame-1].
    //
    const map_type& srcRowMap = * (srcMat.getRowMap ());
    const LO numSameIDs_as_LID = static_cast<LO> (numSameIDs);
    Array<GO> rowInds;
    Array<Scalar> rowVals;
    for (LO sourceLID = 0; sourceLID < numSameIDs_as_LID; ++sourceLID) {
      // Global ID for the current row index in the source matrix.
      // The first numSameIDs GIDs in the two input lists are the
      // same, so sourceGID == targetGID in this case.
      const GO sourceGID = srcRowMap.getGlobalElement (sourceLID);
      const GO targetGID = sourceGID;

      ArrayView<const GO> rowIndsConstView;
      ArrayView<const Scalar> rowValsConstView;

      if (sourceIsLocallyIndexed) {

        const size_t rowLength = srcMat.getNumEntriesInGlobalRow (sourceGID);
        if (rowLength > static_cast<size_t> (rowInds.size())) {
          rowInds.resize (rowLength);
          rowVals.resize (rowLength);
        }
        // Resizing invalidates an Array's views, so we must make new
        // ones, even if rowLength hasn't changed.
        ArrayView<GO> rowIndsView = rowInds.view (0, rowLength);
        ArrayView<Scalar> rowValsView = rowVals.view (0, rowLength);

        // The source matrix is locally indexed, so we have to get a
        // copy.  Really it's the GIDs that have to be copied (because
        // they have to be converted from LIDs).
        size_t checkRowLength = 0;
        srcMat.getGlobalRowCopy (sourceGID, rowIndsView, rowValsView,
                                 checkRowLength);
        if (debug) {
          TEUCHOS_TEST_FOR_EXCEPTION_CLASS_FUNC
            (rowLength != checkRowLength, std::logic_error, ": For "
             "global row index " << sourceGID << ", the source "
             "matrix's getNumEntriesInGlobalRow returns a row length "
             "of " << rowLength << ", but getGlobalRowCopy reports "
             "a row length of " << checkRowLength << "." << suffix);
        }
        rowIndsConstView = rowIndsView.view (0, rowLength);
        rowValsConstView = rowValsView.view (0, rowLength);
      }
      else { // source matrix is globally indexed.
        global_inds_host_view_type rowIndsView;
        values_host_view_type rowValsView;
        srcMat.getGlobalRowView(sourceGID, rowIndsView, rowValsView);

        // KDDKDD UVM TEMPORARY:  refactor combineGlobalValues to take
        // KDDKDD UVM TEMPORARY:  Kokkos::View instead of ArrayView
        // KDDKDD UVM TEMPORARY:  For now, wrap the view in ArrayViews
        // KDDKDD UVM TEMPORARY:  Should be safe because we hold the KokkosViews
        rowIndsConstView = Teuchos::ArrayView<const GO> (  // BAD BAD BAD
                           rowIndsView.data(), rowIndsView.extent(0),
                           Teuchos::RCP_DISABLE_NODE_LOOKUP);
        rowValsConstView = Teuchos::ArrayView<const Scalar> (  // BAD BAD BAD
                           rowValsView.data(), rowValsView.extent(0),
                           Teuchos::RCP_DISABLE_NODE_LOOKUP);
        // KDDKDD UVM TEMPORARY:  Add replace, sum, transform methods with
        // KDDKDD UVM TEMPORARY:  KokkosView interface
      }

      // Combine the data into the target matrix.
      insertGlobalValuesFilteredChecked(targetGID, rowIndsConstView,
        rowValsConstView, prefix_raw, debug, verbose);
    }

    if (verbose) {
      std::ostringstream os;
      os << *prefix << "Do permutes" << endl;
    }
    const LO* const permuteFromLIDs = permuteFromLIDs_dv.view_host().data();
    const LO* const permuteToLIDs = permuteToLIDs_dv.view_host().data();

    const map_type& tgtRowMap = * (this->getRowMap ());
    for (size_t p = 0; p < numPermutes; ++p) {
      const GO sourceGID = srcRowMap.getGlobalElement (permuteFromLIDs[p]);
      const GO targetGID = tgtRowMap.getGlobalElement (permuteToLIDs[p]);

      ArrayView<const GO> rowIndsConstView;
      ArrayView<const Scalar> rowValsConstView;

      if (sourceIsLocallyIndexed) {
        const size_t rowLength = srcMat.getNumEntriesInGlobalRow (sourceGID);
        if (rowLength > static_cast<size_t> (rowInds.size ())) {
          rowInds.resize (rowLength);
          rowVals.resize (rowLength);
        }
        // Resizing invalidates an Array's views, so we must make new
        // ones, even if rowLength hasn't changed.
        ArrayView<GO> rowIndsView = rowInds.view (0, rowLength);
        ArrayView<Scalar> rowValsView = rowVals.view (0, rowLength);

        // The source matrix is locally indexed, so we have to get a
        // copy.  Really it's the GIDs that have to be copied (because
        // they have to be converted from LIDs).
        size_t checkRowLength = 0;
        srcMat.getGlobalRowCopy(sourceGID, rowIndsView,
                                rowValsView, checkRowLength);
        if (debug) {
          TEUCHOS_TEST_FOR_EXCEPTION_CLASS_FUNC
            (rowLength != checkRowLength, std::logic_error, "For "
             "source matrix global row index " << sourceGID << ", "
             "getNumEntriesInGlobalRow returns a row length of " <<
             rowLength << ", but getGlobalRowCopy a row length of "
             << checkRowLength << "." << suffix);
        }
        rowIndsConstView = rowIndsView.view (0, rowLength);
        rowValsConstView = rowValsView.view (0, rowLength);
      }
      else {
        global_inds_host_view_type rowIndsView;
        values_host_view_type rowValsView;
        srcMat.getGlobalRowView(sourceGID, rowIndsView, rowValsView);

        // KDDKDD UVM TEMPORARY:  refactor combineGlobalValues to take
        // KDDKDD UVM TEMPORARY:  Kokkos::View instead of ArrayView
        // KDDKDD UVM TEMPORARY:  For now, wrap the view in ArrayViews
        // KDDKDD UVM TEMPORARY:  Should be safe because we hold the KokkosViews
        rowIndsConstView = Teuchos::ArrayView<const GO> (  // BAD BAD BAD
                           rowIndsView.data(), rowIndsView.extent(0),
                           Teuchos::RCP_DISABLE_NODE_LOOKUP);
        rowValsConstView = Teuchos::ArrayView<const Scalar> (  // BAD BAD BAD
                           rowValsView.data(), rowValsView.extent(0),
                           Teuchos::RCP_DISABLE_NODE_LOOKUP);
        // KDDKDD UVM TEMPORARY:  Add replace, sum, transform methods with
        // KDDKDD UVM TEMPORARY:  KokkosView interface
      }

      // Combine the data into the target matrix.
      insertGlobalValuesFilteredChecked(targetGID, rowIndsConstView,
        rowValsConstView, prefix_raw, debug, verbose);
    }

    if (verbose) {
      std::ostringstream os;
      os << *prefix << "Done" << endl;
    }
  }

  template<class Scalar, class LocalOrdinal, class GlobalOrdinal, class Node>
  void
  CrsMatrix<Scalar, LocalOrdinal, GlobalOrdinal, Node>::
  copyAndPermute(
    const SrcDistObject& srcObj,
    const size_t numSameIDs,
    const Kokkos::DualView<const local_ordinal_type*, buffer_device_type>& permuteToLIDs,
    const Kokkos::DualView<const local_ordinal_type*, buffer_device_type>& permuteFromLIDs,
    const CombineMode /*CM*/)
  {
    using Details::Behavior;
    using Details::dualViewStatusToString;
    using Details::ProfilingRegion;
    using std::endl;

    // Method name string for TEUCHOS_TEST_FOR_EXCEPTION_CLASS_FUNC.
    const char tfecfFuncName[] = "copyAndPermute: ";
    ProfilingRegion regionCAP("Tpetra::CrsMatrix::copyAndPermute");

    const bool verbose = Behavior::verbose("CrsMatrix");
    std::unique_ptr<std::string> prefix;
    if (verbose) {
      prefix = this->createPrefix("CrsMatrix", "copyAndPermute");
      std::ostringstream os;
      os << *prefix << endl
         << *prefix << "  numSameIDs: " << numSameIDs << endl
         << *prefix << "  numPermute: " << permuteToLIDs.extent(0)
         << endl
         << *prefix << "  "
         << dualViewStatusToString (permuteToLIDs, "permuteToLIDs")
         << endl
         << *prefix << "  "
         << dualViewStatusToString (permuteFromLIDs, "permuteFromLIDs")
         << endl
         << *prefix << "  "
         << "isStaticGraph: " << (isStaticGraph() ? "true" : "false")
         << endl;
      std::cerr << os.str ();
    }

    const auto numPermute = permuteToLIDs.extent (0);
    TEUCHOS_TEST_FOR_EXCEPTION_CLASS_FUNC
      (numPermute != permuteFromLIDs.extent (0),
       std::invalid_argument, "permuteToLIDs.extent(0) = "
       << numPermute << "!= permuteFromLIDs.extent(0) = "
       << permuteFromLIDs.extent (0) << ".");

    // This dynamic cast should succeed, because we've already tested
    // it in checkSizes().
    using RMT = RowMatrix<Scalar, LocalOrdinal, GlobalOrdinal, Node>;
    const RMT& srcMat = dynamic_cast<const RMT&> (srcObj);
    if (isStaticGraph ()) {
      TEUCHOS_ASSERT( ! permuteToLIDs.need_sync_host () );
      auto permuteToLIDs_h = permuteToLIDs.view_host ();
      TEUCHOS_ASSERT( ! permuteFromLIDs.need_sync_host () );
      auto permuteFromLIDs_h = permuteFromLIDs.view_host ();

      copyAndPermuteStaticGraph(srcMat, numSameIDs,
                                permuteToLIDs_h.data(),
                                permuteFromLIDs_h.data(),
                                numPermute);
    }
    else {
      copyAndPermuteNonStaticGraph(srcMat, numSameIDs, permuteToLIDs,
                                   permuteFromLIDs, numPermute);
    }

    if (verbose) {
      std::ostringstream os;
      os << *prefix << "Done" << endl;
      std::cerr << os.str();
    }
  }

  template<class Scalar, class LocalOrdinal, class GlobalOrdinal, class Node>
  void
  CrsMatrix<Scalar, LocalOrdinal, GlobalOrdinal, Node>::
  packAndPrepare
  (const SrcDistObject& source,
   const Kokkos::DualView<const local_ordinal_type*, buffer_device_type>& exportLIDs,
   Kokkos::DualView<char*, buffer_device_type>& exports,
   Kokkos::DualView<size_t*, buffer_device_type> numPacketsPerLID,
   size_t& constantNumPackets,
   Distributor& distor)
  {
    using Details::Behavior;
    using Details::dualViewStatusToString;
    using Details::ProfilingRegion;
    using Teuchos::outArg;
    using Teuchos::REDUCE_MAX;
    using Teuchos::reduceAll;
    using std::endl;
    typedef LocalOrdinal LO;
    typedef GlobalOrdinal GO;
    const char tfecfFuncName[] = "packAndPrepare: ";
    ProfilingRegion regionPAP ("Tpetra::CrsMatrix::packAndPrepare");

    const bool debug = Behavior::debug("CrsMatrix");
    const bool verbose = Behavior::verbose("CrsMatrix");

    // Processes on which the communicator is null should not participate.
    Teuchos::RCP<const Teuchos::Comm<int> > pComm = this->getComm ();
    if (pComm.is_null ()) {
      return;
    }
    const Teuchos::Comm<int>& comm = *pComm;
    const int myRank = comm.getSize ();

    std::unique_ptr<std::string> prefix;
    if (verbose) {
      prefix = this->createPrefix("CrsMatrix", "packAndPrepare");
      std::ostringstream os;
      os << *prefix << "Start" << endl
         << *prefix << "  "
         << dualViewStatusToString (exportLIDs, "exportLIDs")
         << endl
         << *prefix << "  "
         << dualViewStatusToString (exports, "exports")
         << endl
         << *prefix << "  "
         << dualViewStatusToString (numPacketsPerLID, "numPacketsPerLID")
         << endl;
      std::cerr << os.str ();
    }

    // Attempt to cast the source object to CrsMatrix.  If successful,
    // use the source object's packNew() method to pack its data for
    // communication.  Otherwise, attempt to cast to RowMatrix; if
    // successful, use the source object's pack() method.  Otherwise,
    // the source object doesn't have the right type.
    //
    // FIXME (mfh 30 Jun 2013, 11 Sep 2017) We don't even need the
    // RowMatrix to have the same Node type.  Unfortunately, we don't
    // have a way to ask if the RowMatrix is "a RowMatrix with any
    // Node type," since RowMatrix doesn't have a base class.  A
    // hypothetical RowMatrixBase<Scalar, LO, GO> class, which does
    // not currently exist, would satisfy this requirement.
    //
    // Why RowMatrixBase<Scalar, LO, GO>?  The source object's Scalar
    // type doesn't technically need to match the target object's
    // Scalar type, so we could just have RowMatrixBase<LO, GO>.  LO
    // and GO need not be the same, as long as there is no overflow of
    // the indices.  However, checking for index overflow is global
    // and therefore undesirable.

    std::ostringstream msg; // for collecting error messages
    int lclBad = 0; // to be set below

    using crs_matrix_type = CrsMatrix<Scalar, LO, GO, Node>;
    const crs_matrix_type* srcCrsMat =
      dynamic_cast<const crs_matrix_type*> (&source);
    if (srcCrsMat != nullptr) {
      if (verbose) {
        std::ostringstream os;
        os << *prefix << "Source matrix same (CrsMatrix) type as target; "
          "calling packNew" << endl;
        std::cerr << os.str ();
      }
      try {
        srcCrsMat->packNew (exportLIDs, exports, numPacketsPerLID,
                            constantNumPackets, distor);
      }
      catch (std::exception& e) {
        lclBad = 1;
        msg << "Proc " << myRank << ": " << e.what () << std::endl;
      }
    }
    else {
      using Kokkos::HostSpace;
      using Kokkos::subview;
      using exports_type = Kokkos::DualView<char*, buffer_device_type>;
      using range_type = Kokkos::pair<size_t, size_t>;

      if (verbose) {
        std::ostringstream os;
        os << *prefix << "Source matrix NOT same (CrsMatrix) type as target"
           << endl;
        std::cerr << os.str ();
      }

      using row_matrix_type = RowMatrix<Scalar, LO, GO, Node>;
      const row_matrix_type* srcRowMat =
        dynamic_cast<const row_matrix_type*> (&source);
      TEUCHOS_TEST_FOR_EXCEPTION_CLASS_FUNC
        (srcRowMat == nullptr, std::invalid_argument,
         "The source object of the Import or Export operation is neither a "
         "CrsMatrix (with the same template parameters as the target object), "
         "nor a RowMatrix (with the same first four template parameters as the "
         "target object).");

      // For the RowMatrix case, we need to convert from
      // Kokkos::DualView to Teuchos::Array*.  This doesn't need to be
      // so terribly efficient, since packing a non-CrsMatrix
      // RowMatrix for Import/Export into a CrsMatrix is not a
      // critical case.  Thus, we may allocate Teuchos::Array objects
      // here and copy to and from Kokkos::*View.

      // View exportLIDs's host data as a Teuchos::ArrayView.
      TEUCHOS_ASSERT( ! exportLIDs.need_sync_host () );
      auto exportLIDs_h = exportLIDs.view_host ();
      Teuchos::ArrayView<const LO> exportLIDs_av (exportLIDs_h.data (),
                                                  exportLIDs_h.size ());

      // pack() will allocate exports_a as needed.  We'll copy back
      // into exports (after (re)allocating exports if needed) below.
      Teuchos::Array<char> exports_a;

      // View exportLIDs' host data as a Teuchos::ArrayView.  We don't
      // need to sync, since we're doing write-only access, but we do
      // need to mark the DualView as modified on host.

      numPacketsPerLID.clear_sync_state (); // write-only access
      numPacketsPerLID.modify_host ();
      auto numPacketsPerLID_h = numPacketsPerLID.view_host ();
      Teuchos::ArrayView<size_t> numPacketsPerLID_av (numPacketsPerLID_h.data (),
                                                      numPacketsPerLID_h.size ());

      // Invoke RowMatrix's legacy pack() interface, using above
      // Teuchos::Array* objects.
      try {
        srcRowMat->pack (exportLIDs_av, exports_a, numPacketsPerLID_av,
                         constantNumPackets, distor);
      }
      catch (std::exception& e) {
        lclBad = 1;
        msg << "Proc " << myRank << ": " << e.what () << std::endl;
      }

      // Allocate 'exports', and copy exports_a back into it.
      const size_t newAllocSize = static_cast<size_t> (exports_a.size ());
      if (static_cast<size_t> (exports.extent (0)) < newAllocSize) {
        const std::string oldLabel = exports.d_view.label ();
        const std::string newLabel = (oldLabel == "") ? "exports" : oldLabel;
        exports = exports_type (newLabel, newAllocSize);
      }
      // It's safe to assume that we're working on host anyway, so
      // just keep exports sync'd to host.
      // ignore current device contents
      exports.modify_host();

      auto exports_h = exports.view_host ();
      auto exports_h_sub = subview (exports_h, range_type (0, newAllocSize));

      // Kokkos::deep_copy needs a Kokkos::View input, so turn
      // exports_a into a nonowning Kokkos::View first before copying.
      typedef typename exports_type::t_host::execution_space HES;
      typedef Kokkos::Device<HES, HostSpace> host_device_type;
      Kokkos::View<const char*, host_device_type>
        exports_a_kv (exports_a.getRawPtr (), newAllocSize);
      Kokkos::deep_copy (exports_h_sub, exports_a_kv);
    }

    if (debug) {
      int gblBad = 0; // output argument; to be set below
      reduceAll<int, int> (comm, REDUCE_MAX, lclBad, outArg (gblBad));
      if (gblBad != 0) {
        Tpetra::Details::gathervPrint (std::cerr, msg.str (), comm);
        TEUCHOS_TEST_FOR_EXCEPTION_CLASS_FUNC
          (true, std::logic_error, "packNew() or pack() threw an exception on "
           "one or more participating processes.");
      }
    }
    else {
      TEUCHOS_TEST_FOR_EXCEPTION_CLASS_FUNC
        (lclBad != 0, std::logic_error, "packNew threw an exception on one "
         "or more participating processes.  Here is this process' error "
         "message: " << msg.str ());
    }

    if (verbose) {
      std::ostringstream os;
      os << *prefix << "packAndPrepare: Done!" << endl
         << *prefix << "  "
         << dualViewStatusToString (exportLIDs, "exportLIDs")
         << endl
         << *prefix << "  "
         << dualViewStatusToString (exports, "exports")
         << endl
         << *prefix << "  "
         << dualViewStatusToString (numPacketsPerLID, "numPacketsPerLID")
         << endl;
      std::cerr << os.str ();
    }
  }

  template<class Scalar, class LocalOrdinal, class GlobalOrdinal, class Node>
  size_t
  CrsMatrix<Scalar, LocalOrdinal, GlobalOrdinal, Node>::
  packRow (char exports[],
           const size_t offset,
           const size_t numEnt,
           const GlobalOrdinal gidsIn[],
           const impl_scalar_type valsIn[],
           const size_t numBytesPerValue) const
  {
    using Kokkos::View;
    using Kokkos::subview;
    using Tpetra::Details::PackTraits;
    typedef LocalOrdinal LO;
    typedef GlobalOrdinal GO;
    typedef impl_scalar_type ST;

    if (numEnt == 0) {
      // Empty rows always take zero bytes, to ensure sparsity.
      return 0;
    }

    const GO gid = 0; // packValueCount wants this
    const LO numEntLO = static_cast<size_t> (numEnt);

    const size_t numEntBeg = offset;
    const size_t numEntLen = PackTraits<LO>::packValueCount (numEntLO);
    const size_t gidsBeg = numEntBeg + numEntLen;
    const size_t gidsLen = numEnt * PackTraits<GO>::packValueCount (gid);
    const size_t valsBeg = gidsBeg + gidsLen;
    const size_t valsLen = numEnt * numBytesPerValue;

    char* const numEntOut = exports + numEntBeg;
    char* const gidsOut = exports + gidsBeg;
    char* const valsOut = exports + valsBeg;

    size_t numBytesOut = 0;
    int errorCode = 0;
    numBytesOut += PackTraits<LO>::packValue (numEntOut, numEntLO);

    {
      Kokkos::pair<int, size_t> p;
      p = PackTraits<GO>::packArray (gidsOut, gidsIn, numEnt);
      errorCode += p.first;
      numBytesOut += p.second;

      p = PackTraits<ST>::packArray (valsOut, valsIn, numEnt);
      errorCode += p.first;
      numBytesOut += p.second;
    }

    const size_t expectedNumBytes = numEntLen + gidsLen + valsLen;
    TEUCHOS_TEST_FOR_EXCEPTION
      (numBytesOut != expectedNumBytes, std::logic_error, "packRow: "
       "numBytesOut = " << numBytesOut << " != expectedNumBytes = "
       << expectedNumBytes << ".");
    TEUCHOS_TEST_FOR_EXCEPTION
      (errorCode != 0, std::runtime_error, "packRow: "
       "PackTraits::packArray returned a nonzero error code");

    return numBytesOut;
  }

  template<class Scalar, class LocalOrdinal, class GlobalOrdinal, class Node>
  size_t
  CrsMatrix<Scalar, LocalOrdinal, GlobalOrdinal, Node>::
  unpackRow (GlobalOrdinal gidsOut[],
             impl_scalar_type valsOut[],
             const char imports[],
             const size_t offset,
             const size_t numBytes,
             const size_t numEnt,
             const size_t numBytesPerValue)
  {
    using Kokkos::View;
    using Kokkos::subview;
    using Tpetra::Details::PackTraits;
    typedef LocalOrdinal LO;
    typedef GlobalOrdinal GO;
    typedef impl_scalar_type ST;

    Details::ProfilingRegion region_upack_row(
      "Tpetra::CrsMatrix::unpackRow",
      "Import/Export"
    );

    if (numBytes == 0) {
      // Rows with zero bytes should always have zero entries.
      if (numEnt != 0) {
        const int myRank = this->getMap ()->getComm ()->getRank ();
        TEUCHOS_TEST_FOR_EXCEPTION
          (true, std::logic_error, "(Proc " << myRank << ") CrsMatrix::"
           "unpackRow: The number of bytes to unpack numBytes=0, but the "
           "number of entries to unpack (as reported by numPacketsPerLID) "
           "for this row numEnt=" << numEnt << " != 0.");
      }
      return 0;
    }

    if (numEnt == 0 && numBytes != 0) {
      const int myRank = this->getMap ()->getComm ()->getRank ();
      TEUCHOS_TEST_FOR_EXCEPTION
        (true, std::logic_error, "(Proc " << myRank << ") CrsMatrix::"
         "unpackRow: The number of entries to unpack (as reported by "
         "numPacketsPerLID) numEnt=0, but the number of bytes to unpack "
         "numBytes=" << numBytes << " != 0.");
    }

    const GO gid = 0; // packValueCount wants this
    const LO lid = 0; // packValueCount wants this

    const size_t numEntBeg = offset;
    const size_t numEntLen = PackTraits<LO>::packValueCount (lid);
    const size_t gidsBeg = numEntBeg + numEntLen;
    const size_t gidsLen = numEnt * PackTraits<GO>::packValueCount (gid);
    const size_t valsBeg = gidsBeg + gidsLen;
    const size_t valsLen = numEnt * numBytesPerValue;

    const char* const numEntIn = imports + numEntBeg;
    const char* const gidsIn = imports + gidsBeg;
    const char* const valsIn = imports + valsBeg;

    size_t numBytesOut = 0;
    int errorCode = 0;
    LO numEntOut;
    numBytesOut += PackTraits<LO>::unpackValue (numEntOut, numEntIn);
    if (static_cast<size_t> (numEntOut) != numEnt ||
        numEntOut == static_cast<LO> (0)) {
      const int myRank = this->getMap ()->getComm ()->getRank ();
      std::ostringstream os;
      os << "(Proc " << myRank << ") CrsMatrix::unpackRow: ";
      bool firstErrorCondition = false;
      if (static_cast<size_t> (numEntOut) != numEnt) {
        os << "Number of entries from numPacketsPerLID numEnt=" << numEnt
           << " does not equal number of entries unpacked from imports "
          "buffer numEntOut=" << numEntOut << ".";
        firstErrorCondition = true;
      }
      if (numEntOut == static_cast<LO> (0)) {
        if (firstErrorCondition) {
          os << "  Also, ";
        }
        os << "Number of entries unpacked from imports buffer numEntOut=0, "
          "but number of bytes to unpack for this row numBytes=" << numBytes
           << " != 0.  This should never happen, since packRow should only "
          "ever pack rows with a nonzero number of entries.  In this case, "
          "the number of entries from numPacketsPerLID is numEnt=" << numEnt
           << ".";
      }
      TEUCHOS_TEST_FOR_EXCEPTION(true, std::logic_error, os.str ());
    }

    {
      Kokkos::pair<int, size_t> p;
      p = PackTraits<GO>::unpackArray (gidsOut, gidsIn, numEnt);
      errorCode += p.first;
      numBytesOut += p.second;

      p = PackTraits<ST>::unpackArray (valsOut, valsIn, numEnt);
      errorCode += p.first;
      numBytesOut += p.second;
    }

    TEUCHOS_TEST_FOR_EXCEPTION
      (numBytesOut != numBytes, std::logic_error, "unpackRow: numBytesOut = "
       << numBytesOut << " != numBytes = " << numBytes << ".");

    const size_t expectedNumBytes = numEntLen + gidsLen + valsLen;
    TEUCHOS_TEST_FOR_EXCEPTION
      (numBytesOut != expectedNumBytes, std::logic_error, "unpackRow: "
       "numBytesOut = " << numBytesOut << " != expectedNumBytes = "
       << expectedNumBytes << ".");

    TEUCHOS_TEST_FOR_EXCEPTION
      (errorCode != 0, std::runtime_error, "unpackRow: "
       "PackTraits::unpackArray returned a nonzero error code");

    return numBytesOut;
  }

  template<class Scalar, class LocalOrdinal, class GlobalOrdinal, class Node>
  void
  CrsMatrix<Scalar, LocalOrdinal, GlobalOrdinal, Node>::
  allocatePackSpaceNew (Kokkos::DualView<char*, buffer_device_type>& exports,
                        size_t& totalNumEntries,
                        const Kokkos::DualView<const local_ordinal_type*, buffer_device_type>& exportLIDs) const
  {
    using Details::Behavior;
    using Details::dualViewStatusToString;
    using std::endl;
    typedef impl_scalar_type IST;
    typedef LocalOrdinal LO;
    typedef GlobalOrdinal GO;
    //const char tfecfFuncName[] = "allocatePackSpaceNew: ";

    // mfh 18 Oct 2017: Set TPETRA_VERBOSE to true for copious debug
    // output to std::cerr on every MPI process.  This is unwise for
    // runs with large numbers of MPI processes.
    const bool verbose = Behavior::verbose("CrsMatrix");
    std::unique_ptr<std::string> prefix;
    if (verbose) {
      prefix = this->createPrefix("CrsMatrix", "allocatePackSpaceNew");
      std::ostringstream os;
      os << *prefix << "Before:"
         << endl
         << *prefix << "  "
         << dualViewStatusToString (exports, "exports")
         << endl
         << *prefix << "  "
         << dualViewStatusToString (exportLIDs, "exportLIDs")
         << endl;
      std::cerr << os.str ();
    }

    // The number of export LIDs must fit in LocalOrdinal, assuming
    // that the LIDs are distinct and valid on the calling process.
    const LO numExportLIDs = static_cast<LO> (exportLIDs.extent (0));

    TEUCHOS_ASSERT( ! exportLIDs.need_sync_host () );
    auto exportLIDs_h = exportLIDs.view_host ();

    // Count the total number of matrix entries to send.
    totalNumEntries = 0;
    for (LO i = 0; i < numExportLIDs; ++i) {
      const LO lclRow = exportLIDs_h[i];
      size_t curNumEntries = this->getNumEntriesInLocalRow (lclRow);
      // FIXME (mfh 25 Jan 2015) We should actually report invalid row
      // indices as an error.  Just consider them nonowned for now.
      if (curNumEntries == Teuchos::OrdinalTraits<size_t>::invalid ()) {
        curNumEntries = 0;
      }
      totalNumEntries += curNumEntries;
    }

    // FIXME (mfh 24 Feb 2013, 24 Mar 2017) This code is only correct
    // if sizeof(IST) is a meaningful representation of the amount of
    // data in a Scalar instance.  (LO and GO are always built-in
    // integer types.)
    //
    // Allocate the exports array.  It does NOT need padding for
    // alignment, since we use memcpy to write to / read from send /
    // receive buffers.
    const size_t allocSize =
      static_cast<size_t> (numExportLIDs) * sizeof (LO) +
      totalNumEntries * (sizeof (IST) + sizeof (GO));
    if (static_cast<size_t> (exports.extent (0)) < allocSize) {
      using exports_type = Kokkos::DualView<char*, buffer_device_type>;

      const std::string oldLabel = exports.d_view.label ();
      const std::string newLabel = (oldLabel == "") ? "exports" : oldLabel;
      exports = exports_type (newLabel, allocSize);
    }

    if (verbose) {
      std::ostringstream os;
      os << *prefix << "After:"
         << endl
         << *prefix << "  "
         << dualViewStatusToString (exports, "exports")
         << endl
         << *prefix << "  "
         << dualViewStatusToString (exportLIDs, "exportLIDs")
         << endl;
      std::cerr << os.str ();
    }
  }

  template<class Scalar, class LocalOrdinal, class GlobalOrdinal, class Node>
  void
  CrsMatrix<Scalar, LocalOrdinal, GlobalOrdinal, Node>::
  packNew (const Kokkos::DualView<const local_ordinal_type*, buffer_device_type>& exportLIDs,
           Kokkos::DualView<char*, buffer_device_type>& exports,
           const Kokkos::DualView<size_t*, buffer_device_type>& numPacketsPerLID,
           size_t& constantNumPackets,
           Distributor& dist) const
  {
    // The call to packNew in packAndPrepare catches and handles any exceptions.
    Details::ProfilingRegion region_pack_new("Tpetra::CrsMatrix::packNew", "Import/Export");
    if (this->isStaticGraph ()) {
      using ::Tpetra::Details::packCrsMatrixNew;
      packCrsMatrixNew (*this, exports, numPacketsPerLID, exportLIDs,
                        constantNumPackets, dist);
    }
    else {
      this->packNonStaticNew (exportLIDs, exports, numPacketsPerLID,
                              constantNumPackets, dist);
    }
  }

  template<class Scalar, class LocalOrdinal, class GlobalOrdinal, class Node>
  void
  CrsMatrix<Scalar, LocalOrdinal, GlobalOrdinal, Node>::
  packNonStaticNew (const Kokkos::DualView<const local_ordinal_type*, buffer_device_type>& exportLIDs,
                    Kokkos::DualView<char*, buffer_device_type>& exports,
                    const Kokkos::DualView<size_t*, buffer_device_type>& numPacketsPerLID,
                    size_t& constantNumPackets,
                    Distributor& /* distor */) const
  {
    using Details::Behavior;
    using Details::dualViewStatusToString;
    using Details::PackTraits;
    using Details::create_mirror_view_from_raw_host_array;
    using Kokkos::View;
    using std::endl;
    using LO = LocalOrdinal;
    using GO = GlobalOrdinal;
    using ST = impl_scalar_type;
    using HES =
      typename View<int*, device_type>::HostMirror::execution_space;
    const char tfecfFuncName[] = "packNonStaticNew: ";

    const bool verbose = Behavior::verbose("CrsMatrix");
    std::unique_ptr<std::string> prefix;
    if (verbose) {
      prefix = this->createPrefix("CrsMatrix", "packNonStaticNew");
      std::ostringstream os;
      os << *prefix << "Start" << endl;
      std::cerr << os.str ();
    }

    const size_t numExportLIDs = static_cast<size_t> (exportLIDs.extent (0));
    TEUCHOS_TEST_FOR_EXCEPTION_CLASS_FUNC
      (numExportLIDs != static_cast<size_t> (numPacketsPerLID.extent (0)),
       std::invalid_argument, "exportLIDs.size() = " << numExportLIDs
       << " != numPacketsPerLID.size() = " << numPacketsPerLID.extent (0)
       << ".");

    // Setting this to zero tells the caller to expect a possibly
    // different ("nonconstant") number of packets per local index
    // (i.e., a possibly different number of entries per row).
    constantNumPackets = 0;

    // The pack buffer 'exports' enters this method possibly
    // unallocated.  Do the first two parts of "Count, allocate, fill,
    // compute."
    size_t totalNumEntries = 0;
    this->allocatePackSpaceNew (exports, totalNumEntries, exportLIDs);
    const size_t bufSize = static_cast<size_t> (exports.extent (0));

    // Write-only host access
    exports.clear_sync_state();
    exports.modify_host();
    auto exports_h = exports.view_host ();
    if (verbose) {
      std::ostringstream os;
      os << *prefix << "After marking exports as modified on host, "
         << dualViewStatusToString (exports, "exports") << endl;
      std::cerr << os.str ();
    }

    // Read-only host access
    auto exportLIDs_h = exportLIDs.view_host ();

    // Write-only host access
    const_cast<Kokkos::DualView<size_t*, buffer_device_type>*>(&numPacketsPerLID)->clear_sync_state();
    const_cast<Kokkos::DualView<size_t*, buffer_device_type>*>(&numPacketsPerLID)->modify_host();
    auto numPacketsPerLID_h = numPacketsPerLID.view_host ();

    // Compute the number of "packets" (in this case, bytes) per
    // export LID (in this case, local index of the row to send), and
    // actually pack the data.
    auto maxRowNumEnt = this->getNodeMaxNumRowEntries();


    // Temporary buffer for global column indices.
    typename global_inds_host_view_type::non_const_type gidsIn_k;
    if (this->isLocallyIndexed()) { // Need storage for Global IDs
      gidsIn_k = 
        typename global_inds_host_view_type::non_const_type("packGids",
                                                            maxRowNumEnt);
    }

    size_t offset = 0; // current index into 'exports' array.
    for (size_t i = 0; i < numExportLIDs; ++i) {
      const LO lclRow = exportLIDs_h[i];

      size_t numBytes;
      size_t numEnt;
      numEnt = this->getNumEntriesInLocalRow (lclRow);

      // Only pack this row's data if it has a nonzero number of
      // entries.  We can do this because receiving processes get the
      // number of packets, and will know that zero packets means zero
      // entries.
      if (numEnt == 0) {
        numPacketsPerLID_h[i] = 0;
        continue;
      }

      if (this->isLocallyIndexed ()) {
        typename global_inds_host_view_type::non_const_type gidsIn; 
        values_host_view_type valsIn;
        // If the matrix is locally indexed on the calling process, we
        // have to use its column Map (which it _must_ have in this
        // case) to convert to global indices.
        local_inds_host_view_type lidsIn;
        this->getLocalRowView (lclRow, lidsIn, valsIn);
        const map_type& colMap = * (this->getColMap ());
        for (size_t k = 0; k < numEnt; ++k) {
          gidsIn_k[k] = colMap.getGlobalElement (lidsIn[k]);
        }
        gidsIn = Kokkos::subview(gidsIn_k, Kokkos::make_pair(GO(0),GO(numEnt)));

        const size_t numBytesPerValue =
          PackTraits<ST>::packValueCount (valsIn[0]);
        numBytes = this->packRow (exports_h.data (), offset, numEnt,
                                  gidsIn.data (), valsIn.data (), 
                                  numBytesPerValue);
      }
      else if (this->isGloballyIndexed ()) {
        global_inds_host_view_type gidsIn; 
        values_host_view_type valsIn;
        // If the matrix is globally indexed on the calling process,
        // then we can use the column indices directly.  However, we
        // have to get the global row index.  The calling process must
        // have a row Map, since otherwise it shouldn't be participating
        // in packing operations.
        const map_type& rowMap = * (this->getRowMap ());
        const GO gblRow = rowMap.getGlobalElement (lclRow);
        this->getGlobalRowView (gblRow, gidsIn, valsIn);

        const size_t numBytesPerValue =
          PackTraits<ST>::packValueCount (valsIn[0]);
        numBytes = this->packRow (exports_h.data (), offset, numEnt, 
                                  gidsIn.data (), valsIn.data (),
                                  numBytesPerValue);
      }
      // mfh 11 Sep 2017: Currently, if the matrix is neither globally
      // nor locally indexed, then it has no entries.  Therefore,
      // there is nothing to pack.  No worries!

      TEUCHOS_TEST_FOR_EXCEPTION_CLASS_FUNC
        (offset > bufSize || offset + numBytes > bufSize, std::logic_error,
         "First invalid offset into 'exports' pack buffer at index i = " << i
         << ".  exportLIDs_h[i]: " << exportLIDs_h[i] << ", bufSize: " <<
         bufSize << ", offset: " << offset << ", numBytes: " << numBytes <<
         ".");
      // numPacketsPerLID_h[i] is the number of "packets" in the
      // current local row i.  Packet=char (really "byte") so use the
      // number of bytes of the packed data for that row.
      numPacketsPerLID_h[i] = numBytes;
      offset += numBytes;
    }

    if (verbose) {
      std::ostringstream os;
      os << *prefix << "Tpetra::CrsMatrix::packNonStaticNew: After:" << endl
         << *prefix << "  "
         << dualViewStatusToString (exports, "exports")
         << endl
         << *prefix << "  "
         << dualViewStatusToString (exportLIDs, "exportLIDs")
         << endl;
      std::cerr << os.str ();
    }
  }

  template<class Scalar, class LocalOrdinal, class GlobalOrdinal, class Node>
  LocalOrdinal
  CrsMatrix<Scalar, LocalOrdinal, GlobalOrdinal, Node>::
  combineGlobalValuesRaw(const LocalOrdinal lclRow,
                         const LocalOrdinal numEnt,
                         const impl_scalar_type vals[],
                         const GlobalOrdinal cols[],
                         const Tpetra::CombineMode combMode,
                         const char* const prefix,
                         const bool debug,
                         const bool verbose)
  {
    using GO = GlobalOrdinal;

    // mfh 23 Mar 2017: This branch is not thread safe in a debug
    // build, due to use of Teuchos::ArrayView; see #229.
    const GO gblRow = myGraph_->rowMap_->getGlobalElement(lclRow);
    Teuchos::ArrayView<const GO> cols_av
      (numEnt == 0 ? nullptr : cols, numEnt);
    Teuchos::ArrayView<const Scalar> vals_av
      (numEnt == 0 ? nullptr : reinterpret_cast<const Scalar*> (vals), numEnt);

    // FIXME (mfh 23 Mar 2017) This is a work-around for less common
    // combine modes.  combineGlobalValues throws on error; it does
    // not return an error code.  Thus, if it returns, it succeeded.
    combineGlobalValues(gblRow, cols_av, vals_av, combMode,
                        prefix, debug, verbose);
    return numEnt;
  }

  template<class Scalar, class LocalOrdinal, class GlobalOrdinal, class Node>
  void
  CrsMatrix<Scalar, LocalOrdinal, GlobalOrdinal, Node>::
  combineGlobalValues(
    const GlobalOrdinal globalRowIndex,
    const Teuchos::ArrayView<const GlobalOrdinal>& columnIndices,
    const Teuchos::ArrayView<const Scalar>& values,
    const Tpetra::CombineMode combineMode,
    const char* const prefix,
    const bool debug,
    const bool verbose)
  {
    const char tfecfFuncName[] = "combineGlobalValues: ";

    if (isStaticGraph ()) {
      // INSERT doesn't make sense for a static graph, since you
      // aren't allowed to change the structure of the graph.
      // However, all the other combine modes work.
      if (combineMode == ADD) {
        sumIntoGlobalValues (globalRowIndex, columnIndices, values);
      }
      else if (combineMode == REPLACE) {
        replaceGlobalValues (globalRowIndex, columnIndices, values);
      }
      else if (combineMode == ABSMAX) {
        using ::Tpetra::Details::AbsMax;
        AbsMax<Scalar> f;
        this->template transformGlobalValues<AbsMax<Scalar> > (globalRowIndex,
                                                               columnIndices,
                                                               values, f);
      }
      else if (combineMode == INSERT) {
        TEUCHOS_TEST_FOR_EXCEPTION_CLASS_FUNC
          (isStaticGraph() && combineMode == INSERT,
           std::invalid_argument, "INSERT combine mode is forbidden "
           "if the matrix has a static (const) graph (i.e., was "
           "constructed with the CrsMatrix constructor that takes a "
           "const CrsGraph pointer).");
      }
      else {
        TEUCHOS_TEST_FOR_EXCEPTION_CLASS_FUNC
          (true, std::logic_error, "Invalid combine mode; should "
           "never get here!  "
           "Please report this bug to the Tpetra developers.");
      }
    }
    else { // The matrix has a dynamic graph.
      if (combineMode == ADD || combineMode == INSERT) {
        // For a dynamic graph, all incoming column indices are
        // inserted into the target graph.  Duplicate indices will
        // have their values summed.  In this context, ADD and INSERT
        // are equivalent.  We need to call insertGlobalValues()
        // anyway if the column indices don't yet exist in this row,
        // so we just call insertGlobalValues() for both cases.
        insertGlobalValuesFilteredChecked(globalRowIndex,
          columnIndices, values, prefix, debug, verbose);
      }
      // FIXME (mfh 14 Mar 2012):
      //
      // Implementing ABSMAX or REPLACE for a dynamic graph would
      // require modifying assembly to attach a possibly different
      // combine mode to each inserted (i, j, A_ij) entry.  For
      // example, consider two different Export operations to the same
      // target CrsMatrix, the first with ABSMAX combine mode and the
      // second with REPLACE.  This isn't a common use case, so we
      // won't mess with it for now.
      else if (combineMode == ABSMAX) {
        TEUCHOS_TEST_FOR_EXCEPTION_CLASS_FUNC(
          ! isStaticGraph () && combineMode == ABSMAX, std::logic_error,
          "ABSMAX combine mode when the matrix has a dynamic graph is not yet "
          "implemented.");
      }
      else if (combineMode == REPLACE) {
        TEUCHOS_TEST_FOR_EXCEPTION_CLASS_FUNC(
          ! isStaticGraph () && combineMode == REPLACE, std::logic_error,
          "REPLACE combine mode when the matrix has a dynamic graph is not yet "
          "implemented.");
      }
      else {
        TEUCHOS_TEST_FOR_EXCEPTION_CLASS_FUNC(
          true, std::logic_error, "Should never get here!  Please report this "
          "bug to the Tpetra developers.");
      }
    }
  }

  template<class Scalar, class LocalOrdinal, class GlobalOrdinal, class Node>
  void
  CrsMatrix<Scalar, LocalOrdinal, GlobalOrdinal, Node>::
  unpackAndCombine
  (const Kokkos::DualView<const local_ordinal_type*, buffer_device_type>& importLIDs,
   Kokkos::DualView<char*, buffer_device_type> imports,
   Kokkos::DualView<size_t*, buffer_device_type> numPacketsPerLID,
   const size_t constantNumPackets,
   Distributor& distor,
   const CombineMode combineMode)
  {
    using Details::Behavior;
    using Details::dualViewStatusToString;
    using Details::ProfilingRegion;
    using std::endl;
    const char tfecfFuncName[] = "unpackAndCombine: ";
    ProfilingRegion regionUAC ("Tpetra::CrsMatrix::unpackAndCombine");

    const bool debug = Behavior::debug("CrsMatrix");
    const bool verbose = Behavior::verbose("CrsMatrix");
    constexpr int numValidModes = 5;
    const CombineMode validModes[numValidModes] =
      {ADD, REPLACE, ABSMAX, INSERT, ZERO};
    const char* validModeNames[numValidModes] =
      {"ADD", "REPLACE", "ABSMAX", "INSERT", "ZERO"};

    std::unique_ptr<std::string> prefix;
    if (verbose) {
      prefix = this->createPrefix("CrsMatrix", "unpackAndCombine");
      std::ostringstream os;
      os << *prefix << "Start:" << endl
         << *prefix << "  "
         << dualViewStatusToString (importLIDs, "importLIDs")
         << endl
         << *prefix << "  "
         << dualViewStatusToString (imports, "imports")
         << endl
         << *prefix << "  "
         << dualViewStatusToString (numPacketsPerLID, "numPacketsPerLID")
         << endl
         << *prefix << "  constantNumPackets: " << constantNumPackets
         << endl
         << *prefix << "  combineMode: " << combineModeToString (combineMode)
         << endl;
      std::cerr << os.str ();
    }

    if (debug) {
      if (std::find (validModes, validModes+numValidModes, combineMode) ==
          validModes+numValidModes) {
        std::ostringstream os;
        os << "Invalid combine mode.  Valid modes are {";
        for (int k = 0; k < numValidModes; ++k) {
          os << validModeNames[k];
          if (k < numValidModes - 1) {
            os << ", ";
          }
        }
        os << "}.";
        TEUCHOS_TEST_FOR_EXCEPTION_CLASS_FUNC
          (true, std::invalid_argument, os.str ());
      }
      TEUCHOS_TEST_FOR_EXCEPTION_CLASS_FUNC
        (importLIDs.extent(0) != numPacketsPerLID.extent(0),
         std::invalid_argument, "importLIDs.extent(0)="
         << importLIDs.extent(0)
         << " != numPacketsPerLID.extent(0)="
         << numPacketsPerLID.extent(0) << ".");
    }

    if (combineMode == ZERO) {
      return; // nothing to do
    }

    if (debug) {
      using Teuchos::reduceAll;
      std::unique_ptr<std::ostringstream> msg (new std::ostringstream ());
      int lclBad = 0;
      try {
        unpackAndCombineImpl(importLIDs, imports, numPacketsPerLID,
                             constantNumPackets, distor, combineMode,
                             verbose);
      } catch (std::exception& e) {
        lclBad = 1;
        *msg << e.what ();
      }
      int gblBad = 0;
      const Teuchos::Comm<int>& comm = * (this->getComm ());
      reduceAll<int, int> (comm, Teuchos::REDUCE_MAX,
                           lclBad, Teuchos::outArg (gblBad));
      if (gblBad != 0) {
        // mfh 22 Oct 2017: 'prefix' might be null, since it is only
        // initialized in a debug build.  Thus, we get the process
        // rank again here.  This is an error message, so the small
        // run-time cost doesn't matter.  See #1887.
        std::ostringstream os;
        os << "Proc " << comm.getRank () << ": " << msg->str () << endl;
        msg = std::unique_ptr<std::ostringstream> (new std::ostringstream ());
        ::Tpetra::Details::gathervPrint (*msg, os.str (), comm);
        TEUCHOS_TEST_FOR_EXCEPTION_CLASS_FUNC
          (true, std::logic_error, std::endl << "unpackAndCombineImpl "
           "threw an exception on one or more participating processes: "
           << endl << msg->str ());
      }
    }
    else {
      unpackAndCombineImpl(importLIDs, imports, numPacketsPerLID,
                           constantNumPackets, distor, combineMode,
                           verbose);
    }

    if (verbose) {
      std::ostringstream os;
      os << *prefix << "Done!" << endl
         << *prefix << "  "
         << dualViewStatusToString (importLIDs, "importLIDs")
         << endl
         << *prefix << "  "
         << dualViewStatusToString (imports, "imports")
         << endl
         << *prefix << "  "
         << dualViewStatusToString (numPacketsPerLID, "numPacketsPerLID")
         << endl;
      std::cerr << os.str ();
    }
  }

  template<class Scalar, class LocalOrdinal, class GlobalOrdinal, class Node>
  void
  CrsMatrix<Scalar, LocalOrdinal, GlobalOrdinal, Node>::
  unpackAndCombineImpl(
    const Kokkos::DualView<const local_ordinal_type*,
      buffer_device_type>& importLIDs,
    Kokkos::DualView<char*, buffer_device_type> imports,
    Kokkos::DualView<size_t*, buffer_device_type> numPacketsPerLID,
    const size_t constantNumPackets,
    Distributor & distor,
    const CombineMode combineMode,
    const bool verbose)
  {
    Details::ProfilingRegion region_unpack_and_combine_impl(
      "Tpetra::CrsMatrix::unpackAndCombineImpl",
      "Import/Export"
    );
    using std::endl;
    const char tfecfFuncName[] = "unpackAndCombineImpl";
    std::unique_ptr<std::string> prefix;
    if (verbose) {
      prefix = this->createPrefix("CrsMatrix", tfecfFuncName);
      std::ostringstream os;
      os << *prefix << "isStaticGraph(): "
         << (isStaticGraph() ? "true" : "false")
         << ", importLIDs.extent(0): "
         << importLIDs.extent(0)
         << ", imports.extent(0): "
         << imports.extent(0)
         << ", numPacketsPerLID.extent(0): "
         << numPacketsPerLID.extent(0)
         << endl;
      std::cerr << os.str();
    }

    if (isStaticGraph ()) {
      using Details::unpackCrsMatrixAndCombineNew;
      unpackCrsMatrixAndCombineNew(*this, imports, numPacketsPerLID,
                                   importLIDs, constantNumPackets,
                                   distor, combineMode);
    }
    else {
      {
        using padding_type = typename crs_graph_type::padding_type;
        std::unique_ptr<padding_type> padding;
        try {
          padding = myGraph_->computePaddingForCrsMatrixUnpack(
            importLIDs, imports, numPacketsPerLID, verbose);
        }
        catch (std::exception& e) {
          const auto rowMap = getRowMap();
          const auto comm = rowMap.is_null() ? Teuchos::null :
            rowMap->getComm();
          const int myRank = comm.is_null() ? -1 : comm->getRank();
          TEUCHOS_TEST_FOR_EXCEPTION
            (true, std::runtime_error, "Proc " << myRank << ": "
             "Tpetra::CrsGraph::computePaddingForCrsMatrixUnpack "
             "threw an exception: " << e.what());
        }
        if (verbose) {
          std::ostringstream os;
          os << *prefix << "Call applyCrsPadding" << endl;
          std::cerr << os.str();
        }
        applyCrsPadding(*padding, verbose);
      }
      if (verbose) {
        std::ostringstream os;
        os << *prefix << "Call unpackAndCombineImplNonStatic" << endl;
        std::cerr << os.str();
      }
      unpackAndCombineImplNonStatic(importLIDs, imports,
                                    numPacketsPerLID,
                                    constantNumPackets,
                                    distor, combineMode);
    }

    if (verbose) {
      std::ostringstream os;
      os << *prefix << "Done" << endl;
      std::cerr << os.str();
    }
  }

  template<class Scalar, class LocalOrdinal, class GlobalOrdinal, class Node>
  void
  CrsMatrix<Scalar, LocalOrdinal, GlobalOrdinal, Node>::
  unpackAndCombineImplNonStatic(
    const Kokkos::DualView<const local_ordinal_type*,
      buffer_device_type>& importLIDs,
    Kokkos::DualView<char*, buffer_device_type> imports,
    Kokkos::DualView<size_t*, buffer_device_type> numPacketsPerLID,
    const size_t constantNumPackets,
    Distributor& distor,
    const CombineMode combineMode)
  {
    using Kokkos::View;
    using Kokkos::subview;
    using Kokkos::MemoryUnmanaged;
    using Details::Behavior;
    using Details::castAwayConstDualView;
    using Details::create_mirror_view_from_raw_host_array;
    using Details::PackTraits;
    using Details::ScalarViewTraits;
    using std::endl;
    using LO = LocalOrdinal;
    using GO = GlobalOrdinal;
    using ST = impl_scalar_type;
    using size_type = typename Teuchos::ArrayView<LO>::size_type;
    using HES =
      typename View<int*, device_type>::HostMirror::execution_space;
    using pair_type = std::pair<typename View<int*, HES>::size_type,
                                typename View<int*, HES>::size_type>;
    using gids_out_type = View<GO*, HES, MemoryUnmanaged>;
    using vals_out_type = View<ST*, HES, MemoryUnmanaged>;
    const char tfecfFuncName[] = "unpackAndCombineImplNonStatic";

    const bool debug = Behavior::debug("CrsMatrix");
    const bool verbose = Behavior::verbose("CrsMatrix");
    std::unique_ptr<std::string> prefix;
    if (verbose) {
      prefix = this->createPrefix("CrsMatrix", tfecfFuncName);
      std::ostringstream os;
      os << *prefix << endl; // we've already printed DualViews' statuses
      std::cerr << os.str ();
    }
    const char* const prefix_raw =
      verbose ? prefix.get()->c_str() : nullptr;

    const size_type numImportLIDs = importLIDs.extent (0);
    if (combineMode == ZERO || numImportLIDs == 0) {
      return; // nothing to do; no need to combine entries
    }

    Details::ProfilingRegion region_unpack_and_combine_impl_non_static(
      "Tpetra::CrsMatrix::unpackAndCombineImplNonStatic",
      "Import/Export"
    );

    // We're unpacking on host.  This is read-only host access.
    if (imports.need_sync_host()) {
      imports.sync_host ();
    }
    auto imports_h = imports.view_host();

    // Read-only host access.
    if (numPacketsPerLID.need_sync_host()) {
      numPacketsPerLID.sync_host ();
    }
    auto numPacketsPerLID_h = numPacketsPerLID.view_host();

    TEUCHOS_ASSERT( ! importLIDs.need_sync_host() );
    auto importLIDs_h = importLIDs.view_host();

    size_t numBytesPerValue;
    {
      // FIXME (mfh 17 Feb 2015, tjf 2 Aug 2017) What do I do about Scalar types
      // with run-time size?  We already assume that all entries in both the
      // source and target matrices have the same size.  If the calling process
      // owns at least one entry in either matrix, we can use that entry to set
      // the size.  However, it is possible that the calling process owns no
      // entries.  In that case, we're in trouble.  One way to fix this would be
      // for each row's data to contain the run-time size.  This is only
      // necessary if the size is not a compile-time constant.
      Scalar val;
      numBytesPerValue = PackTraits<ST>::packValueCount (val);
    }

    // Determine the maximum number of entries in any one row
    size_t offset = 0;
    size_t maxRowNumEnt = 0;
    for (size_type i = 0; i < numImportLIDs; ++i) {
      const size_t numBytes = numPacketsPerLID_h[i];
      if (numBytes == 0) {
        continue; // empty buffer for that row means that the row is empty
      }
      // We need to unpack a nonzero number of entries for this row.
      if (debug) {
        TEUCHOS_TEST_FOR_EXCEPTION_CLASS_FUNC
          (offset + numBytes > size_t(imports_h.extent (0)),
           std::logic_error, ": At local row index importLIDs_h[i="
           << i << "]=" << importLIDs_h[i] << ", offset (=" << offset
           << ") + numBytes (=" << numBytes << ") > "
           "imports_h.extent(0)=" << imports_h.extent (0) << ".");
      }
      LO numEntLO = 0;

      if (debug) {
        const size_t theNumBytes =
          PackTraits<LO>::packValueCount (numEntLO);
        TEUCHOS_TEST_FOR_EXCEPTION_CLASS_FUNC
          (theNumBytes > numBytes, std::logic_error, ": theNumBytes="
           << theNumBytes << " > numBytes = " << numBytes << ".");
      }
      const char* const inBuf = imports_h.data () + offset;
      const size_t actualNumBytes =
        PackTraits<LO>::unpackValue (numEntLO, inBuf);

      if (debug) {
        TEUCHOS_TEST_FOR_EXCEPTION_CLASS_FUNC
          (actualNumBytes > numBytes, std::logic_error, ": At i=" << i
           << ", actualNumBytes=" << actualNumBytes
           << " > numBytes=" << numBytes << ".");
        TEUCHOS_TEST_FOR_EXCEPTION_CLASS_FUNC
          (numEntLO == 0, std::logic_error, ": At local row index "
           "importLIDs_h[i=" << i << "]=" << importLIDs_h[i] << ", "
           "the number of entries read from the packed data is "
           "numEntLO=" << numEntLO << ", but numBytes=" << numBytes
           << " != 0.");
      }

      maxRowNumEnt = std::max(size_t(numEntLO), maxRowNumEnt);
      offset += numBytes;
    }

    // Temporary space to cache incoming global column indices and
    // values.  Column indices come in as global indices, in case the
    // source object's column Map differs from the target object's
    // (this's) column Map.
    View<GO*, HES> gblColInds;
    View<LO*, HES> lclColInds;
    View<ST*, HES> vals;
    {
      GO gid = 0;
      LO lid = 0;
      // FIXME (mfh 17 Feb 2015, tjf 2 Aug 2017) What do I do about Scalar types
      // with run-time size?  We already assume that all entries in both the
      // source and target matrices have the same size.  If the calling process
      // owns at least one entry in either matrix, we can use that entry to set
      // the size.  However, it is possible that the calling process owns no
      // entries.  In that case, we're in trouble.  One way to fix this would be
      // for each row's data to contain the run-time size.  This is only
      // necessary if the size is not a compile-time constant.
      Scalar val;
      gblColInds = ScalarViewTraits<GO, HES>::allocateArray(
        gid, maxRowNumEnt, "gids");
      lclColInds = ScalarViewTraits<LO, HES>::allocateArray(
        lid, maxRowNumEnt, "lids");
      vals = ScalarViewTraits<ST, HES>::allocateArray(
        val, maxRowNumEnt, "vals");
    }

    offset = 0;
    for (size_type i = 0; i < numImportLIDs; ++i) {
      const size_t numBytes = numPacketsPerLID_h[i];
      if (numBytes == 0) {
        continue; // empty buffer for that row means that the row is empty
      }
      LO numEntLO = 0;
      const char* const inBuf = imports_h.data () + offset;
      (void) PackTraits<LO>::unpackValue (numEntLO, inBuf);

      const size_t numEnt = static_cast<size_t>(numEntLO);;
      const LO lclRow = importLIDs_h[i];

      gids_out_type gidsOut = subview (gblColInds, pair_type (0, numEnt));
      vals_out_type valsOut = subview (vals, pair_type (0, numEnt));

      const size_t numBytesOut =
        unpackRow (gidsOut.data (), valsOut.data (), imports_h.data (),
                   offset, numBytes, numEnt, numBytesPerValue);
      TEUCHOS_TEST_FOR_EXCEPTION_CLASS_FUNC
        (numBytes != numBytesOut, std::logic_error, ": At i=" << i
         << ", numBytes=" << numBytes << " != numBytesOut="
         << numBytesOut << ".");

      const ST* const valsRaw = const_cast<const ST*> (valsOut.data ());
      const GO* const gidsRaw = const_cast<const GO*> (gidsOut.data ());
      combineGlobalValuesRaw(lclRow, numEnt, valsRaw, gidsRaw,
                             combineMode, prefix_raw, debug, verbose);
      // Don't update offset until current LID has succeeded.
      offset += numBytes;
    } // for each import LID i

    if (verbose) {
      std::ostringstream os;
      os << *prefix << "Done" << endl;
      std::cerr << os.str();
    }
  }

  template<class Scalar, class LocalOrdinal, class GlobalOrdinal, class Node>
  Teuchos::RCP<MultiVector<Scalar, LocalOrdinal, GlobalOrdinal, Node> >
  CrsMatrix<Scalar, LocalOrdinal, GlobalOrdinal, Node>::
  getColumnMapMultiVector (const MV& X_domainMap,
                           const bool force) const
  {
    using Teuchos::null;
    using Teuchos::RCP;
    using Teuchos::rcp;

    TEUCHOS_TEST_FOR_EXCEPTION(
      ! this->hasColMap (), std::runtime_error, "Tpetra::CrsMatrix::getColumn"
      "MapMultiVector: You may only call this method if the matrix has a "
      "column Map.  If the matrix does not yet have a column Map, you should "
      "first call fillComplete (with domain and range Map if necessary).");

    // If the graph is not fill complete, then the Import object (if
    // one should exist) hasn't been constructed yet.
    TEUCHOS_TEST_FOR_EXCEPTION(
      ! this->getGraph ()->isFillComplete (), std::runtime_error, "Tpetra::"
      "CrsMatrix::getColumnMapMultiVector: You may only call this method if "
      "this matrix's graph is fill complete.");

    const size_t numVecs = X_domainMap.getNumVectors ();
    RCP<const import_type> importer = this->getGraph ()->getImporter ();
    RCP<const map_type> colMap = this->getColMap ();

    RCP<MV> X_colMap; // null by default

    // If the Import object is trivial (null), then we don't need a
    // separate column Map multivector.  Just return null in that
    // case.  The caller is responsible for knowing not to use the
    // returned null pointer.
    //
    // If the Import is nontrivial, then we do need a separate
    // column Map multivector for the Import operation.  Check in
    // that case if we have to (re)create the column Map
    // multivector.
    if (! importer.is_null () || force) {
      if (importMV_.is_null () || importMV_->getNumVectors () != numVecs) {
        X_colMap = rcp (new MV (colMap, numVecs));

        // Cache the newly created multivector for later reuse.
        importMV_ = X_colMap;
      }
      else { // Yay, we can reuse the cached multivector!
        X_colMap = importMV_;
        // mfh 09 Jan 2013: We don't have to fill with zeros first,
        // because the Import uses INSERT combine mode, which overwrites
        // existing entries.
        //
        //X_colMap->putScalar (ZERO);
      }
    }
    return X_colMap;
  }

  template <class Scalar, class LocalOrdinal, class GlobalOrdinal, class Node>
  Teuchos::RCP<MultiVector<Scalar, LocalOrdinal, GlobalOrdinal, Node> >
  CrsMatrix<Scalar, LocalOrdinal, GlobalOrdinal, Node>::
  getRowMapMultiVector (const MultiVector<Scalar, LocalOrdinal, GlobalOrdinal, Node>& Y_rangeMap,
                        const bool force) const
  {
    using Teuchos::null;
    using Teuchos::RCP;
    using Teuchos::rcp;

    // If the graph is not fill complete, then the Export object (if
    // one should exist) hasn't been constructed yet.
    TEUCHOS_TEST_FOR_EXCEPTION(
      ! this->getGraph ()->isFillComplete (), std::runtime_error, "Tpetra::"
      "CrsMatrix::getRowMapMultiVector: You may only call this method if this "
      "matrix's graph is fill complete.");

    const size_t numVecs = Y_rangeMap.getNumVectors ();
    RCP<const export_type> exporter = this->getGraph ()->getExporter ();
    // Every version of the constructor takes either a row Map, or a
    // graph (all of whose constructors take a row Map).  Thus, the
    // matrix always has a row Map.
    RCP<const map_type> rowMap = this->getRowMap ();

    RCP<MV> Y_rowMap; // null by default

    // If the Export object is trivial (null), then we don't need a
    // separate row Map multivector.  Just return null in that case.
    // The caller is responsible for knowing not to use the returned
    // null pointer.
    //
    // If the Export is nontrivial, then we do need a separate row
    // Map multivector for the Export operation.  Check in that case
    // if we have to (re)create the row Map multivector.
    if (! exporter.is_null () || force) {
      if (exportMV_.is_null () || exportMV_->getNumVectors () != numVecs) {
        Y_rowMap = rcp (new MV (rowMap, numVecs));
        exportMV_ = Y_rowMap; // Cache the newly created MV for later reuse.
      }
      else { // Yay, we can reuse the cached multivector!
        Y_rowMap = exportMV_;
      }
    }
    return Y_rowMap;
  }

  template <class Scalar, class LocalOrdinal, class GlobalOrdinal, class Node>
  void
  CrsMatrix<Scalar, LocalOrdinal, GlobalOrdinal, Node>::
  removeEmptyProcessesInPlace (const Teuchos::RCP<const map_type>& newMap)
  {
    TEUCHOS_TEST_FOR_EXCEPTION(
      myGraph_.is_null (), std::logic_error, "Tpetra::CrsMatrix::"
      "removeEmptyProcessesInPlace: This method does not work when the matrix "
      "was created with a constant graph (that is, when it was created using "
      "the version of its constructor that takes an RCP<const CrsGraph>).  "
      "This is because the matrix is not allowed to modify the graph in that "
      "case, but removing empty processes requires modifying the graph.");
    myGraph_->removeEmptyProcessesInPlace (newMap);
    // Even though CrsMatrix's row Map (as returned by getRowMap())
    // comes from its CrsGraph, CrsMatrix still implements DistObject,
    // so we also have to change the DistObject's Map.
    this->map_ = this->getRowMap ();
    // In the nonconst graph case, staticGraph_ is just a const
    // pointer to myGraph_.  This assignment is probably redundant,
    // but it doesn't hurt.
    staticGraph_ = Teuchos::rcp_const_cast<const Graph> (myGraph_);
  }

  template <class Scalar, class LocalOrdinal, class GlobalOrdinal, class Node>
  Teuchos::RCP<RowMatrix<Scalar, LocalOrdinal, GlobalOrdinal, Node> >
  CrsMatrix<Scalar, LocalOrdinal, GlobalOrdinal, Node>::
  add (const Scalar& alpha,
       const RowMatrix<Scalar, LocalOrdinal, GlobalOrdinal, Node>& A,
       const Scalar& beta,
       const Teuchos::RCP<const map_type>& domainMap,
       const Teuchos::RCP<const map_type>& rangeMap,
       const Teuchos::RCP<Teuchos::ParameterList>& params) const
  {
    using Teuchos::Array;
    using Teuchos::ArrayView;
    using Teuchos::ParameterList;
    using Teuchos::RCP;
    using Teuchos::rcp;
    using Teuchos::rcp_implicit_cast;
    using Teuchos::sublist;
    using std::endl;
    using LO = local_ordinal_type;
    using GO = global_ordinal_type;
    using row_matrix_type =
      RowMatrix<Scalar, LocalOrdinal, GlobalOrdinal, Node>;
    using crs_matrix_type =
      CrsMatrix<Scalar, LocalOrdinal, GlobalOrdinal, Node>;
    const char errPfx[] = "Tpetra::CrsMatrix::add: ";

    const bool debug = Details::Behavior::debug("CrsMatrix");
    const bool verbose = Details::Behavior::verbose("CrsMatrix");
    std::unique_ptr<std::string> prefix;
    if (verbose) {
      prefix = this->createPrefix("CrsMatrix", "add");
      std::ostringstream os;
      os << *prefix << "Start" << endl;
      std::cerr << os.str ();
    }

    const crs_matrix_type& B = *this; // a convenient abbreviation
    const Scalar ZERO = Teuchos::ScalarTraits<Scalar>::zero();
    const Scalar ONE = Teuchos::ScalarTraits<Scalar>::one();

    // If the user didn't supply a domain or range Map, then try to
    // get one from B first (if it has them), then from A (if it has
    // them).  If we don't have any domain or range Maps, scold the
    // user.
    RCP<const map_type> A_domainMap = A.getDomainMap ();
    RCP<const map_type> A_rangeMap = A.getRangeMap ();
    RCP<const map_type> B_domainMap = B.getDomainMap ();
    RCP<const map_type> B_rangeMap = B.getRangeMap ();

    RCP<const map_type> theDomainMap = domainMap;
    RCP<const map_type> theRangeMap = rangeMap;

    if (domainMap.is_null ()) {
      if (B_domainMap.is_null ()) {
        TEUCHOS_TEST_FOR_EXCEPTION(
          A_domainMap.is_null (), std::invalid_argument,
          "Tpetra::CrsMatrix::add: If neither A nor B have a domain Map, "
          "then you must supply a nonnull domain Map to this method.");
        theDomainMap = A_domainMap;
      } else {
        theDomainMap = B_domainMap;
      }
    }
    if (rangeMap.is_null ()) {
      if (B_rangeMap.is_null ()) {
        TEUCHOS_TEST_FOR_EXCEPTION(
          A_rangeMap.is_null (), std::invalid_argument,
          "Tpetra::CrsMatrix::add: If neither A nor B have a range Map, "
          "then you must supply a nonnull range Map to this method.");
        theRangeMap = A_rangeMap;
      } else {
        theRangeMap = B_rangeMap;
      }
    }

    if (debug) {
      // In debug mode, check that A and B have matching domain and
      // range Maps, if they have domain and range Maps at all.  (If
      // they aren't fill complete, then they may not yet have them.)
      if (! A_domainMap.is_null() && ! A_rangeMap.is_null()) {
        if (! B_domainMap.is_null() && ! B_rangeMap.is_null()) {
          TEUCHOS_TEST_FOR_EXCEPTION
            (! B_domainMap->isSameAs(*A_domainMap),
             std::invalid_argument,
             errPfx << "The input RowMatrix A must have a domain Map "
             "which is the same as (isSameAs) this RowMatrix's "
             "domain Map.");
          TEUCHOS_TEST_FOR_EXCEPTION
            (! B_rangeMap->isSameAs(*A_rangeMap), std::invalid_argument,
             errPfx << "The input RowMatrix A must have a range Map "
             "which is the same as (isSameAs) this RowMatrix's range "
             "Map.");
          TEUCHOS_TEST_FOR_EXCEPTION
            (! domainMap.is_null() &&
             ! domainMap->isSameAs(*B_domainMap),
             std::invalid_argument,
             errPfx << "The input domain Map must be the same as "
             "(isSameAs) this RowMatrix's domain Map.");
          TEUCHOS_TEST_FOR_EXCEPTION
            (! rangeMap.is_null() &&
             ! rangeMap->isSameAs(*B_rangeMap),
             std::invalid_argument,
             errPfx << "The input range Map must be the same as "
             "(isSameAs) this RowMatrix's range Map.");
        }
      }
      else if (! B_domainMap.is_null() && ! B_rangeMap.is_null()) {
        TEUCHOS_TEST_FOR_EXCEPTION
          (! domainMap.is_null() &&
           ! domainMap->isSameAs(*B_domainMap),
           std::invalid_argument,
           errPfx << "The input domain Map must be the same as "
           "(isSameAs) this RowMatrix's domain Map.");
        TEUCHOS_TEST_FOR_EXCEPTION
          (! rangeMap.is_null() && ! rangeMap->isSameAs(*B_rangeMap),
           std::invalid_argument,
           errPfx << "The input range Map must be the same as "
           "(isSameAs) this RowMatrix's range Map.");
      }
      else {
        TEUCHOS_TEST_FOR_EXCEPTION
          (domainMap.is_null() || rangeMap.is_null(),
           std::invalid_argument, errPfx << "If neither A nor B "
           "have a domain and range Map, then you must supply a "
           "nonnull domain and range Map to this method.");
      }
    }

    // What parameters do we pass to C's constructor?  Do we call
    // fillComplete on C after filling it?  And if so, what parameters
    // do we pass to C's fillComplete call?
    bool callFillComplete = true;
    RCP<ParameterList> constructorSublist;
    RCP<ParameterList> fillCompleteSublist;
    if (! params.is_null()) {
      callFillComplete =
        params->get("Call fillComplete", callFillComplete);
      constructorSublist = sublist(params, "Constructor parameters");
      fillCompleteSublist = sublist(params, "fillComplete parameters");
    }

    RCP<const map_type> A_rowMap = A.getRowMap ();
    RCP<const map_type> B_rowMap = B.getRowMap ();
    RCP<const map_type> C_rowMap = B_rowMap; // see discussion in documentation
    RCP<crs_matrix_type> C; // The result matrix.

    // If A and B's row Maps are the same, we can compute an upper
    // bound on the number of entries in each row of C, before
    // actually computing the sum.  A reasonable upper bound is the
    // sum of the two entry counts in each row.  If we choose this as
    // the actual per-row upper bound, we can use static profile.
    if (A_rowMap->isSameAs (*B_rowMap)) {
      const LO localNumRows = static_cast<LO> (A_rowMap->getNodeNumElements ());
      Array<size_t> C_maxNumEntriesPerRow (localNumRows, 0);

      // Get the number of entries in each row of A.
      if (alpha != ZERO) {
        for (LO localRow = 0; localRow < localNumRows; ++localRow) {
          const size_t A_numEntries = A.getNumEntriesInLocalRow (localRow);
          C_maxNumEntriesPerRow[localRow] += A_numEntries;
        }
      }
      // Get the number of entries in each row of B.
      if (beta != ZERO) {
        for (LO localRow = 0; localRow < localNumRows; ++localRow) {
          const size_t B_numEntries = B.getNumEntriesInLocalRow (localRow);
          C_maxNumEntriesPerRow[localRow] += B_numEntries;
        }
      }
      // Construct the result matrix C.
      if (constructorSublist.is_null ()) {
        C = rcp (new crs_matrix_type (C_rowMap, C_maxNumEntriesPerRow (),
                                      StaticProfile));
      } else {
        C = rcp (new crs_matrix_type (C_rowMap, C_maxNumEntriesPerRow (),
                                      StaticProfile, constructorSublist));
      }
      // Since A and B have the same row Maps, we could add them
      // together all at once and merge values before we call
      // insertGlobalValues.  However, we don't really need to, since
      // we've already allocated enough space in each row of C for C
      // to do the merge itself.
    }
    else { // the row Maps of A and B are not the same
      // Construct the result matrix C.
      // true: !A_rowMap->isSameAs (*B_rowMap)
      TEUCHOS_TEST_FOR_EXCEPTION
        (true, std::invalid_argument, errPfx << "The row maps must "
         "be the same for statically allocated matrices, to ensure "
         "that there is sufficient space to do the addition.");
    }

    TEUCHOS_TEST_FOR_EXCEPTION
      (C.is_null (), std::logic_error,
       errPfx << "C should not be null at this point.  "
       "Please report this bug to the Tpetra developers.");

    if (verbose) {
      std::ostringstream os;
      os << *prefix << "Compute C = alpha*A + beta*B" << endl;
      std::cerr << os.str ();
    }

    Array<GO> ind;
    Array<Scalar> val;

    if (alpha != ZERO) {
      const LO A_localNumRows = static_cast<LO> (A_rowMap->getNodeNumElements ());
      for (LO localRow = 0; localRow < A_localNumRows; ++localRow) {
        size_t A_numEntries = A.getNumEntriesInLocalRow (localRow);
        const GO globalRow = A_rowMap->getGlobalElement (localRow);
        if (A_numEntries > static_cast<size_t> (ind.size ())) {
          ind.resize (A_numEntries);
          val.resize (A_numEntries);
        }
        ArrayView<GO> indView = ind (0, A_numEntries);
        ArrayView<Scalar> valView = val (0, A_numEntries);
        A.getGlobalRowCopy (globalRow, indView, valView, A_numEntries);

        if (alpha != ONE) {
          for (size_t k = 0; k < A_numEntries; ++k) {
            valView[k] *= alpha;
          }
        }
        C->insertGlobalValues (globalRow, indView, valView);
      }
    }

    if (beta != ZERO) {
      const LO B_localNumRows = static_cast<LO> (B_rowMap->getNodeNumElements ());
      for (LO localRow = 0; localRow < B_localNumRows; ++localRow) {
        size_t B_numEntries = B.getNumEntriesInLocalRow (localRow);
        const GO globalRow = B_rowMap->getGlobalElement (localRow);
        if (B_numEntries > static_cast<size_t> (ind.size ())) {
          ind.resize (B_numEntries);
          val.resize (B_numEntries);
        }
        ArrayView<GO> indView = ind (0, B_numEntries);
        ArrayView<Scalar> valView = val (0, B_numEntries);
        B.getGlobalRowCopy (globalRow, indView, valView, B_numEntries);

        if (beta != ONE) {
          for (size_t k = 0; k < B_numEntries; ++k) {
            valView[k] *= beta;
          }
        }
        C->insertGlobalValues (globalRow, indView, valView);
      }
    }

    if (callFillComplete) {
      if (verbose) {
        std::ostringstream os;
        os << *prefix << "Call fillComplete on C" << endl;
        std::cerr << os.str ();
      }
      if (fillCompleteSublist.is_null ()) {
        C->fillComplete (theDomainMap, theRangeMap);
      } else {
        C->fillComplete (theDomainMap, theRangeMap, fillCompleteSublist);
      }
    }
    else if (verbose) {
      std::ostringstream os;
      os << *prefix << "Do NOT call fillComplete on C" << endl;
      std::cerr << os.str ();
    }

    if (verbose) {
      std::ostringstream os;
      os << *prefix << "Done" << endl;
      std::cerr << os.str ();
    }
    return rcp_implicit_cast<row_matrix_type> (C);
  }



  template <class Scalar, class LocalOrdinal, class GlobalOrdinal, class Node>
  void
  CrsMatrix<Scalar, LocalOrdinal, GlobalOrdinal, Node>::
  transferAndFillComplete (Teuchos::RCP<CrsMatrix<Scalar, LocalOrdinal, GlobalOrdinal, Node> > & destMat,
                           const ::Tpetra::Details::Transfer<LocalOrdinal, GlobalOrdinal, Node>& rowTransfer,
                           const Teuchos::RCP<const ::Tpetra::Details::Transfer<LocalOrdinal, GlobalOrdinal, Node> > & domainTransfer,
                           const Teuchos::RCP<const map_type>& domainMap,
                           const Teuchos::RCP<const map_type>& rangeMap,
                           const Teuchos::RCP<Teuchos::ParameterList>& params) const
  {
    using Details::Behavior;
    using Details::getArrayViewFromDualView;
    using Details::packCrsMatrixWithOwningPIDs;
    using Details::unpackAndCombineWithOwningPIDsCount;
    using Details::unpackAndCombineIntoCrsArrays;
    using Teuchos::ArrayRCP;
    using Teuchos::ArrayView;
    using Teuchos::Comm;
    using Teuchos::ParameterList;
    using Teuchos::RCP;
    using std::endl;
    typedef LocalOrdinal LO;
    typedef GlobalOrdinal GO;
    typedef node_type NT;
    typedef CrsMatrix<Scalar, LO, GO, NT> this_type;
    typedef Vector<int, LO, GO, NT> IntVectorType;
    using Teuchos::as;

    const bool debug = Behavior::debug("CrsMatrix");
    const bool verbose = Behavior::verbose("CrsMatrix");
    int MyPID = getComm ()->getRank ();

    std::unique_ptr<std::string> verbosePrefix;
    if (verbose) {
      verbosePrefix =
        this->createPrefix("CrsMatrix", "transferAndFillComplete");
      std::ostringstream os;
      os << "Start" << endl;
      std::cerr << os.str();
    }

    //
    // Get the caller's parameters
    //
    bool isMM = false; // optimize for matrix-matrix ops.
    bool reverseMode = false; // Are we in reverse mode?
    bool restrictComm = false; // Do we need to restrict the communicator?

    int mm_optimization_core_count =
      Behavior::TAFC_OptimizationCoreCount();
    RCP<ParameterList> matrixparams; // parameters for the destination matrix
    bool overrideAllreduce = false;
    if (! params.is_null ()) {
      matrixparams = sublist (params, "CrsMatrix");
      reverseMode = params->get ("Reverse Mode", reverseMode);
      restrictComm = params->get ("Restrict Communicator", restrictComm);
      auto & slist = params->sublist("matrixmatrix: kernel params",false);
      isMM = slist.get("isMatrixMatrix_TransferAndFillComplete",false);
      mm_optimization_core_count = slist.get("MM_TAFC_OptimizationCoreCount",mm_optimization_core_count);

      overrideAllreduce = slist.get("MM_TAFC_OverrideAllreduceCheck",false);
      if(getComm()->getSize() < mm_optimization_core_count && isMM)   isMM = false;
      if(reverseMode) isMM = false;
    }

   // Only used in the sparse matrix-matrix multiply (isMM) case.
   std::shared_ptr< ::Tpetra::Details::CommRequest> iallreduceRequest;
   int mismatch = 0;
   int reduced_mismatch = 0;
   if (isMM && !overrideAllreduce) {

     // Test for pathological matrix transfer
     const bool source_vals = ! getGraph ()->getImporter ().is_null();
     const bool target_vals = ! (rowTransfer.getExportLIDs ().size() == 0 ||
                                 rowTransfer.getRemoteLIDs ().size() == 0);
     mismatch = (source_vals != target_vals) ? 1 : 0;
     iallreduceRequest =
       ::Tpetra::Details::iallreduce (mismatch, reduced_mismatch,
                                      Teuchos::REDUCE_MAX, * (getComm ()));
   }

#ifdef HAVE_TPETRA_MMM_TIMINGS
    using Teuchos::TimeMonitor;
    std::string label;
    if(!params.is_null())
        label = params->get("Timer Label",label);
    std::string prefix = std::string("Tpetra ")+ label + std::string(": ");
    std::string tlstr;
    {
        std::ostringstream os;
        if(isMM) os<<":MMOpt";
        else os<<":MMLegacy";
        tlstr = os.str();
    }

    Teuchos::TimeMonitor MMall(*TimeMonitor::getNewTimer(prefix + std::string("TAFC All") +tlstr ));
#endif

    // Make sure that the input argument rowTransfer is either an
    // Import or an Export.  Import and Export are the only two
    // subclasses of Transfer that we defined, but users might
    // (unwisely, for now at least) decide to implement their own
    // subclasses.  Exclude this possibility.
    const import_type* xferAsImport = dynamic_cast<const import_type*> (&rowTransfer);
    const export_type* xferAsExport = dynamic_cast<const export_type*> (&rowTransfer);
    TEUCHOS_TEST_FOR_EXCEPTION(
      xferAsImport == nullptr && xferAsExport == nullptr, std::invalid_argument,
      "Tpetra::CrsMatrix::transferAndFillComplete: The 'rowTransfer' input "
      "argument must be either an Import or an Export, and its template "
      "parameters must match the corresponding template parameters of the "
      "CrsMatrix.");

    // Make sure that the input argument domainTransfer is either an
    // Import or an Export.  Import and Export are the only two
    // subclasses of Transfer that we defined, but users might
    // (unwisely, for now at least) decide to implement their own
    // subclasses.  Exclude this possibility.
    Teuchos::RCP<const import_type> xferDomainAsImport = Teuchos::rcp_dynamic_cast<const import_type> (domainTransfer);
    Teuchos::RCP<const export_type> xferDomainAsExport = Teuchos::rcp_dynamic_cast<const export_type> (domainTransfer);

    if(! domainTransfer.is_null()) {
      TEUCHOS_TEST_FOR_EXCEPTION(
         (xferDomainAsImport.is_null() && xferDomainAsExport.is_null()), std::invalid_argument,
        "Tpetra::CrsMatrix::transferAndFillComplete: The 'domainTransfer' input "
        "argument must be either an Import or an Export, and its template "
        "parameters must match the corresponding template parameters of the "
        "CrsMatrix.");

      TEUCHOS_TEST_FOR_EXCEPTION(
         ( xferAsImport != nullptr || ! xferDomainAsImport.is_null() ) &&
         (( xferAsImport != nullptr &&   xferDomainAsImport.is_null() ) ||
          ( xferAsImport == nullptr && ! xferDomainAsImport.is_null() )), std::invalid_argument,
         "Tpetra::CrsMatrix::transferAndFillComplete: The 'rowTransfer' and 'domainTransfer' input "
         "arguments must be of the same type (either Import or Export).");

      TEUCHOS_TEST_FOR_EXCEPTION(
         ( xferAsExport != nullptr || ! xferDomainAsExport.is_null() ) &&
         (( xferAsExport != nullptr &&   xferDomainAsExport.is_null() ) ||
          ( xferAsExport == nullptr && ! xferDomainAsExport.is_null() )), std::invalid_argument,
         "Tpetra::CrsMatrix::transferAndFillComplete: The 'rowTransfer' and 'domainTransfer' input "
         "arguments must be of the same type (either Import or Export).");
    } // domainTransfer != null


    // FIXME (mfh 15 May 2014) Wouldn't communication still be needed,
    // if the source Map is not distributed but the target Map is?
    const bool communication_needed = rowTransfer.getSourceMap ()->isDistributed ();

    // Get the new domain and range Maps.  We need some of them for
    // error checking, now that we have the reverseMode parameter.
    RCP<const map_type> MyRowMap = reverseMode ?
      rowTransfer.getSourceMap () : rowTransfer.getTargetMap ();
    RCP<const map_type> MyColMap; // create this below
    RCP<const map_type> MyDomainMap = ! domainMap.is_null () ?
      domainMap : getDomainMap ();
    RCP<const map_type> MyRangeMap = ! rangeMap.is_null () ?
      rangeMap : getRangeMap ();
    RCP<const map_type> BaseRowMap = MyRowMap;
    RCP<const map_type> BaseDomainMap = MyDomainMap;

    // If the user gave us a nonnull destMat, then check whether it's
    // "pristine."  That means that it has no entries.
    //
    // FIXME (mfh 15 May 2014) If this is not true on all processes,
    // then this exception test may hang.  It would be better to
    // forward an error flag to the next communication phase.
    if (! destMat.is_null ()) {
      // FIXME (mfh 15 May 2014): The Epetra idiom for checking
      // whether a graph or matrix has no entries on the calling
      // process, is that it is neither locally nor globally indexed.
      // This may change eventually with the Kokkos refactor version
      // of Tpetra, so it would be better just to check the quantity
      // of interest directly.  Note that with the Kokkos refactor
      // version of Tpetra, asking for the total number of entries in
      // a graph or matrix that is not fill complete might require
      // computation (kernel launch), since it is not thread scalable
      // to update a count every time an entry is inserted.
      const bool NewFlag = ! destMat->getGraph ()->isLocallyIndexed () &&
        ! destMat->getGraph ()->isGloballyIndexed ();
      TEUCHOS_TEST_FOR_EXCEPTION(
        ! NewFlag, std::invalid_argument, "Tpetra::CrsMatrix::"
        "transferAndFillComplete: The input argument 'destMat' is only allowed "
        "to be nonnull, if its graph is empty (neither locally nor globally "
        "indexed).");
      // FIXME (mfh 15 May 2014) At some point, we want to change
      // graphs and matrices so that their DistObject Map
      // (this->getMap()) may differ from their row Map.  This will
      // make redistribution for 2-D distributions more efficient.  I
      // hesitate to change this check, because I'm not sure how much
      // the code here depends on getMap() and getRowMap() being the
      // same.
      TEUCHOS_TEST_FOR_EXCEPTION(
        ! destMat->getRowMap ()->isSameAs (*MyRowMap), std::invalid_argument,
        "Tpetra::CrsMatrix::transferAndFillComplete: The (row) Map of the "
        "input argument 'destMat' is not the same as the (row) Map specified "
        "by the input argument 'rowTransfer'.");
      TEUCHOS_TEST_FOR_EXCEPTION(
        ! destMat->checkSizes (*this), std::invalid_argument,
        "Tpetra::CrsMatrix::transferAndFillComplete: You provided a nonnull "
        "destination matrix, but checkSizes() indicates that it is not a legal "
        "legal target for redistribution from the source matrix (*this).  This "
        "may mean that they do not have the same dimensions.");
    }

    // If forward mode (the default), then *this's (row) Map must be
    // the same as the source Map of the Transfer.  If reverse mode,
    // then *this's (row) Map must be the same as the target Map of
    // the Transfer.
    //
    // FIXME (mfh 15 May 2014) At some point, we want to change graphs
    // and matrices so that their DistObject Map (this->getMap()) may
    // differ from their row Map.  This will make redistribution for
    // 2-D distributions more efficient.  I hesitate to change this
    // check, because I'm not sure how much the code here depends on
    // getMap() and getRowMap() being the same.
    TEUCHOS_TEST_FOR_EXCEPTION(
      ! (reverseMode || getRowMap ()->isSameAs (*rowTransfer.getSourceMap ())),
      std::invalid_argument, "Tpetra::CrsMatrix::transferAndFillComplete: "
      "rowTransfer->getSourceMap() must match this->getRowMap() in forward mode.");
    TEUCHOS_TEST_FOR_EXCEPTION(
      ! (! reverseMode || getRowMap ()->isSameAs (*rowTransfer.getTargetMap ())),
      std::invalid_argument, "Tpetra::CrsMatrix::transferAndFillComplete: "
      "rowTransfer->getTargetMap() must match this->getRowMap() in reverse mode.");

    // checks for domainTransfer
    TEUCHOS_TEST_FOR_EXCEPTION(
      ! xferDomainAsImport.is_null() && ! xferDomainAsImport->getTargetMap()->isSameAs(*domainMap),
      std::invalid_argument,
      "Tpetra::CrsMatrix::transferAndFillComplete: The target map of the 'domainTransfer' input "
      "argument must be the same as the rebalanced domain map 'domainMap'");

    TEUCHOS_TEST_FOR_EXCEPTION(
      ! xferDomainAsExport.is_null() && ! xferDomainAsExport->getSourceMap()->isSameAs(*domainMap),
      std::invalid_argument,
      "Tpetra::CrsMatrix::transferAndFillComplete: The source map of the 'domainTransfer' input "
      "argument must be the same as the rebalanced domain map 'domainMap'");

    // The basic algorithm here is:
    //
    // 1. Call the moral equivalent of "distor.do" to handle the import.
    // 2. Copy all the Imported and Copy/Permuted data into the raw
    //    CrsMatrix / CrsGraphData pointers, still using GIDs.
    // 3. Call an optimized version of MakeColMap that avoids the
    //    Directory lookups (since the importer knows who owns all the
    //    GIDs) AND reindexes to LIDs.
    // 4. Call expertStaticFillComplete()

    // Get information from the Importer
    const size_t NumSameIDs = rowTransfer.getNumSameIDs();
    ArrayView<const LO> ExportLIDs = reverseMode ?
      rowTransfer.getRemoteLIDs () : rowTransfer.getExportLIDs ();
    ArrayView<const LO> RemoteLIDs = reverseMode ?
      rowTransfer.getExportLIDs () : rowTransfer.getRemoteLIDs ();
    ArrayView<const LO> PermuteToLIDs = reverseMode ?
      rowTransfer.getPermuteFromLIDs () : rowTransfer.getPermuteToLIDs ();
    ArrayView<const LO> PermuteFromLIDs = reverseMode ?
      rowTransfer.getPermuteToLIDs () : rowTransfer.getPermuteFromLIDs ();
    Distributor& Distor = rowTransfer.getDistributor ();

    // Owning PIDs
    Teuchos::Array<int> SourcePids;
    Teuchos::Array<int> TargetPids;

    // Temp variables for sub-communicators
    RCP<const map_type> ReducedRowMap, ReducedColMap,
      ReducedDomainMap, ReducedRangeMap;
    RCP<const Comm<int> > ReducedComm;

    // If the user gave us a null destMat, then construct the new
    // destination matrix.  We will replace its column Map later.
    if (destMat.is_null ()) {
      destMat = rcp (new this_type (MyRowMap, 0, StaticProfile, matrixparams));
    }

    /***************************************************/
    /***** 1) First communicator restriction phase ****/
    /***************************************************/
    if (restrictComm) {
      ReducedRowMap = MyRowMap->removeEmptyProcesses ();
      ReducedComm = ReducedRowMap.is_null () ?
        Teuchos::null :
        ReducedRowMap->getComm ();
      destMat->removeEmptyProcessesInPlace (ReducedRowMap);

      ReducedDomainMap = MyRowMap.getRawPtr () == MyDomainMap.getRawPtr () ?
        ReducedRowMap :
        MyDomainMap->replaceCommWithSubset (ReducedComm);
      ReducedRangeMap = MyRowMap.getRawPtr () == MyRangeMap.getRawPtr () ?
        ReducedRowMap :
        MyRangeMap->replaceCommWithSubset (ReducedComm);

      // Reset the "my" maps
      MyRowMap    = ReducedRowMap;
      MyDomainMap = ReducedDomainMap;
      MyRangeMap  = ReducedRangeMap;

      // Update my PID, if we've restricted the communicator
      if (! ReducedComm.is_null ()) {
        MyPID = ReducedComm->getRank ();
      }
      else {
        MyPID = -2; // For debugging
      }
    }
    else {
      ReducedComm = MyRowMap->getComm ();
    }



    /***************************************************/
    /***** 2) From Tpera::DistObject::doTransfer() ****/
    /***************************************************/
    // Get the owning PIDs
    RCP<const import_type> MyImporter = getGraph ()->getImporter ();

    // check whether domain maps of source matrix and base domain map is the same
    bool bSameDomainMap = BaseDomainMap->isSameAs (*getDomainMap ());

    if (! restrictComm && ! MyImporter.is_null () && bSameDomainMap ) {
      // Same domain map as source matrix
      //
      // NOTE: This won't work for restrictComm (because the Import
      // doesn't know the restricted PIDs), though writing an
      // optimized version for that case would be easy (Import an
      // IntVector of the new PIDs).  Might want to add this later.
      Import_Util::getPids (*MyImporter, SourcePids, false);
    }
    else if (restrictComm && ! MyImporter.is_null () && bSameDomainMap) {
      // Same domain map as source matrix (restricted communicator)
      // We need one import from the domain to the column map
      IntVectorType SourceDomain_pids(getDomainMap (),true);
      IntVectorType SourceCol_pids(getColMap());
      // SourceDomain_pids contains the restricted pids
      SourceDomain_pids.putScalar(MyPID);

      SourceCol_pids.doImport (SourceDomain_pids, *MyImporter, INSERT);
      SourcePids.resize (getColMap ()->getNodeNumElements ());
      SourceCol_pids.get1dCopy (SourcePids ());
    }
    else if (MyImporter.is_null ()) {
      // Matrix has no off-process entries
      SourcePids.resize (getColMap ()->getNodeNumElements ());
      SourcePids.assign (getColMap ()->getNodeNumElements (), MyPID);
    }
    else if ( ! MyImporter.is_null () &&
              ! domainTransfer.is_null () ) {
      // general implementation for rectangular matrices with
      // domain map different than SourceMatrix domain map.
      // User has to provide a DomainTransfer object. We need
      // to communications (import/export)

      // TargetDomain_pids lives on the rebalanced new domain map
      IntVectorType TargetDomain_pids (domainMap);
      TargetDomain_pids.putScalar (MyPID);

      // SourceDomain_pids lives on the non-rebalanced old domain map
      IntVectorType SourceDomain_pids (getDomainMap ());

      // SourceCol_pids lives on the non-rebalanced old column map
      IntVectorType SourceCol_pids (getColMap ());

      if (! reverseMode && ! xferDomainAsImport.is_null() ) {
        SourceDomain_pids.doExport (TargetDomain_pids, *xferDomainAsImport, INSERT);
      }
      else if (reverseMode && ! xferDomainAsExport.is_null() ) {
        SourceDomain_pids.doExport (TargetDomain_pids, *xferDomainAsExport, INSERT);
      }
      else if (! reverseMode && ! xferDomainAsExport.is_null() ) {
        SourceDomain_pids.doImport (TargetDomain_pids, *xferDomainAsExport, INSERT);
      }
      else if (reverseMode && ! xferDomainAsImport.is_null() ) {
        SourceDomain_pids.doImport (TargetDomain_pids, *xferDomainAsImport, INSERT);
      }
      else {
        TEUCHOS_TEST_FOR_EXCEPTION(
          true, std::logic_error, "Tpetra::CrsMatrix::"
          "transferAndFillComplete: Should never get here!  "
          "Please report this bug to a Tpetra developer.");
      }
      SourceCol_pids.doImport (SourceDomain_pids, *MyImporter, INSERT);
      SourcePids.resize (getColMap ()->getNodeNumElements ());
      SourceCol_pids.get1dCopy (SourcePids ());
    }
    else if ( ! MyImporter.is_null () &&
             BaseDomainMap->isSameAs (*BaseRowMap) &&
             getDomainMap ()->isSameAs (*getRowMap ())) {
      // We can use the rowTransfer + SourceMatrix's Import to find out who owns what.

      IntVectorType TargetRow_pids (domainMap);
      IntVectorType SourceRow_pids (getRowMap ());
      IntVectorType SourceCol_pids (getColMap ());

      TargetRow_pids.putScalar (MyPID);
      if (! reverseMode && xferAsImport != nullptr) {
        SourceRow_pids.doExport (TargetRow_pids, *xferAsImport, INSERT);
      }
      else if (reverseMode && xferAsExport != nullptr) {
        SourceRow_pids.doExport (TargetRow_pids, *xferAsExport, INSERT);
      }
      else if (! reverseMode && xferAsExport != nullptr) {
        SourceRow_pids.doImport (TargetRow_pids, *xferAsExport, INSERT);
      }
      else if (reverseMode && xferAsImport != nullptr) {
        SourceRow_pids.doImport (TargetRow_pids, *xferAsImport, INSERT);
      }
      else {
        TEUCHOS_TEST_FOR_EXCEPTION(
          true, std::logic_error, "Tpetra::CrsMatrix::"
          "transferAndFillComplete: Should never get here!  "
          "Please report this bug to a Tpetra developer.");
      }

      SourceCol_pids.doImport (SourceRow_pids, *MyImporter, INSERT);
      SourcePids.resize (getColMap ()->getNodeNumElements ());
      SourceCol_pids.get1dCopy (SourcePids ());
    }
    else {
      TEUCHOS_TEST_FOR_EXCEPTION(
        true, std::invalid_argument, "Tpetra::CrsMatrix::"
        "transferAndFillComplete: This method only allows either domainMap == "
        "getDomainMap (), or (domainMap == rowTransfer.getTargetMap () and "
        "getDomainMap () == getRowMap ()).");
    }

    // Tpetra-specific stuff
    size_t constantNumPackets = destMat->constantNumberOfPackets ();
    if (constantNumPackets == 0) {
      destMat->reallocArraysForNumPacketsPerLid (ExportLIDs.size (),
                                                 RemoteLIDs.size ());
    }
    else {
      // There are a constant number of packets per element.  We
      // already know (from the number of "remote" (incoming)
      // elements) how many incoming elements we expect, so we can
      // resize the buffer accordingly.
      const size_t rbufLen = RemoteLIDs.size() * constantNumPackets;
      destMat->reallocImportsIfNeeded (rbufLen, false, nullptr);
    }

    // Pack & Prepare w/ owning PIDs
    if (debug) {
      using Teuchos::outArg;
      using Teuchos::REDUCE_MAX;
      using Teuchos::reduceAll;
      using std::cerr;
      using std::endl;
      RCP<const Teuchos::Comm<int> > comm = this->getComm ();
      const int myRank = comm->getRank ();

      std::ostringstream errStrm;
      int lclErr = 0;
      int gblErr = 0;

      Teuchos::ArrayView<size_t> numExportPacketsPerLID;
      try {
        // packAndPrepare* methods modify numExportPacketsPerLID_.
        destMat->numExportPacketsPerLID_.modify_host ();
        numExportPacketsPerLID =
          getArrayViewFromDualView (destMat->numExportPacketsPerLID_);
      }
      catch (std::exception& e) {
        errStrm << "Proc " << myRank << ": getArrayViewFromDualView threw: "
                << e.what () << std::endl;
        lclErr = 1;
      }
      catch (...) {
        errStrm << "Proc " << myRank << ": getArrayViewFromDualView threw "
          "an exception not a subclass of std::exception" << std::endl;
        lclErr = 1;
      }

      if (! comm.is_null ()) {
        reduceAll<int, int> (*comm, REDUCE_MAX, lclErr, outArg (gblErr));
      }
      if (gblErr != 0) {
        ::Tpetra::Details::gathervPrint (cerr, errStrm.str (), *comm);
        TEUCHOS_TEST_FOR_EXCEPTION(
          true, std::runtime_error, "getArrayViewFromDualView threw an "
          "exception on at least one process.");
      }

      if (verbose) {
        std::ostringstream os;
        os << *verbosePrefix << "Calling packCrsMatrixWithOwningPIDs"
           << std::endl;
        std::cerr << os.str ();
      }
      try {
        packCrsMatrixWithOwningPIDs (*this,
                                     destMat->exports_,
                                     numExportPacketsPerLID,
                                     ExportLIDs,
                                     SourcePids,
                                     constantNumPackets,
                                     Distor);
      }
      catch (std::exception& e) {
        errStrm << "Proc " << myRank << ": packCrsMatrixWithOwningPIDs threw: "
           << e.what () << std::endl;
        lclErr = 1;
      }
      catch (...) {
        errStrm << "Proc " << myRank << ": packCrsMatrixWithOwningPIDs threw "
          "an exception not a subclass of std::exception" << std::endl;
        lclErr = 1;
      }

      if (verbose) {
        std::ostringstream os;
        os << *verbosePrefix << "Done with packCrsMatrixWithOwningPIDs"
           << std::endl;
        std::cerr << os.str ();
      }

      if (! comm.is_null ()) {
        reduceAll<int, int> (*comm, REDUCE_MAX, lclErr, outArg (gblErr));
      }
      if (gblErr != 0) {
        ::Tpetra::Details::gathervPrint (cerr, errStrm.str (), *comm);
        TEUCHOS_TEST_FOR_EXCEPTION(
          true, std::runtime_error, "packCrsMatrixWithOwningPIDs threw an "
          "exception on at least one process.");
      }
    }
    else {
      // packAndPrepare* methods modify numExportPacketsPerLID_.
      destMat->numExportPacketsPerLID_.modify_host ();
      Teuchos::ArrayView<size_t> numExportPacketsPerLID =
        getArrayViewFromDualView (destMat->numExportPacketsPerLID_);
      if (verbose) {
        std::ostringstream os;
        os << *verbosePrefix << "Calling packCrsMatrixWithOwningPIDs"
           << std::endl;
        std::cerr << os.str ();
      }
      packCrsMatrixWithOwningPIDs (*this,
                                   destMat->exports_,
                                   numExportPacketsPerLID,
                                   ExportLIDs,
                                   SourcePids,
                                   constantNumPackets,
                                   Distor);
      if (verbose) {
        std::ostringstream os;
        os << *verbosePrefix << "Done with packCrsMatrixWithOwningPIDs"
           << std::endl;
        std::cerr << os.str ();
      }
    }

    // Do the exchange of remote data.
    if (! communication_needed) {
      if (verbose) {
        std::ostringstream os;
        os << *verbosePrefix << "Communication not needed" << std::endl;
        std::cerr << os.str ();
      }
    }
    else {
      if (reverseMode) {
        if (constantNumPackets == 0) { // variable number of packets per LID
          if (verbose) {
            std::ostringstream os;
            os << *verbosePrefix << "Reverse mode, variable # packets / LID"
               << std::endl;
            std::cerr << os.str ();
          }
          // Make sure that host has the latest version, since we're
          // using the version on host.  If host has the latest
          // version, syncing to host does nothing.
          destMat->numExportPacketsPerLID_.sync_host ();
          Teuchos::ArrayView<const size_t> numExportPacketsPerLID =
            getArrayViewFromDualView (destMat->numExportPacketsPerLID_);
          destMat->numImportPacketsPerLID_.sync_host ();
          Teuchos::ArrayView<size_t> numImportPacketsPerLID =
            getArrayViewFromDualView (destMat->numImportPacketsPerLID_);

          if (verbose) {
            std::ostringstream os;
            os << *verbosePrefix << "Calling 3-arg doReversePostsAndWaits"
               << std::endl;
            std::cerr << os.str ();
          }
          Distor.doReversePostsAndWaits (numExportPacketsPerLID, 1,
                                         numImportPacketsPerLID);
          if (verbose) {
            std::ostringstream os;
            os << *verbosePrefix << "Finished 3-arg doReversePostsAndWaits"
               << std::endl;
            std::cerr << os.str ();
          }

          size_t totalImportPackets = 0;
          for (Array_size_type i = 0; i < numImportPacketsPerLID.size (); ++i) {
            totalImportPackets += numImportPacketsPerLID[i];
          }

          // Reallocation MUST go before setting the modified flag,
          // because it may clear out the flags.
          destMat->reallocImportsIfNeeded (totalImportPackets, verbose,
                                           verbosePrefix.get ());
          destMat->imports_.modify_host ();
          Teuchos::ArrayView<char> hostImports =
            getArrayViewFromDualView (destMat->imports_);
          // This is a legacy host pack/unpack path, so use the host
          // version of exports_.
          destMat->exports_.sync_host ();
          Teuchos::ArrayView<const char> hostExports =
            getArrayViewFromDualView (destMat->exports_);
          if (verbose) {
            std::ostringstream os;
            os << *verbosePrefix << "Calling 4-arg doReversePostsAndWaits"
               << std::endl;
            std::cerr << os.str ();
          }
          Distor.doReversePostsAndWaits (hostExports,
                                         numExportPacketsPerLID,
                                         hostImports,
                                         numImportPacketsPerLID);
          if (verbose) {
            std::ostringstream os;
            os << *verbosePrefix << "Finished 4-arg doReversePostsAndWaits"
               << std::endl;
            std::cerr << os.str ();
          }
        }
        else { // constant number of packets per LID
          if (verbose) {
            std::ostringstream os;
            os << *verbosePrefix << "Reverse mode, constant # packets / LID"
               << std::endl;
            std::cerr << os.str ();
          }
          destMat->imports_.modify_host ();
          Teuchos::ArrayView<char> hostImports =
            getArrayViewFromDualView (destMat->imports_);
          // This is a legacy host pack/unpack path, so use the host
          // version of exports_.
          destMat->exports_.sync_host ();
          Teuchos::ArrayView<const char> hostExports =
            getArrayViewFromDualView (destMat->exports_);
          if (verbose) {
            std::ostringstream os;
            os << *verbosePrefix << "Calling 3-arg doReversePostsAndWaits"
               << std::endl;
            std::cerr << os.str ();
          }
          Distor.doReversePostsAndWaits (hostExports,
                                         constantNumPackets,
                                         hostImports);
          if (verbose) {
            std::ostringstream os;
            os << *verbosePrefix << "Finished 3-arg doReversePostsAndWaits"
               << std::endl;
            std::cerr << os.str ();
          }
        }
      }
      else { // forward mode (the default)
        if (constantNumPackets == 0) { // variable number of packets per LID
          if (verbose) {
            std::ostringstream os;
            os << *verbosePrefix << "Forward mode, variable # packets / LID"
               << std::endl;
            std::cerr << os.str ();
          }
          // Make sure that host has the latest version, since we're
          // using the version on host.  If host has the latest
          // version, syncing to host does nothing.
          destMat->numExportPacketsPerLID_.sync_host ();
          Teuchos::ArrayView<const size_t> numExportPacketsPerLID =
            getArrayViewFromDualView (destMat->numExportPacketsPerLID_);
          destMat->numImportPacketsPerLID_.sync_host ();
          Teuchos::ArrayView<size_t> numImportPacketsPerLID =
            getArrayViewFromDualView (destMat->numImportPacketsPerLID_);
          if (verbose) {
            std::ostringstream os;
            os << *verbosePrefix << "Calling 3-arg doPostsAndWaits"
               << std::endl;
            std::cerr << os.str ();
          }
          Distor.doPostsAndWaits (numExportPacketsPerLID, 1,
                                  numImportPacketsPerLID);
          if (verbose) {
            std::ostringstream os;
            os << *verbosePrefix << "Finished 3-arg doPostsAndWaits"
               << std::endl;
            std::cerr << os.str ();
          }

          size_t totalImportPackets = 0;
          for (Array_size_type i = 0; i < numImportPacketsPerLID.size (); ++i) {
            totalImportPackets += numImportPacketsPerLID[i];
          }

          // Reallocation MUST go before setting the modified flag,
          // because it may clear out the flags.
          destMat->reallocImportsIfNeeded (totalImportPackets, verbose,
                                           verbosePrefix.get ());
          destMat->imports_.modify_host ();
          Teuchos::ArrayView<char> hostImports =
            getArrayViewFromDualView (destMat->imports_);
          // This is a legacy host pack/unpack path, so use the host
          // version of exports_.
          destMat->exports_.sync_host ();
          Teuchos::ArrayView<const char> hostExports =
            getArrayViewFromDualView (destMat->exports_);
          if (verbose) {
            std::ostringstream os;
            os << *verbosePrefix << "Calling 4-arg doPostsAndWaits"
               << std::endl;
            std::cerr << os.str ();
          }
          Distor.doPostsAndWaits (hostExports,
                                  numExportPacketsPerLID,
                                  hostImports,
                                  numImportPacketsPerLID);
          if (verbose) {
            std::ostringstream os;
            os << *verbosePrefix << "Finished 4-arg doPostsAndWaits"
               << std::endl;
            std::cerr << os.str ();
          }
        }
        else { // constant number of packets per LID
          if (verbose) {
            std::ostringstream os;
            os << *verbosePrefix << "Forward mode, constant # packets / LID"
               << std::endl;
            std::cerr << os.str ();
          }
          destMat->imports_.modify_host ();
          Teuchos::ArrayView<char> hostImports =
            getArrayViewFromDualView (destMat->imports_);
          // This is a legacy host pack/unpack path, so use the host
          // version of exports_.
          destMat->exports_.sync_host ();
          Teuchos::ArrayView<const char> hostExports =
            getArrayViewFromDualView (destMat->exports_);
          if (verbose) {
            std::ostringstream os;
            os << *verbosePrefix << "Calling 3-arg doPostsAndWaits"
               << std::endl;
            std::cerr << os.str ();
          }
          Distor.doPostsAndWaits (hostExports,
                                  constantNumPackets,
                                  hostImports);
          if (verbose) {
            std::ostringstream os;
            os << *verbosePrefix << "Finished 3-arg doPostsAndWaits"
               << std::endl;
            std::cerr << os.str ();
          }
        }
      }
    }

    /*********************************************************************/
    /**** 3) Copy all of the Same/Permute/Remote data into CSR_arrays ****/
    /*********************************************************************/

    // Backwards compatibility measure.  We'll use this again below.
    destMat->numImportPacketsPerLID_.sync_host ();
    Teuchos::ArrayView<const size_t> numImportPacketsPerLID =
      getArrayViewFromDualView (destMat->numImportPacketsPerLID_);
    destMat->imports_.sync_host ();
    Teuchos::ArrayView<const char> hostImports =
      getArrayViewFromDualView (destMat->imports_);

    if (verbose) {
      std::ostringstream os;
      os << *verbosePrefix << "Calling unpackAndCombineWithOwningPIDsCount"
         << std::endl;
      std::cerr << os.str ();
    }
    size_t mynnz =
      unpackAndCombineWithOwningPIDsCount (*this,
                                           RemoteLIDs,
                                           hostImports,
                                           numImportPacketsPerLID,
                                           constantNumPackets,
                                           Distor,
                                           INSERT,
                                           NumSameIDs,
                                           PermuteToLIDs,
                                           PermuteFromLIDs);
    if (verbose) {
      std::ostringstream os;
      os << *verbosePrefix << "unpackAndCombineWithOwningPIDsCount returned "
         << mynnz << std::endl;
      std::cerr << os.str ();
    }
    size_t N = BaseRowMap->getNodeNumElements ();

    // Allocations
    ArrayRCP<size_t> CSR_rowptr(N+1);
    ArrayRCP<GO> CSR_colind_GID;
    ArrayRCP<LO> CSR_colind_LID;
    ArrayRCP<Scalar> CSR_vals;
    CSR_colind_GID.resize (mynnz);
    CSR_vals.resize (mynnz);

    // If LO and GO are the same, we can reuse memory when
    // converting the column indices from global to local indices.
    if (typeid (LO) == typeid (GO)) {
      CSR_colind_LID = Teuchos::arcp_reinterpret_cast<LO> (CSR_colind_GID);
    }
    else {
      CSR_colind_LID.resize (mynnz);
    }

    if (verbose) {
      std::ostringstream os;
      os << *verbosePrefix << "Calling unpackAndCombineIntoCrsArrays"
         << std::endl;
      std::cerr << os.str ();
    }
    // FIXME (mfh 15 May 2014) Why can't we abstract this out as an
    // unpackAndCombine method on a "CrsArrays" object?  This passing
    // in a huge list of arrays is icky.  Can't we have a bit of an
    // abstraction?  Implementing a concrete DistObject subclass only
    // takes five methods.
    unpackAndCombineIntoCrsArrays (*this,
                                   RemoteLIDs,
                                   hostImports,
                                   numImportPacketsPerLID,
                                   constantNumPackets,
                                   Distor,
                                   INSERT,
                                   NumSameIDs,
                                   PermuteToLIDs,
                                   PermuteFromLIDs,
                                   N,
                                   mynnz,
                                   MyPID,
                                   CSR_rowptr (),
                                   CSR_colind_GID (),
                                   Teuchos::av_reinterpret_cast<impl_scalar_type> (CSR_vals ()),
                                   SourcePids (),
                                   TargetPids);

    /**************************************************************/
    /**** 4) Call Optimized MakeColMap w/ no Directory Lookups ****/
    /**************************************************************/
    // Call an optimized version of makeColMap that avoids the
    // Directory lookups (since the Import object knows who owns all
    // the GIDs).
    Teuchos::Array<int> RemotePids;
    if (verbose) {
      std::ostringstream os;
      os << *verbosePrefix << "Calling lowCommunicationMakeColMapAndReindex"
         << std::endl;
      std::cerr << os.str ();
    }
    Import_Util::lowCommunicationMakeColMapAndReindex (CSR_rowptr (),
                                                       CSR_colind_LID (),
                                                       CSR_colind_GID (),
                                                       BaseDomainMap,
                                                       TargetPids,
                                                       RemotePids,
                                                       MyColMap);

    if (verbose) {
      std::ostringstream os;
      os << *verbosePrefix << "restrictComm="
         << (restrictComm ? "true" : "false") << std::endl;
      std::cerr << os.str ();
    }

    /*******************************************************/
    /**** 4) Second communicator restriction phase      ****/
    /*******************************************************/
    if (restrictComm) {
      ReducedColMap = (MyRowMap.getRawPtr () == MyColMap.getRawPtr ()) ?
        ReducedRowMap :
        MyColMap->replaceCommWithSubset (ReducedComm);
      MyColMap = ReducedColMap; // Reset the "my" maps
    }

    // Replace the col map
    if (verbose) {
      std::ostringstream os;
      os << *verbosePrefix << "Calling replaceColMap" << std::endl;
      std::cerr << os.str ();
    }
    destMat->replaceColMap (MyColMap);

    // Short circuit if the processor is no longer in the communicator
    //
    // NOTE: Epetra replaces modifies all "removed" processes so they
    // have a dummy (serial) Map that doesn't touch the original
    // communicator.  Duplicating that here might be a good idea.
    if (ReducedComm.is_null ()) {
      if (verbose) {
        std::ostringstream os;
        os << *verbosePrefix << "I am no longer in the communicator; "
          "returning" << std::endl;
        std::cerr << os.str ();
      }
      return;
    }

    /***************************************************/
    /**** 5) Sort                                   ****/
    /***************************************************/
    if ((! reverseMode && xferAsImport != nullptr) ||
        (reverseMode && xferAsExport != nullptr)) {
      if (verbose) {
        std::ostringstream os;
        os << *verbosePrefix << "Calling sortCrsEntries" << endl;
        std::cerr << os.str ();
      }
      Import_Util::sortCrsEntries (CSR_rowptr (),
                                   CSR_colind_LID (),
                                   CSR_vals ());
    }
    else if ((! reverseMode && xferAsExport != nullptr) ||
             (reverseMode && xferAsImport != nullptr)) {
      if (verbose) {
        std::ostringstream os;
        os << *verbosePrefix << "Calling sortAndMergeCrsEntries"
           << endl;
        std::cerr << os.str();
      }
      Import_Util::sortAndMergeCrsEntries (CSR_rowptr (),
                                           CSR_colind_LID (),
                                           CSR_vals ());
      if (CSR_rowptr[N] != mynnz) {
        CSR_colind_LID.resize (CSR_rowptr[N]);
        CSR_vals.resize (CSR_rowptr[N]);
      }
    }
    else {
      TEUCHOS_TEST_FOR_EXCEPTION(
        true, std::logic_error, "Tpetra::CrsMatrix::"
        "transferAndFillComplete: Should never get here!  "
        "Please report this bug to a Tpetra developer.");
    }
    /***************************************************/
    /**** 6) Reset the colmap and the arrays        ****/
    /***************************************************/

    if (verbose) {
      std::ostringstream os;
      os << *verbosePrefix << "Calling destMat->setAllValues" << endl;
      std::cerr << os.str ();
    }

    // Call constructor for the new matrix (restricted as needed)
    //
    // NOTE (mfh 15 May 2014) This should work fine for the Kokkos
    // refactor version of CrsMatrix, though it reserves the right to
    // make a deep copy of the arrays.
    destMat->setAllValues (CSR_rowptr, CSR_colind_LID, CSR_vals);

    /***************************************************/
    /**** 7) Build Importer & Call ESFC             ****/
    /***************************************************/
    // Pre-build the importer using the existing PIDs
    Teuchos::ParameterList esfc_params;

    RCP<import_type> MyImport;

    // Fulfull the non-blocking allreduce on reduced_mismatch.
    if (iallreduceRequest.get () != nullptr) {
      if (verbose) {
        std::ostringstream os;
        os << *verbosePrefix << "Calling iallreduceRequest->wait()"
           << endl;
        std::cerr << os.str ();
      }
      iallreduceRequest->wait ();
      if (reduced_mismatch != 0) {
        isMM = false;
      }
    }

    if( isMM ) {
#ifdef HAVE_TPETRA_MMM_TIMINGS
        Teuchos::TimeMonitor MMisMM (*TimeMonitor::getNewTimer(prefix + std::string("isMM Block")));
#endif
        // Combine all type1/2/3 lists, [filter them], then call the expert import constructor.

        if (verbose) {
          std::ostringstream os;
          os << *verbosePrefix << "Calling getAllValues" << endl;
          std::cerr << os.str ();
        }

        Teuchos::ArrayRCP<LocalOrdinal> type3LIDs;
        Teuchos::ArrayRCP<int>          type3PIDs;
        Teuchos::ArrayRCP<const size_t> rowptr;
        Teuchos::ArrayRCP<const LO> colind;
        Teuchos::ArrayRCP<const Scalar> vals;
        {
#ifdef HAVE_TPETRA_MMM_TIMINGS
            TimeMonitor tm_getAllValues (*TimeMonitor::getNewTimer(prefix + std::string("isMMgetAllValues")));
#endif
            getAllValues(rowptr,colind,vals);
        }

        if (verbose) {
          std::ostringstream os;
          os << *verbosePrefix << "Calling reverseNeighborDiscovery" << std::endl;
          std::cerr << os.str ();
        }

        {
#ifdef HAVE_TPETRA_MMM_TIMINGS
            TimeMonitor tm_rnd (*TimeMonitor::getNewTimer(prefix + std::string("isMMrevNeighDis")));
#endif
            Import_Util::reverseNeighborDiscovery(*this,
                                                  rowptr,
                                                  colind,
                                                  rowTransfer,
                                                  MyImporter,
                                                  MyDomainMap,
                                                  type3PIDs,
                                                  type3LIDs,
                                                  ReducedComm);
        }

        if (verbose) {
          std::ostringstream os;
          os << *verbosePrefix << "Done with reverseNeighborDiscovery" << std::endl;
          std::cerr << os.str ();
        }

        Teuchos::ArrayView<const int>  EPID1 = MyImporter.is_null() ? Teuchos::ArrayView<const int>() : MyImporter->getExportPIDs();
        Teuchos::ArrayView<const LO>   ELID1 = MyImporter.is_null() ? Teuchos::ArrayView<const LO>() : MyImporter->getExportLIDs();

        Teuchos::ArrayView<const int>  TEPID2  =  rowTransfer.getExportPIDs(); // row matrix
        Teuchos::ArrayView<const LO>   TELID2  =  rowTransfer.getExportLIDs();

        const int numCols = getGraph()->getColMap()->getNodeNumElements(); // may be dup
        // from EpetraExt_MMHelpers.cpp: build_type2_exports
        std::vector<bool> IsOwned(numCols,true);
        std::vector<int>  SentTo(numCols,-1);
        if (! MyImporter.is_null ()) {
          for (auto && rlid : MyImporter->getRemoteLIDs()) { // the remoteLIDs must be from sourcematrix
            IsOwned[rlid]=false;
          }
        }

        std::vector<std::pair<int,GO> > usrtg;
        usrtg.reserve(TEPID2.size());

        {
          const auto& colMap = * (this->getColMap ()); // *this is sourcematrix
          for (Array_size_type i = 0; i < TEPID2.size (); ++i) {
            const LO  row = TELID2[i];
            const int pid = TEPID2[i];
            for (auto j = rowptr[row]; j < rowptr[row+1]; ++j) {
              const int col = colind[j];
              if (IsOwned[col] && SentTo[col] != pid) {
                SentTo[col]    = pid;
                GO gid = colMap.getGlobalElement (col);
                usrtg.push_back (std::pair<int,GO> (pid, gid));
              }
            }
          }
        }

// This sort can _not_ be omitted.[
        std::sort(usrtg.begin(),usrtg.end()); // default comparator does the right thing, now sorted in gid order
        auto eopg = std ::unique(usrtg.begin(),usrtg.end());
        // 25 Jul 2018: Could just ignore the entries at and after eopg.
        usrtg.erase(eopg,usrtg.end());

        const Array_size_type type2_us_size = usrtg.size();
        Teuchos::ArrayRCP<int>  EPID2=Teuchos::arcp(new int[type2_us_size],0,type2_us_size,true);
        Teuchos::ArrayRCP< LO>  ELID2=Teuchos::arcp(new  LO[type2_us_size],0,type2_us_size,true);

        int pos=0;
        for(auto && p : usrtg) {
            EPID2[pos]= p.first;
            ELID2[pos]= this->getDomainMap()->getLocalElement(p.second);
            pos++;
        }

        Teuchos::ArrayView<int>  EPID3  = type3PIDs();
        Teuchos::ArrayView< LO>  ELID3  = type3LIDs();
        GO InfGID = std::numeric_limits<GO>::max();
        int InfPID = INT_MAX;
#ifdef TPETRA_MIN3
#  undef TPETRA_MIN3
#endif // TPETRA_MIN3
#define TPETRA_MIN3(x,y,z) ((x)<(y)?(std::min(x,z)):(std::min(y,z)))
        int i1=0, i2=0, i3=0;
        int Len1 = EPID1.size();
        int Len2 = EPID2.size();
        int Len3 = EPID3.size();

        int MyLen=Len1+Len2+Len3;
        Teuchos::ArrayRCP<LO>  userExportLIDs = Teuchos::arcp(new LO[MyLen],0,MyLen,true);
        Teuchos::ArrayRCP<int> userExportPIDs = Teuchos::arcp(new int[MyLen],0,MyLen,true);
        int iloc = 0; // will be the size of the userExportLID/PIDs

        while(i1 < Len1 || i2 < Len2 || i3 < Len3){
            int PID1 = (i1<Len1)?(EPID1[i1]):InfPID;
            int PID2 = (i2<Len2)?(EPID2[i2]):InfPID;
            int PID3 = (i3<Len3)?(EPID3[i3]):InfPID;

            GO GID1 = (i1<Len1)?getDomainMap()->getGlobalElement(ELID1[i1]):InfGID;
            GO GID2 = (i2<Len2)?getDomainMap()->getGlobalElement(ELID2[i2]):InfGID;
            GO GID3 = (i3<Len3)?getDomainMap()->getGlobalElement(ELID3[i3]):InfGID;

            int MIN_PID = TPETRA_MIN3(PID1,PID2,PID3);
            GO  MIN_GID = TPETRA_MIN3( ((PID1==MIN_PID)?GID1:InfGID), ((PID2==MIN_PID)?GID2:InfGID), ((PID3==MIN_PID)?GID3:InfGID));
#ifdef TPETRA_MIN3
#  undef TPETRA_MIN3
#endif // TPETRA_MIN3
            bool added_entry=false;

            if(PID1 == MIN_PID && GID1 == MIN_GID){
                userExportLIDs[iloc]=ELID1[i1];
                userExportPIDs[iloc]=EPID1[i1];
                i1++;
                added_entry=true;
                iloc++;
            }
            if(PID2 == MIN_PID && GID2 == MIN_GID){
                if(!added_entry) {
                    userExportLIDs[iloc]=ELID2[i2];
                    userExportPIDs[iloc]=EPID2[i2];
                    added_entry=true;
                    iloc++;
                }
                i2++;
            }
            if(PID3 == MIN_PID && GID3 == MIN_GID){
                if(!added_entry) {
                    userExportLIDs[iloc]=ELID3[i3];
                    userExportPIDs[iloc]=EPID3[i3];
                    iloc++;
                }
                i3++;
            }
        }

        if (verbose) {
          std::ostringstream os;
          os << *verbosePrefix << "Create Import" << std::endl;
          std::cerr << os.str ();
        }

#ifdef HAVE_TPETRA_MMM_TIMINGS
        auto ismmIctor(*TimeMonitor::getNewTimer(prefix + std::string("isMMIportCtor")));
#endif
        Teuchos::RCP<Teuchos::ParameterList> plist = rcp(new Teuchos::ParameterList());
        // 25 Jul 2018: Test for equality with the non-isMM path's Import object.
        if ((MyDomainMap != MyColMap) && (!MyDomainMap->isSameAs(*MyColMap)))
          MyImport = rcp ( new import_type (MyDomainMap,
                                            MyColMap,
                                            RemotePids,
                                            userExportLIDs.view(0,iloc).getConst(),
                                            userExportPIDs.view(0,iloc).getConst(),
                                            plist)
            );

        if (verbose) {
          std::ostringstream os;
          os << *verbosePrefix << "Call expertStaticFillComplete" << std::endl;
          std::cerr << os.str ();
        }

        {
#ifdef HAVE_TPETRA_MMM_TIMINGS
            TimeMonitor esfc (*TimeMonitor::getNewTimer(prefix + std::string("isMM::destMat->eSFC")));
            esfc_params.set("Timer Label",label+std::string("isMM eSFC"));
#endif
            if(!params.is_null())
                esfc_params.set("compute global constants",params->get("compute global constants",true));
            destMat->expertStaticFillComplete (MyDomainMap, MyRangeMap, MyImport,Teuchos::null,rcp(new Teuchos::ParameterList(esfc_params)));

        }

    }  // if(isMM)
    else {
#ifdef HAVE_TPETRA_MMM_TIMINGS
      TimeMonitor MMnotMMblock (*TimeMonitor::getNewTimer(prefix + std::string("TAFC notMMblock")));
#endif
      if (verbose) {
        std::ostringstream os;
        os << *verbosePrefix << "Create Import" << std::endl;
        std::cerr << os.str ();
      }

#ifdef HAVE_TPETRA_MMM_TIMINGS
      TimeMonitor  notMMIcTor(*TimeMonitor::getNewTimer(prefix + std::string("TAFC notMMCreateImporter")));
#endif
      Teuchos::RCP<Teuchos::ParameterList> mypars = rcp(new Teuchos::ParameterList);
      mypars->set("Timer Label","notMMFrom_tAFC");
      if ((MyDomainMap != MyColMap) && (!MyDomainMap->isSameAs(*MyColMap)))
        MyImport = rcp (new import_type (MyDomainMap, MyColMap, RemotePids, mypars));

      if (verbose) {
        std::ostringstream os;
        os << *verbosePrefix << "Call expertStaticFillComplete" << endl;
        std::cerr << os.str ();
      }

#ifdef HAVE_TPETRA_MMM_TIMINGS
      TimeMonitor  esfcnotmm(*TimeMonitor::getNewTimer(prefix + std::string("notMMdestMat->expertStaticFillComplete")));
      esfc_params.set("Timer Label",prefix+std::string("notMM eSFC"));
#else
      esfc_params.set("Timer Label",std::string("notMM eSFC"));
#endif

      if (!params.is_null ()) {
        esfc_params.set ("compute global constants",
                         params->get ("compute global constants", true));
      }
      destMat->expertStaticFillComplete (MyDomainMap, MyRangeMap,
                                         MyImport, Teuchos::null,
                                         rcp (new Teuchos::ParameterList (esfc_params)));
    }

    if (verbose) {
      std::ostringstream os;
      os << *verbosePrefix << "Done" << endl;
      std::cerr << os.str ();
    }
  }


  template <class Scalar, class LocalOrdinal, class GlobalOrdinal, class Node>
  void
  CrsMatrix<Scalar, LocalOrdinal, GlobalOrdinal, Node>::
  importAndFillComplete (Teuchos::RCP<CrsMatrix<Scalar, LocalOrdinal, GlobalOrdinal, Node> >& destMatrix,
                         const import_type& importer,
                         const Teuchos::RCP<const map_type>& domainMap,
                         const Teuchos::RCP<const map_type>& rangeMap,
                         const Teuchos::RCP<Teuchos::ParameterList>& params) const
  {
    transferAndFillComplete (destMatrix, importer, Teuchos::null, domainMap, rangeMap, params);
  }

  template <class Scalar, class LocalOrdinal, class GlobalOrdinal, class Node>
  void
  CrsMatrix<Scalar, LocalOrdinal, GlobalOrdinal, Node>::
  importAndFillComplete (Teuchos::RCP<CrsMatrix<Scalar, LocalOrdinal, GlobalOrdinal, Node> >& destMatrix,
                         const import_type& rowImporter,
                         const import_type& domainImporter,
                         const Teuchos::RCP<const map_type>& domainMap,
                         const Teuchos::RCP<const map_type>& rangeMap,
                         const Teuchos::RCP<Teuchos::ParameterList>& params) const
  {
    transferAndFillComplete (destMatrix, rowImporter, Teuchos::rcpFromRef(domainImporter), domainMap, rangeMap, params);
  }

  template <class Scalar, class LocalOrdinal, class GlobalOrdinal, class Node>
  void
  CrsMatrix<Scalar, LocalOrdinal, GlobalOrdinal, Node>::
  exportAndFillComplete (Teuchos::RCP<CrsMatrix<Scalar, LocalOrdinal, GlobalOrdinal, Node> >& destMatrix,
                         const export_type& exporter,
                         const Teuchos::RCP<const map_type>& domainMap,
                         const Teuchos::RCP<const map_type>& rangeMap,
                         const Teuchos::RCP<Teuchos::ParameterList>& params) const
  {
    transferAndFillComplete (destMatrix, exporter, Teuchos::null, domainMap, rangeMap, params);
  }

  template <class Scalar, class LocalOrdinal, class GlobalOrdinal, class Node>
  void
  CrsMatrix<Scalar, LocalOrdinal, GlobalOrdinal, Node>::
  exportAndFillComplete (Teuchos::RCP<CrsMatrix<Scalar, LocalOrdinal, GlobalOrdinal, Node> >& destMatrix,
                         const export_type& rowExporter,
                         const export_type& domainExporter,
                         const Teuchos::RCP<const map_type>& domainMap,
                         const Teuchos::RCP<const map_type>& rangeMap,
                         const Teuchos::RCP<Teuchos::ParameterList>& params) const
  {
    transferAndFillComplete (destMatrix, rowExporter, Teuchos::rcpFromRef(domainExporter), domainMap, rangeMap, params);
  }


} // namespace Tpetra

//
// Explicit instantiation macro
//
// Must be expanded from within the Tpetra namespace!
//

#define TPETRA_CRSMATRIX_MATRIX_INSTANT(SCALAR,LO,GO,NODE) \
  \
  template class CrsMatrix< SCALAR , LO , GO , NODE >; \
  template Teuchos::RCP< CrsMatrix< SCALAR , LO , GO , NODE > >   \
                CrsMatrix< SCALAR , LO , GO , NODE >::convert< SCALAR > () const;

#define TPETRA_CRSMATRIX_CONVERT_INSTANT(SO,SI,LO,GO,NODE) \
  \
  template Teuchos::RCP< CrsMatrix< SO , LO , GO , NODE > >   \
                CrsMatrix< SI , LO , GO , NODE >::convert< SO > () const;

#define TPETRA_CRSMATRIX_IMPORT_AND_FILL_COMPLETE_INSTANT(SCALAR, LO, GO, NODE) \
  template<>                                                                        \
  Teuchos::RCP<CrsMatrix<SCALAR, LO, GO, NODE> >                        \
  importAndFillCompleteCrsMatrix (const Teuchos::RCP<const CrsMatrix<SCALAR, LO, GO, NODE> >& sourceMatrix, \
                                  const Import<CrsMatrix<SCALAR, LO, GO, NODE>::local_ordinal_type,  \
                                               CrsMatrix<SCALAR, LO, GO, NODE>::global_ordinal_type,  \
                                               CrsMatrix<SCALAR, LO, GO, NODE>::node_type>& importer, \
                                  const Teuchos::RCP<const Map<CrsMatrix<SCALAR, LO, GO, NODE>::local_ordinal_type,      \
                                                               CrsMatrix<SCALAR, LO, GO, NODE>::global_ordinal_type,     \
                                                               CrsMatrix<SCALAR, LO, GO, NODE>::node_type> >& domainMap, \
                                  const Teuchos::RCP<const Map<CrsMatrix<SCALAR, LO, GO, NODE>::local_ordinal_type,      \
                                                               CrsMatrix<SCALAR, LO, GO, NODE>::global_ordinal_type,     \
                                                               CrsMatrix<SCALAR, LO, GO, NODE>::node_type> >& rangeMap,  \
                                                               const Teuchos::RCP<Teuchos::ParameterList>& params);

#define TPETRA_CRSMATRIX_IMPORT_AND_FILL_COMPLETE_INSTANT_TWO(SCALAR, LO, GO, NODE) \
  template<>                                                                        \
  Teuchos::RCP<CrsMatrix<SCALAR, LO, GO, NODE> >                        \
  importAndFillCompleteCrsMatrix (const Teuchos::RCP<const CrsMatrix<SCALAR, LO, GO, NODE> >& sourceMatrix, \
                                  const Import<CrsMatrix<SCALAR, LO, GO, NODE>::local_ordinal_type,  \
                                               CrsMatrix<SCALAR, LO, GO, NODE>::global_ordinal_type,  \
                                               CrsMatrix<SCALAR, LO, GO, NODE>::node_type>& rowImporter, \
                                  const Import<CrsMatrix<SCALAR, LO, GO, NODE>::local_ordinal_type,  \
                                               CrsMatrix<SCALAR, LO, GO, NODE>::global_ordinal_type,  \
                                               CrsMatrix<SCALAR, LO, GO, NODE>::node_type>& domainImporter, \
                                  const Teuchos::RCP<const Map<CrsMatrix<SCALAR, LO, GO, NODE>::local_ordinal_type,      \
                                                               CrsMatrix<SCALAR, LO, GO, NODE>::global_ordinal_type,     \
                                                               CrsMatrix<SCALAR, LO, GO, NODE>::node_type> >& domainMap, \
                                  const Teuchos::RCP<const Map<CrsMatrix<SCALAR, LO, GO, NODE>::local_ordinal_type,      \
                                                               CrsMatrix<SCALAR, LO, GO, NODE>::global_ordinal_type,     \
                                                               CrsMatrix<SCALAR, LO, GO, NODE>::node_type> >& rangeMap,  \
                                                               const Teuchos::RCP<Teuchos::ParameterList>& params);


#define TPETRA_CRSMATRIX_EXPORT_AND_FILL_COMPLETE_INSTANT(SCALAR, LO, GO, NODE) \
  template<>                                                                        \
  Teuchos::RCP<CrsMatrix<SCALAR, LO, GO, NODE> >                        \
  exportAndFillCompleteCrsMatrix (const Teuchos::RCP<const CrsMatrix<SCALAR, LO, GO, NODE> >& sourceMatrix, \
                                  const Export<CrsMatrix<SCALAR, LO, GO, NODE>::local_ordinal_type,  \
                                               CrsMatrix<SCALAR, LO, GO, NODE>::global_ordinal_type,  \
                                               CrsMatrix<SCALAR, LO, GO, NODE>::node_type>& exporter, \
                                  const Teuchos::RCP<const Map<CrsMatrix<SCALAR, LO, GO, NODE>::local_ordinal_type,      \
                                                               CrsMatrix<SCALAR, LO, GO, NODE>::global_ordinal_type,     \
                                                               CrsMatrix<SCALAR, LO, GO, NODE>::node_type> >& domainMap, \
                                  const Teuchos::RCP<const Map<CrsMatrix<SCALAR, LO, GO, NODE>::local_ordinal_type,      \
                                                               CrsMatrix<SCALAR, LO, GO, NODE>::global_ordinal_type,     \
                                                               CrsMatrix<SCALAR, LO, GO, NODE>::node_type> >& rangeMap,  \
                                                               const Teuchos::RCP<Teuchos::ParameterList>& params);

#define TPETRA_CRSMATRIX_EXPORT_AND_FILL_COMPLETE_INSTANT_TWO(SCALAR, LO, GO, NODE) \
  template<>                                                                        \
  Teuchos::RCP<CrsMatrix<SCALAR, LO, GO, NODE> >                        \
  exportAndFillCompleteCrsMatrix (const Teuchos::RCP<const CrsMatrix<SCALAR, LO, GO, NODE> >& sourceMatrix, \
                                  const Export<CrsMatrix<SCALAR, LO, GO, NODE>::local_ordinal_type,  \
                                               CrsMatrix<SCALAR, LO, GO, NODE>::global_ordinal_type,  \
                                               CrsMatrix<SCALAR, LO, GO, NODE>::node_type>& rowExporter, \
                                  const Export<CrsMatrix<SCALAR, LO, GO, NODE>::local_ordinal_type,  \
                                               CrsMatrix<SCALAR, LO, GO, NODE>::global_ordinal_type,  \
                                               CrsMatrix<SCALAR, LO, GO, NODE>::node_type>& domainExporter, \
                                  const Teuchos::RCP<const Map<CrsMatrix<SCALAR, LO, GO, NODE>::local_ordinal_type,      \
                                                               CrsMatrix<SCALAR, LO, GO, NODE>::global_ordinal_type,     \
                                                               CrsMatrix<SCALAR, LO, GO, NODE>::node_type> >& domainMap, \
                                  const Teuchos::RCP<const Map<CrsMatrix<SCALAR, LO, GO, NODE>::local_ordinal_type,      \
                                                               CrsMatrix<SCALAR, LO, GO, NODE>::global_ordinal_type,     \
                                                               CrsMatrix<SCALAR, LO, GO, NODE>::node_type> >& rangeMap,  \
                                                               const Teuchos::RCP<Teuchos::ParameterList>& params);


#define TPETRA_CRSMATRIX_INSTANT(SCALAR, LO, GO ,NODE)                    \
  TPETRA_CRSMATRIX_MATRIX_INSTANT(SCALAR, LO, GO, NODE)                   \
  TPETRA_CRSMATRIX_IMPORT_AND_FILL_COMPLETE_INSTANT(SCALAR, LO, GO, NODE) \
  TPETRA_CRSMATRIX_EXPORT_AND_FILL_COMPLETE_INSTANT(SCALAR, LO, GO, NODE) \
  TPETRA_CRSMATRIX_IMPORT_AND_FILL_COMPLETE_INSTANT_TWO(SCALAR, LO, GO, NODE) \
  TPETRA_CRSMATRIX_EXPORT_AND_FILL_COMPLETE_INSTANT_TWO(SCALAR, LO, GO, NODE)

#endif // TPETRA_CRSMATRIX_DEF_HPP<|MERGE_RESOLUTION|>--- conflicted
+++ resolved
@@ -3912,11 +3912,7 @@
 #endif // HAVE_TPETRA_DEBUG
 
     if (this->isFillComplete ()) {
-<<<<<<< HEAD
-      const auto D_lcl = diag.getLocalViewDevice (Access::WriteOnly);
-=======
-      const auto D_lcl = diag.template getLocalView<device_type> (Access::OverwriteAll);
->>>>>>> 33418e44
+      const auto D_lcl = diag.getLocalViewDevice (Access::OverwriteAll);
       // 1-D subview of the first (and only) column of D_lcl.
       const auto D_lcl_1d =
         Kokkos::subview (D_lcl, Kokkos::make_pair (LO (0), myNumRows), 0);
@@ -3961,11 +3957,7 @@
     // NOTE (mfh 21 Jan 2016): The host kernel here assumes UVM.  Once
     // we write a device kernel, it will not need to assume UVM.
 
-<<<<<<< HEAD
-    auto D_lcl = diag.getLocalViewDevice (Access::WriteOnly);
-=======
-    auto D_lcl = diag.template getLocalView<device_type> (Access::OverwriteAll);
->>>>>>> 33418e44
+    auto D_lcl = diag.getLocalViewDevice (Access::OverwriteAll);
     const LO myNumRows = static_cast<LO> (this->getNodeNumRows ());
     // Get 1-D subview of the first (and only) column of D_lcl.
     auto D_lcl_1d =
