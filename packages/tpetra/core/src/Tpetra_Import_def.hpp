// @HEADER
// ***********************************************************************
//
//          Tpetra: Templated Linear Algebra Services Package
//                 Copyright (2008) Sandia Corporation
//
// Under the terms of Contract DE-AC04-94AL85000 with Sandia Corporation,
// the U.S. Government retains certain rights in this software.
//
// Redistribution and use in source and binary forms, with or without
// modification, are permitted provided that the following conditions are
// met:
//
// 1. Redistributions of source code must retain the above copyright
// notice, this list of conditions and the following disclaimer.
//
// 2. Redistributions in binary form must reproduce the above copyright
// notice, this list of conditions and the following disclaimer in the
// documentation and/or other materials provided with the distribution.
//
// 3. Neither the name of the Corporation nor the names of the
// contributors may be used to endorse or promote products derived from
// this software without specific prior written permission.
//
// THIS SOFTWARE IS PROVIDED BY SANDIA CORPORATION "AS IS" AND ANY
// EXPRESS OR IMPLIED WARRANTIES, INCLUDING, BUT NOT LIMITED TO, THE
// IMPLIED WARRANTIES OF MERCHANTABILITY AND FITNESS FOR A PARTICULAR
// PURPOSE ARE DISCLAIMED. IN NO EVENT SHALL SANDIA CORPORATION OR THE
// CONTRIBUTORS BE LIABLE FOR ANY DIRECT, INDIRECT, INCIDENTAL, SPECIAL,
// EXEMPLARY, OR CONSEQUENTIAL DAMAGES (INCLUDING, BUT NOT LIMITED TO,
// PROCUREMENT OF SUBSTITUTE GOODS OR SERVICES; LOSS OF USE, DATA, OR
// PROFITS; OR BUSINESS INTERRUPTION) HOWEVER CAUSED AND ON ANY THEORY OF
// LIABILITY, WHETHER IN CONTRACT, STRICT LIABILITY, OR TORT (INCLUDING
// NEGLIGENCE OR OTHERWISE) ARISING IN ANY WAY OUT OF THE USE OF THIS
// SOFTWARE, EVEN IF ADVISED OF THE POSSIBILITY OF SUCH DAMAGE.
//
// ************************************************************************
// @HEADER

#ifndef TPETRA_IMPORT_DEF_HPP
#define TPETRA_IMPORT_DEF_HPP

#include "Tpetra_Distributor.hpp"
#include "Tpetra_Map.hpp"
#include "Tpetra_ImportExportData.hpp"
#include "Tpetra_Util.hpp"
#include "Tpetra_Import_Util.hpp"
#include "Tpetra_Export.hpp"
#include "Tpetra_Details_Behavior.hpp"
#include "Tpetra_Details_DualViewUtil.hpp"
#include "Tpetra_Details_gathervPrint.hpp"
#include "Tpetra_Details_Profiling.hpp"
#include "Teuchos_as.hpp"
#ifdef HAVE_TPETRA_MMM_TIMINGS
#include "Teuchos_TimeMonitor.hpp"
#endif
#include <array>
#include <memory>

namespace Teuchos {
  template<class T>
  std::string toString (const std::vector<T>& x)
  {
    std::ostringstream os;
    os << "[";
    const std::size_t N = x.size ();
    for (std::size_t k = 0; k < N; ++k) {
      os << x[k];
      if (k + std::size_t (1) < N) {
        os << ",";
      }
    }
    os << "]";
    return os.str ();
  }

  template<class ElementType, class DeviceType>
  std::string toString (const Kokkos::View<const ElementType*, DeviceType>& x)
  {
    std::ostringstream os;
    os << "[";
    const std::size_t N = std::size_t (x.extent (0));
    for (std::size_t k = 0; k < N; ++k) {
      os << x[k];
      if (k + std::size_t (1) < N) {
        os << ",";
      }
    }
    os << "]";
    return os.str ();
  }
} // namespace Teuchos

namespace Tpetra {

  // head:  init(source, target, true, remotePIDs, Teuchos::null);

  template <class LocalOrdinal, class GlobalOrdinal, class Node>
  void
  Import<LocalOrdinal,GlobalOrdinal,Node>::
  init (const Teuchos::RCP<const map_type>& source,
        const Teuchos::RCP<const map_type>& /* target */,
        bool useRemotePIDs,
        Teuchos::Array<int> & remotePIDs,
        const Teuchos::RCP<Teuchos::ParameterList>& plist)
  {
    using ::Tpetra::Details::ProfilingRegion;
    using Teuchos::Array;
    using Teuchos::null;
    using Teuchos::Ptr;
    using Teuchos::rcp;
    using std::endl;
    ProfilingRegion regionImportInit ("Tpetra::Import::init");

    std::unique_ptr<std::string> verbPrefix;
    if (this->verbose ()) {
      std::ostringstream os;
      const int myRank = source->getComm ()->getRank ();
      os << "Proc " << myRank << ": Tpetra::Import::init: ";
      verbPrefix = std::unique_ptr<std::string> (new std::string (os.str ()));
      os << endl;
      this->verboseOutputStream () << os.str ();
    }

    Array<GlobalOrdinal> remoteGIDs;

#ifdef HAVE_TPETRA_MMM_TIMINGS
    using Teuchos::TimeMonitor;
    std::string label;
    if(!plist.is_null())
      label = plist->get("Timer Label",label);
    std::string prefix = std::string("Tpetra ")+ label + std::string(":iport_ctor:preIData: ");
#else
    (void)plist;
#endif
    {
#ifdef HAVE_TPETRA_MMM_TIMINGS
      auto MM(*TimeMonitor::getNewTimer(prefix));
#endif
      if (this->verbose ()) {
        std::ostringstream os;
        os << *verbPrefix << "Call setupSamePermuteRemote" << endl;
        this->verboseOutputStream () << os.str ();
      }
      setupSamePermuteRemote (remoteGIDs);
    }
    {
#ifdef HAVE_TPETRA_MMM_TIMINGS
      prefix = std::string("Tpetra ")+ label + std::string(":iport_ctor:preSetupExport: ");
      auto MM2(*TimeMonitor::getNewTimer(prefix));
#endif
      if (source->isDistributed ()) {
        if (this->verbose ()) {
          std::ostringstream os;
          os << *verbPrefix << "Call setupExport" << endl;
          this->verboseOutputStream () << os.str ();
        }
        setupExport (remoteGIDs,useRemotePIDs,remotePIDs);
      }
      else if (this->verbose ()) {
        std::ostringstream os;
        os << *verbPrefix << "Source Map not distributed; skip setupExport"
           << endl;
        this->verboseOutputStream () << os.str ();
      }
    }

    TEUCHOS_ASSERT( ! this->TransferData_->permuteFromLIDs_.need_sync_device () );
    TEUCHOS_ASSERT( ! this->TransferData_->permuteFromLIDs_.need_sync_host () );
    TEUCHOS_ASSERT( ! this->TransferData_->permuteToLIDs_.need_sync_device () );
    TEUCHOS_ASSERT( ! this->TransferData_->permuteToLIDs_.need_sync_host () );
    TEUCHOS_ASSERT( ! this->TransferData_->remoteLIDs_.need_sync_device () );
    TEUCHOS_ASSERT( ! this->TransferData_->remoteLIDs_.need_sync_host () );
    TEUCHOS_ASSERT( ! this->TransferData_->exportLIDs_.need_sync_device () );
    TEUCHOS_ASSERT( ! this->TransferData_->exportLIDs_.need_sync_host () );

    if (this->verbose ()) {
      std::ostringstream os;
      os << *verbPrefix << "Done!" << endl;
      this->verboseOutputStream () << os.str ();
    }
  }

  template <class LocalOrdinal, class GlobalOrdinal, class Node>
  Import<LocalOrdinal,GlobalOrdinal,Node>::
  Import (const Teuchos::RCP<const map_type >& source,
          const Teuchos::RCP<const map_type >& target) :
    base_type (source, target, Teuchos::null, Teuchos::null, "Import")
  {
    Teuchos::Array<int> dummy;
#ifdef HAVE_TPETRA_MMM_TIMINGS
    Teuchos::RCP<Teuchos::ParameterList> mypars = rcp(new Teuchos::ParameterList);
    mypars->set("Timer Label","Naive_tAFC");
    init(source, target, false, dummy, mypars);
#else
    init (source, target, false, dummy, Teuchos::null);
#endif
  }

  template <class LocalOrdinal, class GlobalOrdinal, class Node>
  Import<LocalOrdinal,GlobalOrdinal,Node>::
  Import (const Teuchos::RCP<const map_type>& source,
          const Teuchos::RCP<const map_type>& target,
          const Teuchos::RCP<Teuchos::FancyOStream>& out) :
    base_type (source, target, out, Teuchos::null, "Import")
  {
    Teuchos::Array<int> dummy;
    init (source, target, false, dummy, Teuchos::null);
  }

  template <class LocalOrdinal, class GlobalOrdinal, class Node>
  Import<LocalOrdinal,GlobalOrdinal,Node>::
  Import (const Teuchos::RCP<const map_type>& source,
          const Teuchos::RCP<const map_type>& target,
          const Teuchos::RCP<Teuchos::ParameterList>& plist) :
    base_type (source, target, Teuchos::null, plist, "Import")
  {
    Teuchos::Array<int> dummy;
    init (source, target, false, dummy, plist);
  }

  template <class LocalOrdinal, class GlobalOrdinal, class Node>
  Import<LocalOrdinal,GlobalOrdinal,Node>::
  Import (const Teuchos::RCP<const map_type>& source,
          const Teuchos::RCP<const map_type>& target,
          const Teuchos::RCP<Teuchos::FancyOStream>& out,
          const Teuchos::RCP<Teuchos::ParameterList>& plist) :
    base_type (source, target, out, plist, "Import")
  {
    Teuchos::Array<int> dummy;
    init (source, target, false, dummy, plist);
  }

  template <class LocalOrdinal, class GlobalOrdinal, class Node>
  Import<LocalOrdinal,GlobalOrdinal,Node>::
  Import (const Teuchos::RCP<const map_type>& source,
          const Teuchos::RCP<const map_type>& target,
          Teuchos::Array<int>& remotePIDs,
          const Teuchos::RCP<Teuchos::ParameterList>& plist) :
    base_type (source, target, Teuchos::null, plist, "Import")
  {
    init (source, target, true, remotePIDs, plist);
  }

  template <class LocalOrdinal, class GlobalOrdinal, class Node>
  Import<LocalOrdinal,GlobalOrdinal,Node>::
  Import (const Import<LocalOrdinal,GlobalOrdinal,Node>& rhs) :
    base_type (rhs)
  {}

  template <class LocalOrdinal, class GlobalOrdinal, class Node>
  Import<LocalOrdinal,GlobalOrdinal,Node>::
  Import (const Export<LocalOrdinal,GlobalOrdinal,Node>& exporter) :
    base_type (exporter, typename base_type::reverse_tag ())
  {}

  // cblcbl
  // This is the "createExpert" version of the constructor to be used with pid/gid pairs obtained from
  // reverse communication
   template <class LocalOrdinal, class GlobalOrdinal, class Node>
   Import<LocalOrdinal,GlobalOrdinal,Node>::
   Import (const Teuchos::RCP<const Map<LocalOrdinal, GlobalOrdinal, Node> >& source,
           const Teuchos::RCP<const Map<LocalOrdinal, GlobalOrdinal, Node> >& target,
           const Teuchos::ArrayView<int> & userRemotePIDs,
           const Teuchos::ArrayView<const LocalOrdinal> & userExportLIDs,
           const Teuchos::ArrayView<const int>          & userExportPIDs,
           const Teuchos::RCP<Teuchos::ParameterList>& plist,
           const Teuchos::RCP<Teuchos::FancyOStream>& out) :
     base_type (source, target, out, plist, "Import")
  {
    using ::Tpetra::Details::makeDualViewFromArrayView;
    using Teuchos::arcp;
    using Teuchos::Array;
    using Teuchos::ArrayRCP;
    using Teuchos::ArrayView;
    using Teuchos::as;
    using Teuchos::null;
    using Teuchos::rcp;
    using std::endl;
    using LO = LocalOrdinal;
    using GO = GlobalOrdinal;
    using size_type = Teuchos::Array<int>::size_type;

    std::unique_ptr<std::string> prefix;
    if (this->verbose ()) {
      auto comm = source.is_null () ? Teuchos::null : source->getComm ();
      const int myRank = comm.is_null () ? -1 : comm->getRank ();
      std::ostringstream os;
      os << "Proc " << myRank << ": Tpetra::Import createExpert ctor: ";
      prefix = std::unique_ptr<std::string> (new std::string (os.str ()));
      os << "Start" << endl;
      this->verboseOutputStream () << os.str ();
<<<<<<< HEAD
    }

    ArrayView<const GO> sourceGIDs = source->getNodeElementList ();
    ArrayView<const GO> targetGIDs = target->getNodeElementList ();

    Array<GO> tRemoteGIDs;
    if (this->verbose ()) {
      std::ostringstream os;
      os << *prefix << "Call setupSamePermuteRemote" << endl;
      this->verboseOutputStream () << os.str ();
    }
    setupSamePermuteRemote (tRemoteGIDs);

    if (this->verbose ()) {
      std::ostringstream os;
      os << *prefix << "Sort & filter IDs" << endl;
      this->verboseOutputStream () << os.str ();
    }

    auto tRemoteLIDs = this->TransferData_->remoteLIDs_.view_host ();
    this->TransferData_->remoteLIDs_.modify_host ();
    Teuchos::Array<int> tRemotePIDs (userRemotePIDs);

    if (this->verbose () && this->getNumRemoteIDs () > 0 && ! source->isDistributed ()) {
      std::ostringstream os;
      os << *prefix << "Target Map has remote LIDs but source Map is not "
        "distributed.  Importing to a submap of the target Map." << endl;
      this->verboseOutputStream () << os.str ();
    }
    // FIXME (mfh 03 Feb 2019) I don't see this as "abuse"; it's
    // perfectly valid Petra Object Model behavior.
    TPETRA_ABUSE_WARNING
      (getNumRemoteIDs () > 0 && ! source->isDistributed (),
       std::runtime_error,
       "::constructExpert: Target Map has remote LIDs but source Map "
       "is not distributed.  Importing to a submap of the target Map.");
    TEUCHOS_TEST_FOR_EXCEPTION
      (tRemotePIDs.size () != tRemoteGIDs.size () ||
       size_t (tRemoteGIDs.size ()) != size_t (tRemoteLIDs.extent (0)),
       std::runtime_error, "Import::Import createExpert version: "
       "Size mismatch on userRemotePIDs, remoteGIDs, and remoteLIDs "
       "Array's to sort3.");

    sort3 (tRemotePIDs.begin (),
           tRemotePIDs.end (),
           tRemoteGIDs.begin (),
           tRemoteLIDs.data ());

    //Get rid of IDs that don't exist in SourceMap
    size_type cnt = 0;
    size_type indexIntoRemotePIDs = tRemotePIDs.size ();
    for (size_type i = 0; i < indexIntoRemotePIDs; ++i) {
      if (tRemotePIDs[i] == -1) {
        ++cnt;
      }
    }

    if (cnt == 0) { // done modifying remoteLIDs_
      this->TransferData_->remoteLIDs_.sync_device ();
    }
    else {
      if (indexIntoRemotePIDs - cnt > 0) {
        Array<GO>  newRemoteGIDs(indexIntoRemotePIDs-cnt);
        Array<LO>  newRemoteLIDs(indexIntoRemotePIDs-cnt);
        Array<int> newRemotePIDs(indexIntoRemotePIDs-cnt);
        cnt = 0;

        Kokkos::fence(); // target->getLocalElement is UVM access

        for (size_type j = 0; j < indexIntoRemotePIDs; ++j)
          if(tRemotePIDs[j] != -1) {
            newRemoteGIDs[cnt] = tRemoteGIDs[j];
            newRemotePIDs[cnt] = tRemotePIDs[j];
            newRemoteLIDs[cnt] = target->getLocalElement(tRemoteGIDs[j]);
            ++cnt;
          }
        indexIntoRemotePIDs = cnt;
        tRemoteGIDs = newRemoteGIDs;
        tRemotePIDs = newRemotePIDs;
        makeDualViewFromArrayView (this->TransferData_->remoteLIDs_,
                                   newRemoteLIDs ().getConst (),
                                   "remoteLIDs");
      }
      else { //valid RemoteIDs empty
        indexIntoRemotePIDs = 0;
        tRemoteGIDs.clear();
        tRemotePIDs.clear();
        this->TransferData_->remoteLIDs_ = decltype (this->TransferData_->remoteLIDs_) ();
      }
    }

    this->TransferData_->exportPIDs_ = Teuchos::Array<int> (userExportPIDs);
    makeDualViewFromArrayView (this->TransferData_->exportLIDs_,
                               userExportLIDs, "exportLIDs");

    bool locallyComplete = true;
    for (size_type i = 0; i < userExportPIDs.size () && locallyComplete; ++i) {
      if (userExportPIDs[i] == -1) {
        locallyComplete = false;
      }
    }
    this->TransferData_->isLocallyComplete_ = locallyComplete;

    if (this->verbose ()) {
      std::ostringstream os;
      os << *prefix << "locallyComplete: "
         << (locallyComplete ? "true" : "false")
         << "; call createFromSendsAndRecvs" << endl;
      this->verboseOutputStream () << os.str ();
    }
=======
    }

    ArrayView<const GO> sourceGIDs = source->getNodeElementList ();
    ArrayView<const GO> targetGIDs = target->getNodeElementList ();

    Array<GO> tRemoteGIDs;
    if (this->verbose ()) {
      std::ostringstream os;
      os << *prefix << "Call setupSamePermuteRemote" << endl;
      this->verboseOutputStream () << os.str ();
    }
    setupSamePermuteRemote (tRemoteGIDs);

    if (this->verbose ()) {
      std::ostringstream os;
      os << *prefix << "Sort & filter IDs" << endl;
      this->verboseOutputStream () << os.str ();
    }

    auto tRemoteLIDs = this->TransferData_->remoteLIDs_.view_host ();
    this->TransferData_->remoteLIDs_.modify_host ();
    Teuchos::Array<int> tRemotePIDs (userRemotePIDs);

    if (this->verbose () && this->getNumRemoteIDs () > 0 && ! source->isDistributed ()) {
      std::ostringstream os;
      os << *prefix << "Target Map has remote LIDs but source Map is not "
        "distributed.  Importing to a submap of the target Map." << endl;
      this->verboseOutputStream () << os.str ();
    }
    // FIXME (mfh 03 Feb 2019) I don't see this as "abuse"; it's
    // perfectly valid Petra Object Model behavior.
    TPETRA_ABUSE_WARNING
      (getNumRemoteIDs () > 0 && ! source->isDistributed (),
       std::runtime_error,
       "::constructExpert: Target Map has remote LIDs but source Map "
       "is not distributed.  Importing to a submap of the target Map.");
    TEUCHOS_TEST_FOR_EXCEPTION
      (tRemotePIDs.size () != tRemoteGIDs.size () ||
       size_t (tRemoteGIDs.size ()) != size_t (tRemoteLIDs.extent (0)),
       std::runtime_error, "Import::Import createExpert version: "
       "Size mismatch on userRemotePIDs, remoteGIDs, and remoteLIDs "
       "Array's to sort3.");

    sort3 (tRemotePIDs.begin (),
           tRemotePIDs.end (),
           tRemoteGIDs.begin (),
           tRemoteLIDs.data ());

    //Get rid of IDs that don't exist in SourceMap
    size_type cnt = 0;
    size_type indexIntoRemotePIDs = tRemotePIDs.size ();
    for (size_type i = 0; i < indexIntoRemotePIDs; ++i) {
      if (tRemotePIDs[i] == -1) {
        ++cnt;
      }
    }

    if (cnt == 0) { // done modifying remoteLIDs_
      this->TransferData_->remoteLIDs_.sync_device ();
    }
    else {
      if (indexIntoRemotePIDs - cnt > 0) {
        Array<GO>  newRemoteGIDs(indexIntoRemotePIDs-cnt);
        Array<LO>  newRemoteLIDs(indexIntoRemotePIDs-cnt);
        Array<int> newRemotePIDs(indexIntoRemotePIDs-cnt);
        cnt = 0;

        for (size_type j = 0; j < indexIntoRemotePIDs; ++j)
          if(tRemotePIDs[j] != -1) {
            newRemoteGIDs[cnt] = tRemoteGIDs[j];
            newRemotePIDs[cnt] = tRemotePIDs[j];
            newRemoteLIDs[cnt] = target->getLocalElement(tRemoteGIDs[j]);
            ++cnt;
          }
        indexIntoRemotePIDs = cnt;
        tRemoteGIDs = newRemoteGIDs;
        tRemotePIDs = newRemotePIDs;
        makeDualViewFromArrayView (this->TransferData_->remoteLIDs_,
                                   newRemoteLIDs ().getConst (),
                                   "remoteLIDs");
      }
      else { //valid RemoteIDs empty
        indexIntoRemotePIDs = 0;
        tRemoteGIDs.clear();
        tRemotePIDs.clear();
        this->TransferData_->remoteLIDs_ = decltype (this->TransferData_->remoteLIDs_) ();
      }
    }

    this->TransferData_->exportPIDs_ = Teuchos::Array<int> (userExportPIDs);
    makeDualViewFromArrayView (this->TransferData_->exportLIDs_,
                               userExportLIDs, "exportLIDs");

    bool locallyComplete = true;
    for (size_type i = 0; i < userExportPIDs.size () && locallyComplete; ++i) {
      if (userExportPIDs[i] == -1) {
        locallyComplete = false;
      }
    }
    this->TransferData_->isLocallyComplete_ = locallyComplete;

    if (this->verbose ()) {
      std::ostringstream os;
      os << *prefix << "locallyComplete: "
         << (locallyComplete ? "true" : "false")
         << "; call createFromSendsAndRecvs" << endl;
      this->verboseOutputStream () << os.str ();
    }
>>>>>>> 4103bf6c
    {
#ifdef HAVE_TPETRA_MMM_TIMINGS
      std::string mmm_prefix =
        std::string("Tpetra ") + std::string(":iport_ctor:cFSAR ");

      auto MM3(*Teuchos::TimeMonitor::getNewTimer(mmm_prefix));
#endif
      Distributor& distributor = this->TransferData_->distributor_;
      distributor.createFromSendsAndRecvs (this->TransferData_->exportPIDs_, tRemotePIDs);
    }

    TEUCHOS_ASSERT( ! this->TransferData_->permuteFromLIDs_.need_sync_device () );
    TEUCHOS_ASSERT( ! this->TransferData_->permuteFromLIDs_.need_sync_host () );
    TEUCHOS_ASSERT( ! this->TransferData_->permuteToLIDs_.need_sync_device () );
    TEUCHOS_ASSERT( ! this->TransferData_->permuteToLIDs_.need_sync_host () );
    TEUCHOS_ASSERT( ! this->TransferData_->remoteLIDs_.need_sync_device () );
    TEUCHOS_ASSERT( ! this->TransferData_->remoteLIDs_.need_sync_host () );
    TEUCHOS_ASSERT( ! this->TransferData_->exportLIDs_.need_sync_device () );
    TEUCHOS_ASSERT( ! this->TransferData_->exportLIDs_.need_sync_host () );
  }

  template <class LocalOrdinal, class GlobalOrdinal, class Node>
  Import<LocalOrdinal,GlobalOrdinal,Node>::
  Import (const Teuchos::RCP<const map_type>& source,
          const Teuchos::RCP<const map_type>& target,
          const size_t numSameIDs,
          Teuchos::Array<LocalOrdinal>& permuteToLIDs,
          Teuchos::Array<LocalOrdinal>& permuteFromLIDs,
          Teuchos::Array<LocalOrdinal>& remoteLIDs,
          Teuchos::Array<LocalOrdinal>& exportLIDs,
          Teuchos::Array<int>& exportPIDs,
          Distributor& distributor,
          const Teuchos::RCP<Teuchos::FancyOStream>& out,
          const Teuchos::RCP<Teuchos::ParameterList>& plist) :
    base_type (source, target, out, plist, "Import")
  {
    using ::Tpetra::Details::makeDualViewFromArrayView;
    using std::endl;

    std::unique_ptr<std::string> prefix;
    if (this->verbose ()) {
      auto comm = source.is_null () ? Teuchos::null : source->getComm ();
      const int myRank = comm.is_null () ? -1 : comm->getRank ();
      std::ostringstream os;
      os << "Proc " << myRank << ": Tpetra::Import export ctor: ";
      prefix = std::unique_ptr<std::string> (new std::string (os.str ()));
      os << "Start" << endl;
      this->verboseOutputStream () << os.str ();
    }

    bool locallyComplete = true;
    for (Teuchos::Array<int>::size_type i = 0; i < exportPIDs.size (); ++i) {
      if (exportPIDs[i] == -1) {
        locallyComplete = false;
      }
    }
    if (this->verbose ()) {
      std::ostringstream os;
      os << *prefix << "numSameIDs: " << numSameIDs << ", locallyComplete: "
         << (locallyComplete ? "true" : "false") << endl;
      this->verboseOutputStream () << os.str ();
    }

    this->TransferData_->isLocallyComplete_ = locallyComplete;
    this->TransferData_->numSameIDs_ = numSameIDs;

    makeDualViewFromArrayView (this->TransferData_->permuteToLIDs_,
                               permuteToLIDs ().getConst (),
                               "permuteToLIDs");
    TEUCHOS_ASSERT( size_t (this->TransferData_->permuteToLIDs_.extent (0)) ==
                    size_t (permuteToLIDs.size ()) );
    makeDualViewFromArrayView (this->TransferData_->permuteFromLIDs_,
                               permuteFromLIDs ().getConst (),
                               "permuteFromLIDs");
    TEUCHOS_ASSERT( size_t (this->TransferData_->permuteFromLIDs_.extent (0)) ==
                    size_t (permuteFromLIDs.size ()) );
    makeDualViewFromArrayView (this->TransferData_->remoteLIDs_,
                               remoteLIDs ().getConst (),
                               "remoteLIDs");
    TEUCHOS_ASSERT( size_t (this->TransferData_->remoteLIDs_.extent (0)) ==
                    size_t (remoteLIDs.size ()) );
    makeDualViewFromArrayView (this->TransferData_->exportLIDs_,
                               exportLIDs ().getConst (),
                               "exportLIDs");
    TEUCHOS_ASSERT( size_t (this->TransferData_->exportLIDs_.extent (0)) ==
                    size_t (exportLIDs.size ()) );
    this->TransferData_->exportPIDs_.swap (exportPIDs);
    this->TransferData_->distributor_.swap (distributor);

    TEUCHOS_ASSERT( ! this->TransferData_->permuteFromLIDs_.need_sync_device () );
    TEUCHOS_ASSERT( ! this->TransferData_->permuteFromLIDs_.need_sync_host () );
    TEUCHOS_ASSERT( ! this->TransferData_->permuteToLIDs_.need_sync_device () );
    TEUCHOS_ASSERT( ! this->TransferData_->permuteToLIDs_.need_sync_host () );
    TEUCHOS_ASSERT( ! this->TransferData_->remoteLIDs_.need_sync_device () );
    TEUCHOS_ASSERT( ! this->TransferData_->remoteLIDs_.need_sync_host () );
    TEUCHOS_ASSERT( ! this->TransferData_->exportLIDs_.need_sync_device () );
    TEUCHOS_ASSERT( ! this->TransferData_->exportLIDs_.need_sync_host () );
  }

  namespace { // (anonymous)

    template <class LO, class GO, class NT>
    struct ImportLocalSetupResult
    {
      Teuchos::RCP<const ::Tpetra::Map<LO, GO, NT> > targetMap;
      LO numSameIDs;
      // std::vector<LO> permuteToLIDs; // users aren't supposed to have permutes
      // std::vector<LO> permuteFromLIDs; // users aren't suppoosed to have permutes
      std::vector<GO> remoteGIDs;
      std::vector<LO> remoteLIDs;
      std::vector<int> remotePIDs;
      LO numPermutes; // users aren't supposed to have permutes
    };

    template<class T>
    void printArray (std::ostream& out, const T x[], const std::size_t N)
    {
      out << "[";
      for (std::size_t k = 0; k < N; ++k) {
        out << x[k];
        if (k + 1 < N) {
          out << ", ";
        }
      }
      out << "]";
    }

    template<class LO, class GO, class NT>
    ImportLocalSetupResult<LO, GO, NT>
    setupSamePermuteRemoteFromUserGlobalIndexList (const ::Tpetra::Map<LO, GO, NT>& sourceMap,
                                                   const GO targetMapRemoteOrPermuteGlobalIndices[],
                                                   const int targetMapRemoteOrPermuteProcessRanks[],
                                                   const LO numTargetMapRemoteOrPermuteGlobalIndices,
                                                   const bool mayReorderTargetMapIndicesLocally,
                                                   Teuchos::FancyOStream* out, // only valid if verbose
                                                   const std::string* verboseHeader, // only valid if verbose
                                                   const bool verbose,
                                                   const bool debug)
    {
      using std::endl;
      const int myRank = sourceMap.getComm ()->getRank ();
      ImportLocalSetupResult<LO, GO, NT> result;

      if (verbose) {
        std::ostringstream os;
        os << *verboseHeader << "- Import::setupSPR w/ remote GIDs & PIDs: " << endl
            << *verboseHeader << "  Input GIDs: ";
        printArray (os, targetMapRemoteOrPermuteGlobalIndices, numTargetMapRemoteOrPermuteGlobalIndices);
        os << endl << "  Input PIDs: ";
        printArray (os, targetMapRemoteOrPermuteProcessRanks, numTargetMapRemoteOrPermuteGlobalIndices);
        os << endl;
        *out << os.str ();
      }

      // In debug mode, check whether any of the input GIDs are
      // actually in the source Map on the calling process.  That's an
      // error, because it means duplicate GIDs on the calling
      // process.  Also check if any of the input PIDs are invalid.
      if (debug) {
        std::vector<GO> badGIDs;
        std::vector<int> badPIDs;
        const Teuchos::Comm<int>& comm = * (sourceMap.getComm ());
        const int numProcs = comm.getSize ();

        for (LO k = 0; k < numTargetMapRemoteOrPermuteGlobalIndices; ++k) {
          const GO tgtGID = targetMapRemoteOrPermuteGlobalIndices[k];
          if (sourceMap.isNodeGlobalElement (tgtGID)) {
            badGIDs.push_back (tgtGID);
          }
          const int tgtPID = targetMapRemoteOrPermuteProcessRanks[k];
          if (tgtPID < 0 || tgtPID >= numProcs) {
            badPIDs.push_back (tgtPID);
          }
        }

        std::array<int, 2> lclStatus {{
          badGIDs.size () == 0 ? 1 : 0,
          badPIDs.size () == 0 ? 1 : 0
        }};
        std::array<int, 2> gblStatus {{0, 0}}; // output argument
        Teuchos::reduceAll<int, int> (comm, Teuchos::REDUCE_MIN, 2,
                                      lclStatus.data (), gblStatus.data ());
        const bool good = gblStatus[0] == 1 && gblStatus[1] == 1;
        // Don't actually print all the "bad" GIDs and/or PIDs unless
        // in verbose mode, since there could be many of them.
        if (verbose && gblStatus[0] != 1) {
          std::ostringstream os;
          os << *verboseHeader << "- Some input GIDs are already in the source Map: ";
          printArray (os, badGIDs.data (), badGIDs.size ());
          os << endl;
          ::Tpetra::Details::gathervPrint (*out, os.str (), comm);
        }
        if (verbose && gblStatus[0] != 1) {
          std::ostringstream os;
          os << *verboseHeader << "- Some input PIDs are invalid: ";
          printArray (os, badPIDs.data (), badPIDs.size ());
          os << endl;
          ::Tpetra::Details::gathervPrint (*out, os.str (), comm);
        }

        if (! good) {
          std::ostringstream os;
          os << "Tpetra::Import constructor that takes remote GIDs and PIDs: ";
          if (gblStatus[0] != 1) {
            os << "Some input GIDs (global indices) are already in the source Map!  ";
          }
          if (gblStatus[1] != 1) {
            os << "Some input PIDs (process ranks) are invalid!  ";
          }
          os << "Rerun with the environment variable TPETRA_VERBOSE=Tpetra::Import "
            "to see what GIDs and/or PIDs are bad.";
          TEUCHOS_TEST_FOR_EXCEPTION(true, std::invalid_argument, os.str ());
        }
      }

      // Create list of GIDs to go into target Map.  We need to copy
      // the GIDs into this list anyway, so once we have them, we can
      // sort the "remotes" in place.
      const LO numLclSrcIDs = static_cast<LO> (sourceMap.getNodeNumElements ());
      const LO numLclTgtIDs = numLclSrcIDs + numTargetMapRemoteOrPermuteGlobalIndices;
      if (verbose) {
        std::ostringstream os;
        os << *verboseHeader << "- Copy source Map GIDs into target Map GID list: "
          "numLclSrcIDs=" << numLclSrcIDs
           << ", numTargetMapRemoteOrPermuteGlobalIndices="
           << numTargetMapRemoteOrPermuteGlobalIndices << endl;
        *out << os.str ();
      }
      std::vector<GO> tgtGIDs (numLclTgtIDs); // will go into target Map ctor
      if (sourceMap.isContiguous ()) {
        GO curTgtGID = sourceMap.getMinGlobalIndex ();
        for (LO k = 0; k < numLclSrcIDs; ++k, ++curTgtGID) {
          tgtGIDs[k] = curTgtGID;
        }
      }
      else { // avoid calling getNodeElementList on a contiguous Map
        auto srcGIDs = sourceMap.getNodeElementList (); // Teuchos::ArrayView has a different
        for (LO k = 0; k < numLclSrcIDs; ++k) {         // iterator type, so can't std::copy
          tgtGIDs[k] = srcGIDs[k];
        }
      }
      std::copy (targetMapRemoteOrPermuteGlobalIndices,
                 targetMapRemoteOrPermuteGlobalIndices + numTargetMapRemoteOrPermuteGlobalIndices,
                 tgtGIDs.begin () + numLclSrcIDs);

      // Optionally, sort input by process rank, so that remotes
      // coming from the same process are grouped together.  Only sort
      // remote GIDs.  While doing so, detect permutes (input "remote"
      // GIDs whose rank is the same as that of the calling process).
      //
      // Permutes are actually an error.  We normally detect them in
      // debug mode, but if we sort, we have a nearly free opportunity
      // to do so.  We may also safely ignore permutes as duplicates.
      //
      // NOTE: tgtPIDs only includes remotes, not source Map entries.
      if (verbose) {
        std::ostringstream os;
        os << *verboseHeader << "- Sort by PID? "
           << (mayReorderTargetMapIndicesLocally ? "true" : "false")  << endl;
        *out << os.str ();
      }
      std::vector<int> tgtPIDs (targetMapRemoteOrPermuteProcessRanks,
                                targetMapRemoteOrPermuteProcessRanks + numTargetMapRemoteOrPermuteGlobalIndices);
      result.numPermutes = 0;
      if (mayReorderTargetMapIndicesLocally) {
        Tpetra::sort2 (tgtPIDs.begin (), tgtPIDs.end (), tgtGIDs.begin () + numLclSrcIDs);
        auto range = std::equal_range (tgtPIDs.begin (), tgtPIDs.end (), myRank); // binary search
        if (range.second > range.first) {
          result.numPermutes = static_cast<LO> (range.second - range.first);
        }
      }
      else { // don't sort; linear search to count permutes
        result.numPermutes = static_cast<LO> (std::count (tgtPIDs.begin (), tgtPIDs.end (), myRank));
      }
      // The _actual_ number of remotes.
      const LO numRemotes = numTargetMapRemoteOrPermuteGlobalIndices - result.numPermutes;
      result.numSameIDs = static_cast<LO> (sourceMap.getNodeNumElements ());

      if (verbose) {
        std::ostringstream os;
        os << *verboseHeader << "- numSame=" << result.numSameIDs
           << ", numPermutes=" << result.numPermutes
           << ", numRemotes=" << numRemotes << endl;
        *out << os.str ();
      }

      if (result.numPermutes == 0) {
        if (verbose) {
          std::ostringstream os;
          os << *verboseHeader << "- No permutes" << endl;
          *out << os.str ();
        }
        result.remoteGIDs = std::vector<GO> (tgtGIDs.begin () + numLclSrcIDs, tgtGIDs.end ());
        result.remotePIDs.swap (tgtPIDs);
        result.remoteLIDs.resize (numRemotes);
        for (LO k = 0; k < numRemotes; ++k) {
          const LO tgtLid = result.numSameIDs + k;
          result.remoteLIDs[k] = tgtLid;
        }
        if (verbose) {
          std::ostringstream os;
          os << *verboseHeader << "- Remote GIDs: "
             << Teuchos::toString (result.remoteGIDs) << endl;
          os << *verboseHeader << "- Remote PIDs: "
             << Teuchos::toString (result.remotePIDs) << endl;
          os << *verboseHeader << "- Remote LIDs: "
             << Teuchos::toString (result.remoteLIDs) << endl;
          *out << os.str ();
        }
      }
      else { // separate permutes from remotes
        // This case doesn't need to be optimal; it just needs to be
        // correct.  Users really shouldn't give permutes to this
        // Import constructor.
        result.remoteGIDs.reserve (numRemotes);
        result.remoteLIDs.reserve (numRemotes);
        result.remotePIDs.reserve (numRemotes);
        for (LO k = 0; k < numTargetMapRemoteOrPermuteGlobalIndices; ++k) {
          const LO tgtLid = result.numSameIDs + k;
          const GO tgtGid = tgtGIDs[numLclSrcIDs + k];
          const int tgtPid = tgtPIDs[k];

          if (tgtPid != myRank) { // it's a remote
            result.remoteGIDs.push_back (tgtGid);
            result.remoteLIDs.push_back (tgtLid);
            result.remotePIDs.push_back (tgtPid);
          }
        }
        if (verbose) {
          std::ostringstream os;
          os << *verboseHeader << "- Some permutes" << endl;
          *out << os.str ();
        }
      }

      if (sourceMap.isDistributed ()) {
        if (verbose) {
          std::ostringstream os;
          os << *verboseHeader << "- Sort remotes by PID, as Import always does"
             << endl
             << *verboseHeader << "-- remotePIDs before: "
             << Teuchos::toString (result.remotePIDs) << endl
             << *verboseHeader << "-- remoteGIDs before: "
             << Teuchos::toString (result.remoteGIDs) << endl
             << *verboseHeader << "-- remoteLIDs before: "
             << Teuchos::toString (result.remoteLIDs) << endl;
          *out << os.str ();
        }
        // Import always sorts these, regardless of what the user wanted.
        sort3 (result.remotePIDs.begin (),
               result.remotePIDs.end (),
               result.remoteGIDs.begin (),
               result.remoteLIDs.begin ());
        if (verbose) {
          std::ostringstream os;
          os << *verboseHeader << "-- remotePIDs after: "
             << Teuchos::toString (result.remotePIDs) << endl
             << *verboseHeader << "-- remoteGIDs after: "
             << Teuchos::toString (result.remoteGIDs) << endl
             << *verboseHeader << "-- remoteLIDs after: "
             << Teuchos::toString (result.remoteLIDs) << endl;
          std::cerr << os.str ();
        }
      }

      if (verbose) {
        std::ostringstream os;
        os << *verboseHeader << "- Make target Map" << endl;
        *out << os.str ();
      }
      using ::Teuchos::rcp;
      typedef ::Tpetra::Map<LO, GO, NT> map_type;
      typedef ::Tpetra::global_size_t GST;
      const GST MAP_COMPUTES_GLOBAL_COUNT = ::Teuchos::OrdinalTraits<GST>::invalid ();
      result.targetMap = rcp (new map_type (MAP_COMPUTES_GLOBAL_COUNT,
                                            tgtGIDs.data (),
                                            numLclTgtIDs,
                                            sourceMap.getIndexBase (),
                                            sourceMap.getComm ()));
      if (verbose) {
        std::ostringstream os;
        os << *verboseHeader << "- Done with sameSPR..." << endl;
        *out << os.str ();
      }
      return result;
    }
  } // namespace (anonymous)

  template <class LocalOrdinal, class GlobalOrdinal, class Node>
  Import<LocalOrdinal,GlobalOrdinal,Node>::
  Import (const Teuchos::RCP<const Map<LocalOrdinal, GlobalOrdinal, Node> >& sourceMap,
          const GlobalOrdinal targetMapRemoteOrPermuteGlobalIndices[],
          const int targetMapRemoteOrPermuteProcessRanks[],
          const LocalOrdinal numTargetMapRemoteOrPermuteGlobalIndices,
          const bool mayReorderTargetMapIndicesLocally,
          const Teuchos::RCP<Teuchos::ParameterList>& plist,
          const Teuchos::RCP<Teuchos::FancyOStream>& debugOutput) :
    // Special case: target Map is null on base_type construction.
    // It's worthwhile for invariants like out_ not being null.
    // We'll set TransferData_ again below.
    base_type (sourceMap, Teuchos::null, debugOutput, plist, "Import")
  {
    using ::Tpetra::Details::Behavior;
    using ::Tpetra::Details::makeDualViewFromOwningHostView;
    using ::Tpetra::Details::makeDualViewFromVector;
    using ::Tpetra::Details::printDualView;
    using ::Tpetra::Details::view_alloc_no_init;
    using Teuchos::ArrayView;
    using Teuchos::getFancyOStream;
    using Teuchos::RCP;
    using Teuchos::rcp;
    using Teuchos::rcpFromRef;
    using std::endl;
    typedef LocalOrdinal LO;
    typedef GlobalOrdinal GO;
    typedef Node NT;

    const bool debug = Behavior::debug ("Import") ||
      Behavior::debug ("Tpetra::Import");

    std::unique_ptr<std::string> verbPfx;
    if (this->verbose ()) {
      std::ostringstream os;
      const int myRank = sourceMap->getComm ()->getRank ();
      os << "Proc " << myRank << ": Tpetra::Import ctor from remotes: ";
      verbPfx = std::unique_ptr<std::string> (new std::string (os.str ()));
      os << "mayReorder=" << (mayReorderTargetMapIndicesLocally ? "true" : "false")
         << endl;
      this->verboseOutputStream () << os.str ();
    }

    TEUCHOS_ASSERT( ! this->TransferData_.is_null () );
    ImportLocalSetupResult<LO, GO, NT> localSetupResult =
      setupSamePermuteRemoteFromUserGlobalIndexList<LO, GO, NT>
      (*sourceMap,
       targetMapRemoteOrPermuteGlobalIndices,
       targetMapRemoteOrPermuteProcessRanks,
       numTargetMapRemoteOrPermuteGlobalIndices,
       mayReorderTargetMapIndicesLocally,
       this->TransferData_->out_.getRawPtr (),
       verbPfx.get (),
       this->verbose (),
       debug);

    // Since we invoked the base_type constructor above, we know that
    // out_ is nonnull, so we don't have to waste time creating it
    // again.
    using data_type = ImportExportData<LO, GO, NT>;
    TEUCHOS_ASSERT( ! this->TransferData_.is_null () );
    this->TransferData_ = rcp (new data_type (sourceMap,
                                              localSetupResult.targetMap,
                                              this->TransferData_->out_,
                                              plist));
    this->TransferData_->numSameIDs_ = localSetupResult.numSameIDs;
    // Skip permutes; they are user error, because they duplicate
    // non-remote indices.
    makeDualViewFromVector (this->TransferData_->remoteLIDs_,
                            localSetupResult.remoteLIDs,
                            "remoteLIDs");
    // "Is locally complete" for an Import means that all target Map
    // indices on the calling process exist on at least one process
    // (not necessarily this one) in the source Map.  For this
    // constructor, this is true if and only if all input target PIDs
    // are valid PIDs in the communicator.
    //
    // FIXME (mfh 20 Feb 2018) For now, assume this is always true.
    this->TransferData_->isLocallyComplete_ = true;

    Teuchos::Array<GO> exportGIDs;
    if (sourceMap->isDistributed ()) {
      if (this->verbose ()) {
        std::ostringstream os;
        os << *verbPfx << "Make Distributor (createFromRecvs)" << endl;
        this->verboseOutputStream () << os.str ();
      }
      ArrayView<const GO> remoteGIDs (localSetupResult.remoteGIDs.data (),
                                      localSetupResult.remoteGIDs.size ());
      ArrayView<const int> remotePIDs (localSetupResult.remotePIDs.data (),
                                       localSetupResult.remotePIDs.size ());
      // Call Distributor::createFromRecvs to turn the remote GIDs and
      // their owning PIDs into a send-and-receive communication plan.
      // remoteGIDs and remotePIDs are input; exportGIDs and
      // exportPIDs are output arrays that createFromRecvs allocates.
      Distributor& distributor = this->TransferData_->distributor_;
      distributor.createFromRecvs (remoteGIDs,
                                   remotePIDs,
                                   exportGIDs,
                                   this->TransferData_->exportPIDs_);
      // Find the LIDs corresponding to the (outgoing) GIDs in
      // exportGIDs.  For sparse matrix-vector multiply, this tells
      // the calling process how to index into the source vector to
      // get the elements which it needs to send.
      //
      // NOTE (mfh 03 Mar 2014) This is now a candidate for a
      // thread-parallel kernel, but only if using the new thread-safe
      // Map implementation.
      if (this->verbose ()) {
        std::ostringstream os;
        os << *verbPfx << "Compute exportLIDs" << endl;
        this->verboseOutputStream () << os.str ();
      }
      using size_type = typename Teuchos::Array<GO>::size_type;
      const size_type numExportIDs = exportGIDs.size ();
<<<<<<< HEAD

      typename decltype (this->TransferData_->exportLIDs_)::t_host
        exportLIDs (view_alloc_no_init ("exportLIDs"), numExportIDs);

      Kokkos::fence(); // sourceMap->getLocalElement is UVm access

=======

      typename decltype (this->TransferData_->exportLIDs_)::t_host
        exportLIDs (view_alloc_no_init ("exportLIDs"), numExportIDs);

>>>>>>> 4103bf6c
      for (size_type k = 0; k < numExportIDs; ++k) {
        exportLIDs[k] = sourceMap->getLocalElement (exportGIDs[k]);
      }
      makeDualViewFromOwningHostView (this->TransferData_->exportLIDs_, exportLIDs);
    }

    if (this->verbose ()) {
      std::ostringstream os;
      os << *verbPfx;
      printDualView (os, this->TransferData_->remoteLIDs_,
                     "ImportExportData::remoteLIDs_");
      os << endl;
      this->verboseOutputStream () << os.str ();
    }
    if (this->verbose ()) {
      std::ostringstream os;
      os << *verbPfx << "Done!" << endl;
      this->verboseOutputStream () << os.str ();
    }
  }

  template <class LocalOrdinal, class GlobalOrdinal, class Node>
  void
  Import<LocalOrdinal,GlobalOrdinal,Node>::
  describe (Teuchos::FancyOStream& out,
            const Teuchos::EVerbosityLevel verbLevel) const
  {
    // Call the base class' method.  It does all the work.
    this->describeImpl (out, "Tpetra::Import", verbLevel);
  }

  template <class LocalOrdinal, class GlobalOrdinal, class Node>
  void Import<LocalOrdinal,GlobalOrdinal,Node>::
  print (std::ostream& os) const
  {
    auto out = Teuchos::getFancyOStream (Teuchos::rcpFromRef (os));
    // "Print" traditionally meant "everything."
    this->describe (*out, Teuchos::VERB_EXTREME);
  }

  template <class LocalOrdinal, class GlobalOrdinal, class Node>
  void
  Import<LocalOrdinal,GlobalOrdinal,Node>::
  setupSamePermuteRemote (Teuchos::Array<GlobalOrdinal>& remoteGIDs)
  {
    using ::Tpetra::Details::makeDualViewFromOwningHostView;
    using ::Tpetra::Details::ProfilingRegion;
    using ::Tpetra::Details::view_alloc_no_init;
    using Teuchos::arcp;
    using Teuchos::Array;
    using Teuchos::ArrayRCP;
    using Teuchos::ArrayView;
    using Teuchos::as;
    using Teuchos::null;
    typedef LocalOrdinal LO;
    typedef GlobalOrdinal GO;
    typedef typename ArrayView<const GO>::size_type size_type;
    ProfilingRegion regionExport ("Tpetra::Import::setupSamePermuteRemote");

    const map_type& source = * (this->getSourceMap ());
    const map_type& target = * (this->getTargetMap ());
    ArrayView<const GO> sourceGIDs = source.getNodeElementList ();
    ArrayView<const GO> targetGIDs = target.getNodeElementList ();

#ifdef HAVE_TPETRA_DEBUG
    ArrayView<const GO> rawSrcGids = sourceGIDs;
    ArrayView<const GO> rawTgtGids = targetGIDs;
#else
    const GO* const rawSrcGids = sourceGIDs.getRawPtr ();
    const GO* const rawTgtGids = targetGIDs.getRawPtr ();
#endif // HAVE_TPETRA_DEBUG
    const size_type numSrcGids = sourceGIDs.size ();
    const size_type numTgtGids = targetGIDs.size ();
    const size_type numGids = std::min (numSrcGids, numTgtGids);

    // Compute numSameIDs_: the number of initial GIDs that are the
    // same (and occur in the same order) in both Maps.  The point of
    // numSameIDs_ is for the common case of an Import where all the
    // overlapping GIDs are at the end of the target Map, but
    // otherwise the source and target Maps are the same.  This allows
    // a fast contiguous copy for the initial "same IDs."
    size_type numSameGids = 0;
    for ( ; numSameGids < numGids && rawSrcGids[numSameGids] == rawTgtGids[numSameGids]; ++numSameGids)
      {} // third clause of 'for' does everything
    this->TransferData_->numSameIDs_ = numSameGids;

    // Compute permuteToLIDs_, permuteFromLIDs_, remoteGIDs, and
    // remoteLIDs_.  The first two arrays are IDs to be permuted, and
    // the latter two arrays are IDs to be received ("imported"),
    // called "remote" IDs.
    //
    // IDs to permute are in both the source and target Maps, which
    // means we don't have to send or receive them, but we do have to
    // rearrange (permute) them in general.  IDs to receive are in the
    // target Map, but not the source Map.

    // Iterate over the target Map's LIDs, since we only need to do
    // GID -> LID lookups for the source Map.
    const LO LINVALID = Teuchos::OrdinalTraits<LO>::invalid ();
    const LO numTgtLids = as<LO> (numTgtGids);
    LO numPermutes = 0;

<<<<<<< HEAD
    Kokkos::fence(); // source.getLocalElement is UVM access

=======
>>>>>>> 4103bf6c
    for (LO tgtLid = numSameGids; tgtLid < numTgtLids; ++tgtLid) {
      const GO curTargetGid = rawTgtGids[tgtLid];
      // getLocalElement() returns LINVALID if the GID isn't in the
      // source Map.  This saves us a lookup (which
      // isNodeGlobalElement() would do).
      const LO srcLid = source.getLocalElement (curTargetGid);
      if (srcLid != LINVALID) { // if source.isNodeGlobalElement (curTargetGid)
        ++numPermutes;
      }
    }
    const LO numRemotes = (numTgtLids - numSameGids) - numPermutes;
<<<<<<< HEAD

    using host_perm_type =
      typename decltype (this->TransferData_->permuteToLIDs_)::t_host;
    host_perm_type permuteToLIDs
      (view_alloc_no_init ("permuteToLIDs"), numPermutes);
    host_perm_type permuteFromLIDs
      (view_alloc_no_init ("permuteFromLIDs"), numPermutes);
    typename decltype (this->TransferData_->remoteLIDs_)::t_host remoteLIDs
      (view_alloc_no_init ("permuteFromLIDs"), numRemotes);

=======

    using host_perm_type =
      typename decltype (this->TransferData_->permuteToLIDs_)::t_host;
    host_perm_type permuteToLIDs
      (view_alloc_no_init ("permuteToLIDs"), numPermutes);
    host_perm_type permuteFromLIDs
      (view_alloc_no_init ("permuteFromLIDs"), numPermutes);
    typename decltype (this->TransferData_->remoteLIDs_)::t_host remoteLIDs
      (view_alloc_no_init ("permuteFromLIDs"), numRemotes);

>>>>>>> 4103bf6c
    {
      LO numPermutes2 = 0;
      LO numRemotes2 = 0;
      for (LO tgtLid = numSameGids; tgtLid < numTgtLids; ++tgtLid) {
        const GO curTargetGid = rawTgtGids[tgtLid];
        const LO srcLid = source.getLocalElement (curTargetGid);
        if (srcLid != LINVALID) {
          permuteToLIDs[numPermutes2] = tgtLid;
          permuteFromLIDs[numPermutes2] = srcLid;
          ++numPermutes2;
        }
        else {
          remoteGIDs.push_back (curTargetGid);
          remoteLIDs[numRemotes2] = tgtLid;
          ++numRemotes2;
        }
      }
      TEUCHOS_ASSERT( numPermutes == numPermutes2 );
      TEUCHOS_ASSERT( numRemotes == numRemotes2 );
      TEUCHOS_ASSERT( size_t (numPermutes) + remoteGIDs.size () == size_t (numTgtLids - numSameGids) );
    }

    makeDualViewFromOwningHostView (this->TransferData_->permuteToLIDs_, permuteToLIDs);
    makeDualViewFromOwningHostView (this->TransferData_->permuteFromLIDs_, permuteFromLIDs);
    makeDualViewFromOwningHostView (this->TransferData_->remoteLIDs_, remoteLIDs);
    if (remoteLIDs.extent (0) != 0 && ! source.isDistributed ()) {
      // This Import has remote LIDs, meaning that the target Map has
      // entries on this process that are not in the source Map on
      // this process.  However, the source Map is not distributed
      // globally.  This implies that this Import is not locally
      // complete on this process.
      this->TransferData_->isLocallyComplete_ = false;
      // mfh 12 Sep 2016: I disagree that this is "abuse"; it may be
      // correct behavior, depending on the circumstances.
      TPETRA_ABUSE_WARNING
        (true, std::runtime_error, "::setupSamePermuteRemote(): Target has "
         "remote LIDs but Source is not distributed globally.  Importing to a "
         "submap of the target map.");
    }
  }


  template <class LocalOrdinal, class GlobalOrdinal, class Node>
  void Import<LocalOrdinal,GlobalOrdinal,Node>::
  setupExport (Teuchos::Array<GlobalOrdinal>& remoteGIDs,
               bool useRemotePIDs,
               Teuchos::Array<int>& userRemotePIDs,
               const Teuchos::RCP<Teuchos::ParameterList>& plist)
  {
    using ::Tpetra::Details::makeDualViewFromOwningHostView;
    using ::Tpetra::Details::view_alloc_no_init;
    using Teuchos::Array;
    using Teuchos::ArrayView;
    using std::endl;
    using GO = GlobalOrdinal;
    typedef typename Array<int>::difference_type size_type;
    const char tfecfFuncName[] = "setupExport: ";
    const char suffix[] = "  Please report this bug to the Tpetra developers.";

    std::unique_ptr<std::string> prefix;
    if (this->verbose ()) {
      auto srcMap = this->getSourceMap ();
      auto comm = srcMap.is_null () ? Teuchos::null : srcMap->getComm ();
      const int myRank = comm.is_null () ? -1 : comm->getRank ();
      std::ostringstream os;
      os << "Proc " << myRank << ": Tpetra::Import::setupExport: ";
      prefix = std::unique_ptr<std::string> (new std::string (os.str ()));
      os << "Start" << std::endl;
      this->verboseOutputStream () << os.str ();
    }
<<<<<<< HEAD

    TEUCHOS_TEST_FOR_EXCEPTION_CLASS_FUNC
      (this->getSourceMap ().is_null (), std::logic_error,
       "Source Map is null.  " << suffix);
    const map_type& source = * (this->getSourceMap ());

    TEUCHOS_TEST_FOR_EXCEPTION_CLASS_FUNC
=======

    TEUCHOS_TEST_FOR_EXCEPTION_CLASS_FUNC
      (this->getSourceMap ().is_null (), std::logic_error,
       "Source Map is null.  " << suffix);
    const map_type& source = * (this->getSourceMap ());

    TEUCHOS_TEST_FOR_EXCEPTION_CLASS_FUNC
>>>>>>> 4103bf6c
      (! useRemotePIDs && (userRemotePIDs.size() > 0), std::invalid_argument,
       "remotePIDs are non-empty but their use has not been requested.");
    TEUCHOS_TEST_FOR_EXCEPTION_CLASS_FUNC
      (userRemotePIDs.size () > 0 && remoteGIDs.size () != userRemotePIDs.size (),
       std::invalid_argument, "remotePIDs must either be of size zero or match "
       "the size of remoteGIDs.");

    // For each entry remoteGIDs[i], remoteProcIDs[i] will contain
    // the process ID of the process that owns that GID.
    ArrayView<GO> remoteGIDsView = remoteGIDs ();
    ArrayView<int> remoteProcIDsView;

    // lookup == IDNotPresent means that the source Map wasn't able to
    // figure out to which processes one or more of the GIDs in the
    // given list of remote GIDs belong.
    //
    // The previous abuse warning said "The target Map has GIDs not
    // found in the source Map."  This statement could be confusing,
    // because it doesn't refer to ownership by the current process,
    // but rather to ownership by _any_ process participating in the
    // Map.  (It could not possibly refer to ownership by the current
    // process, since remoteGIDs is exactly the list of GIDs owned by
    // the target Map but not owned by the source Map.  It was
    // constructed that way by setupSamePermuteRemote().)
    //
    // What this statement means is that the source and target Maps
    // don't contain the same set of GIDs globally (over all
    // processes).  That is, there is at least one GID owned by some
    // process in the target Map, which is not owned by _any_ process
    // in the source Map.
    Array<int> newRemotePIDs;
    LookupStatus lookup = AllIDsPresent;

    if (! useRemotePIDs) {
      newRemotePIDs.resize (remoteGIDsView.size ());
      if (this->verbose ()) {
        std::ostringstream os;
        os << *prefix << "Call sourceMap.getRemoteIndexList" << endl;
        this->verboseOutputStream () << os.str ();
      }
      lookup = source.getRemoteIndexList (remoteGIDsView, newRemotePIDs ());
    }
    Array<int>& remoteProcIDs = useRemotePIDs ? userRemotePIDs : newRemotePIDs;

    if (lookup == IDNotPresent) {
      // There is at least one GID owned by the calling process in the
      // target Map, which is not owned by any process in the source
      // Map.
      this->TransferData_->isLocallyComplete_ = false;

      // mfh 12 Sep 2016: I disagree that this is "abuse"; it may be
      // correct behavior, depending on the circumstances.
      TPETRA_ABUSE_WARNING
        (true, std::runtime_error, "::setupExport(): the source Map wasn't "
         "able to figure out which process owns one or more of the GIDs in the "
         "list of remote GIDs.  This probably means that there is at least one "
         "GID owned by some process in the target Map which is not owned by any"
         " process in the source Map.  (That is, the source and target Maps do "
         "not contain the same set of GIDs globally.)");

      // Ignore remote GIDs that aren't owned by any process in the
      // source Map.  getRemoteIndexList() gives each of these a
      // process ID of -1.

      const size_type numInvalidRemote =
        std::count_if (remoteProcIDs.begin (), remoteProcIDs.end (),
                       std::bind1st (std::equal_to<int> (), -1));
      TEUCHOS_TEST_FOR_EXCEPTION_CLASS_FUNC
        (numInvalidRemote == 0, std::logic_error, "Calling getRemoteIndexList "
         "on the source Map returned IDNotPresent, but none of the returned "
         "\"remote\" process ranks are -1.  Please report this bug to the "
         "Tpetra developers.");

#ifdef HAVE_TPETRA_MMM_TIMINGS
      using Teuchos::TimeMonitor;
      std::string label;
      if(!plist.is_null())
        label = plist->get("Timer Label",label);
      std::string prefix = std::string("Tpetra ")+ label + std::string(":iport_ctor:setupExport:1 ");
      auto MM = rcp(new TimeMonitor(*TimeMonitor::getNewTimer(prefix)));
#else
      (void)plist;
#endif

      // If all of them are invalid, we can delete the whole array.
      const size_type totalNumRemote = this->getNumRemoteIDs ();
      if (numInvalidRemote == totalNumRemote) {
        // all remotes are invalid; we have no remotes; we can delete the remotes
        remoteProcIDs.clear ();
        remoteGIDs.clear (); // invalidates remoteGIDsView
        this->TransferData_->remoteLIDs_ =
          decltype (this->TransferData_->remoteLIDs_) ();
      }
      else {
        // Some remotes are valid; we need to keep the valid ones.
        // Pack and resize remoteProcIDs, remoteGIDs, and remoteLIDs_.
        size_type numValidRemote = 0;
#ifdef HAVE_TPETRA_DEBUG
        ArrayView<GO> remoteGIDsPtr = remoteGIDsView;
#else
        GO* const remoteGIDsPtr = remoteGIDsView.getRawPtr ();
#endif // HAVE_TPETRA_DEBUG

        // Don't mark the DualView modified, since we'll reallocate it.
        auto remoteLIDs = this->TransferData_->remoteLIDs_.view_host ();

        for (size_type r = 0; r < totalNumRemote; ++r) {
          // Pack in all the valid remote PIDs and GIDs.
          if (remoteProcIDs[r] != -1) {
            remoteProcIDs[numValidRemote] = remoteProcIDs[r];
            remoteGIDsPtr[numValidRemote] = remoteGIDsPtr[r];
            remoteLIDs[numValidRemote] = remoteLIDs[r];
            ++numValidRemote;
          }
        }
        TEUCHOS_TEST_FOR_EXCEPTION_CLASS_FUNC
          (numValidRemote != totalNumRemote - numInvalidRemote,
           std::logic_error, "After removing invalid remote GIDs and packing "
           "the valid remote GIDs, numValidRemote = " << numValidRemote
           << " != totalNumRemote - numInvalidRemote = "
           << totalNumRemote - numInvalidRemote
           << ".  Please report this bug to the Tpetra developers.");

        remoteProcIDs.resize (numValidRemote);
        remoteGIDs.resize (numValidRemote);

        Kokkos::resize (remoteLIDs, numValidRemote);
        this->TransferData_->remoteLIDs_ = decltype (this->TransferData_->remoteLIDs_) ();
        makeDualViewFromOwningHostView (this->TransferData_->remoteLIDs_, remoteLIDs);
      }
      // Revalidate the view after clear or resize.
      remoteGIDsView = remoteGIDs ();
    }

    // Sort remoteProcIDs in ascending order, and apply the resulting
    // permutation to remoteGIDs and remoteLIDs_.  This ensures that
    // remoteProcIDs[i], remoteGIDs[i], and remoteLIDs_[i] all refer
    // to the same thing.
    {
      this->TransferData_->remoteLIDs_.modify_host ();
      auto remoteLIDs = this->TransferData_->remoteLIDs_.view_host ();
      sort3 (remoteProcIDs.begin (),
             remoteProcIDs.end (),
             remoteGIDsView.getRawPtr (),
             remoteLIDs.data ());
      this->TransferData_->remoteLIDs_.sync_device ();
    }

    // Call the Distributor's createFromRecvs() method to turn the
    // remote GIDs and their owning processes into a send-and-receive
    // communication plan.  remoteGIDs and remoteProcIDs_ are input;
    // exportGIDs and exportProcIDs_ are output arrays which are
    // allocated by createFromRecvs().
    Array<GO> exportGIDs;

#ifdef HAVE_TPETRA_MMM_TIMINGS
    using Teuchos::TimeMonitor;
    std::string label;
    if(!plist.is_null())
      label = plist->get("Timer Label",label);
    std::string prefix2 = std::string("Tpetra ")+ label + std::string(":iport_ctor:setupExport:3 ");
    auto MM = rcp(new TimeMonitor(*TimeMonitor::getNewTimer(prefix2)));
#endif

    if (this->verbose ()) {
      std::ostringstream os;
      os << *prefix << "Call createFromRecvs" << endl;
      this->verboseOutputStream () << endl;
    }
    this->TransferData_->distributor_.createFromRecvs (remoteGIDsView ().getConst (),
                                               remoteProcIDs, exportGIDs,
                                               this->TransferData_->exportPIDs_);

    // Find the LIDs corresponding to the (outgoing) GIDs in
    // exportGIDs.  For sparse matrix-vector multiply, this tells the
    // calling process how to index into the source vector to get the
    // elements which it needs to send.
#ifdef HAVE_TPETRA_MMM_TIMINGS
    prefix2 = std::string("Tpetra ")+ label + std::string(":iport_ctor:setupExport:4 ");
    MM = Teuchos::null; MM = rcp(new TimeMonitor(*TimeMonitor::getNewTimer(prefix2)));
#endif

    // NOTE (mfh 03 Mar 2014) This is now a candidate for a
    // thread-parallel kernel, but only if using the new thread-safe
    // Map implementation.
    const size_type numExportIDs = exportGIDs.size ();
    if (numExportIDs > 0) {
      typename decltype (this->TransferData_->exportLIDs_)::t_host
        exportLIDs (view_alloc_no_init ("exportLIDs"), numExportIDs);
      ArrayView<const GO> expGIDs = exportGIDs ();

<<<<<<< HEAD
      Kokkos::fence(); // source.getLocalElement is UVM access

=======
>>>>>>> 4103bf6c
      for (size_type k = 0; k < numExportIDs; ++k) {
        exportLIDs[k] = source.getLocalElement (expGIDs[k]);
      }
      makeDualViewFromOwningHostView (this->TransferData_->exportLIDs_, exportLIDs);
    }

    if (this->verbose ()) {
      std::ostringstream os;
      os << *prefix << "Done!" << endl;
      this->verboseOutputStream () << os.str ();
    }
  }

  template <class LocalOrdinal, class GlobalOrdinal, class Node>
  void
  Import<LocalOrdinal,GlobalOrdinal,Node>::
  findUnionTargetGIDs(Teuchos::Array<GlobalOrdinal>& unionTgtGIDs,
                      Teuchos::Array<std::pair<int,GlobalOrdinal>>& remotePGIDs,
                      typename Teuchos::Array<GlobalOrdinal>::size_type& numSameGIDs,
                      typename Teuchos::Array<GlobalOrdinal>::size_type& numPermuteGIDs,
                      typename Teuchos::Array<GlobalOrdinal>::size_type& numRemoteGIDs,
                      const Teuchos::ArrayView<const GlobalOrdinal>& sameGIDs1,
                      const Teuchos::ArrayView<const GlobalOrdinal>& sameGIDs2,
                      Teuchos::Array<GlobalOrdinal>& permuteGIDs1,
                      Teuchos::Array<GlobalOrdinal>& permuteGIDs2,
                      Teuchos::Array<GlobalOrdinal>& remoteGIDs1,
                      Teuchos::Array<GlobalOrdinal>& remoteGIDs2,
                      Teuchos::Array<int>& remotePIDs1,
                      Teuchos::Array<int>& remotePIDs2) const
  {

    typedef GlobalOrdinal GO;
    typedef typename Teuchos::Array<GO>::size_type size_type;

    const size_type numSameGIDs1 = sameGIDs1.size();
    const size_type numSameGIDs2 = sameGIDs2.size();

    // Sort the permute GIDs
    std::sort(permuteGIDs1.begin(), permuteGIDs1.end());
    std::sort(permuteGIDs2.begin(), permuteGIDs2.end());

    // Get the union of the two target maps
    // Reserve the maximum possible size to guard against reallocations from
    // push_back operations.
    unionTgtGIDs.reserve(numSameGIDs1 + numSameGIDs2 +
                         permuteGIDs1.size() + permuteGIDs2.size() +
                         remoteGIDs1.size() + remoteGIDs2.size());

    // Copy the same GIDs to unionTgtGIDs.  Cases for numSameGIDs1 !=
    // numSameGIDs2 must be treated separately.
    typename Teuchos::Array<GO>::iterator permuteGIDs1_end;
    typename Teuchos::Array<GO>::iterator permuteGIDs2_end;
    if (numSameGIDs2 > numSameGIDs1) {

      numSameGIDs = numSameGIDs2;
      permuteGIDs2_end = permuteGIDs2.end();

      // Copy the same GIDs from tgtGIDs to the union
      std::copy(sameGIDs2.begin(), sameGIDs2.end(), std::back_inserter(unionTgtGIDs));

      // Remove GIDs from permuteGIDs1 that have already been copied in to unionTgtGIDs
      // set_difference allows the last (output) argument to alias the first.
      permuteGIDs1_end = std::set_difference(permuteGIDs1.begin(), permuteGIDs1.end(),
          unionTgtGIDs.begin()+numSameGIDs1, unionTgtGIDs.end(),
          permuteGIDs1.begin());

    } else {

      numSameGIDs = numSameGIDs1;
      permuteGIDs1_end = permuteGIDs1.end();

      // Copy the same GIDs from tgtGIDs to the union
      std::copy(sameGIDs1.begin(), sameGIDs1.end(), std::back_inserter(unionTgtGIDs));

      // Remove GIDs from permuteGIDs2 that have already been copied in to unionTgtGIDs
      // set_difference allows the last (output) argument to alias the first.
      permuteGIDs2_end = std::set_difference(permuteGIDs2.begin(), permuteGIDs2.end(),
          unionTgtGIDs.begin()+numSameGIDs2, unionTgtGIDs.end(),
          permuteGIDs2.begin());

    }

    // Get the union of the permute GIDs and push it back on unionTgtGIDs
    std::set_union(permuteGIDs1.begin(), permuteGIDs1_end,
                   permuteGIDs2.begin(), permuteGIDs2_end,
                   std::back_inserter(unionTgtGIDs));

    // Sort the PID,GID pairs and find the unique set
    Teuchos::Array<std::pair<int,GO>> remotePGIDs1(remoteGIDs1.size());
    for (size_type k=0; k<remoteGIDs1.size(); k++)
      remotePGIDs1[k] = std::make_pair(remotePIDs1[k], remoteGIDs1[k]);
    std::sort(remotePGIDs1.begin(), remotePGIDs1.end());

    Teuchos::Array<std::pair<int,GO>> remotePGIDs2(remoteGIDs2.size());
    for (size_type k=0; k<remoteGIDs2.size(); k++)
      remotePGIDs2[k] = std::make_pair(remotePIDs2[k], remoteGIDs2[k]);
    std::sort(remotePGIDs2.begin(), remotePGIDs2.end());

    remotePGIDs.reserve(remotePGIDs1.size()+remotePGIDs2.size());
    std::merge(remotePGIDs1.begin(), remotePGIDs1.end(),
               remotePGIDs2.begin(), remotePGIDs2.end(),
               std::back_inserter(remotePGIDs));
    auto it = std::unique(remotePGIDs.begin(), remotePGIDs.end());
    remotePGIDs.resize(std::distance(remotePGIDs.begin(), it));

    // Finally, insert remote GIDs
    const size_type oldSize = unionTgtGIDs.size();
    unionTgtGIDs.resize(oldSize+remotePGIDs.size());
    for (size_type start=oldSize, k=0; k<remotePGIDs.size(); k++)
      unionTgtGIDs[start+k] = remotePGIDs[k].second;

    // Compute output only quantities
    numRemoteGIDs = remotePGIDs.size();
    numPermuteGIDs = unionTgtGIDs.size() - numSameGIDs - numRemoteGIDs;

    return;
  }

  template <class LocalOrdinal, class GlobalOrdinal, class Node>
  Teuchos::RCP<const Import<LocalOrdinal, GlobalOrdinal, Node> >
  Import<LocalOrdinal,GlobalOrdinal,Node>::
  setUnion (const Import<LocalOrdinal, GlobalOrdinal, Node>& rhs) const
  {
    using ::Tpetra::Details::Behavior;
    using Teuchos::Array;
    using Teuchos::ArrayView;
    using Teuchos::as;
    using Teuchos::Comm;
    using Teuchos::RCP;
    using Teuchos::rcp;
    using Teuchos::outArg;
    using Teuchos::REDUCE_MIN;
    using Teuchos::reduceAll;
    using GST = Tpetra::global_size_t;
    using LO = LocalOrdinal;
    using GO = GlobalOrdinal;
    using import_type = Import<LO, GO, Node>;
    using size_type = typename Array<GO>::size_type;

#ifdef HAVE_TPETRA_MMM_TIMINGS
    using Teuchos::TimeMonitor;
    std::string label = std::string("Tpetra::Import::setUnion");
    TimeMonitor MM(*TimeMonitor::getNewTimer(label));
#endif

    RCP<const map_type> srcMap = this->getSourceMap ();
    RCP<const map_type> tgtMap1 = this->getTargetMap ();
    RCP<const map_type> tgtMap2 = rhs.getTargetMap ();
    RCP<const Comm<int> > comm = srcMap->getComm ();

    const bool debug = Behavior::debug ("Import::setUnion") ||
      Behavior::debug ("Tpetra::Import::setUnion");

    if (debug) {
      TEUCHOS_TEST_FOR_EXCEPTION
        (! srcMap->isSameAs (* (rhs.getSourceMap ())), std::invalid_argument,
         "Tpetra::Import::setUnion: The source Map of the input Import must be the "
         "same as (in the sense of Map::isSameAs) the source Map of this Import.");
      const Comm<int>& comm1 = * (tgtMap1->getComm ());
      const Comm<int>& comm2 = * (tgtMap2->getComm ());
      TEUCHOS_TEST_FOR_EXCEPTION
        (! ::Tpetra::Details::congruent (comm1, comm2),
         std::invalid_argument, "Tpetra::Import::setUnion: "
         "The target Maps must have congruent communicators.");
    }

    // It's probably worth the one all-reduce to check whether the two
    // Maps are the same.  If so, we can just return a copy of *this.
    // isSameAs() bypasses the all-reduce if the pointers are equal.
    if (tgtMap1->isSameAs (*tgtMap2)) {
      return rcp (new import_type (*this));
    }

    // Alas, the two target Maps are not the same.  That means we have
    // to compute their union, and the union Import object.

    // Get the same GIDs (same GIDs are a subview of the first numSame target
    // GIDs)
    const size_type numSameGIDs1 = this->getNumSameIDs();
    ArrayView<const GO> sameGIDs1 = (tgtMap1->getNodeElementList())(0,numSameGIDs1);

    const size_type numSameGIDs2 = rhs.getNumSameIDs();
    ArrayView<const GO> sameGIDs2 = (tgtMap2->getNodeElementList())(0,numSameGIDs2);

    // Get permute GIDs
    ArrayView<const LO> permuteToLIDs1 = this->getPermuteToLIDs();
    Array<GO> permuteGIDs1(permuteToLIDs1.size());
    for (size_type k=0; k<permuteGIDs1.size(); k++)
      permuteGIDs1[k] = tgtMap1->getGlobalElement(permuteToLIDs1[k]);

    ArrayView<const LO> permuteToLIDs2 = rhs.getPermuteToLIDs();
    Array<GO> permuteGIDs2(permuteToLIDs2.size());
    for (size_type k=0; k<permuteGIDs2.size(); k++)
      permuteGIDs2[k] = tgtMap2->getGlobalElement(permuteToLIDs2[k]);

    // Get remote GIDs
    ArrayView<const LO> remoteLIDs1 = this->getRemoteLIDs();
    Array<GO> remoteGIDs1(remoteLIDs1.size());
    for (size_type k=0; k<remoteLIDs1.size(); k++)
      remoteGIDs1[k] = this->getTargetMap()->getGlobalElement(remoteLIDs1[k]);

    ArrayView<const LO> remoteLIDs2 = rhs.getRemoteLIDs();
    Array<GO> remoteGIDs2(remoteLIDs2.size());
    for (size_type k=0; k<remoteLIDs2.size(); k++)
      remoteGIDs2[k] = rhs.getTargetMap()->getGlobalElement(remoteLIDs2[k]);

    // Get remote PIDs
    Array<int> remotePIDs1;
    Tpetra::Import_Util::getRemotePIDs(*this, remotePIDs1);

    Array<int> remotePIDs2;
    Tpetra::Import_Util::getRemotePIDs(rhs, remotePIDs2);

    // Get the union of the target GIDs
    Array<GO> unionTgtGIDs;
    Array<std::pair<int,GO>> remotePGIDs;
    size_type numSameIDsUnion, numPermuteIDsUnion, numRemoteIDsUnion;

    findUnionTargetGIDs(unionTgtGIDs, remotePGIDs,
                        numSameIDsUnion, numPermuteIDsUnion, numRemoteIDsUnion,
                        sameGIDs1, sameGIDs2, permuteGIDs1, permuteGIDs2,
                        remoteGIDs1, remoteGIDs2, remotePIDs1, remotePIDs2);

    // Extract GIDs and compute LIDS, PIDs for the remotes in the union
    Array<LO> remoteLIDsUnion(numRemoteIDsUnion);
    Array<GO> remoteGIDsUnion(numRemoteIDsUnion);
    Array<int> remotePIDsUnion(numRemoteIDsUnion);
    const size_type unionRemoteIDsStart = numSameIDsUnion + numPermuteIDsUnion;
    for (size_type k = 0; k < numRemoteIDsUnion; ++k) {
      remoteLIDsUnion[k] = unionRemoteIDsStart + k;
      remotePIDsUnion[k] = remotePGIDs[k].first;
      remoteGIDsUnion[k] = remotePGIDs[k].second;
    }
<<<<<<< HEAD

    // Compute the permute-to LIDs (in the union target Map).
    // Convert the permute GIDs to permute-from LIDs in the source Map.
    Array<LO> permuteToLIDsUnion(numPermuteIDsUnion);
    Array<LO> permuteFromLIDsUnion(numPermuteIDsUnion);

    Kokkos::fence(); // srcMap->getLocalElement is UVM access
=======

    // Compute the permute-to LIDs (in the union target Map).
    // Convert the permute GIDs to permute-from LIDs in the source Map.
    Array<LO> permuteToLIDsUnion(numPermuteIDsUnion);
    Array<LO> permuteFromLIDsUnion(numPermuteIDsUnion);
>>>>>>> 4103bf6c

    for (size_type k = 0; k < numPermuteIDsUnion; ++k) {
      size_type idx = numSameIDsUnion + k;
      permuteToLIDsUnion[k] = static_cast<LO>(idx);
      permuteFromLIDsUnion[k] = srcMap->getLocalElement(unionTgtGIDs[idx]);
    }

#ifdef HAVE_TPETRA_MMM_TIMINGS
    MM.disableTimer(label);
    label = "Tpetra::Import::setUnion : Construct Target Map";
    TimeMonitor MM2(*TimeMonitor::getNewTimer(label));
#endif

    // Create the union target Map.
    const GST INVALID = Teuchos::OrdinalTraits<GST>::invalid ();
    const GO indexBaseUnion = std::min(tgtMap1->getIndexBase(), tgtMap2->getIndexBase());
    RCP<const map_type> unionTgtMap =
      rcp(new map_type(INVALID, unionTgtGIDs(), indexBaseUnion, comm));

#ifdef HAVE_TPETRA_MMM_TIMINGS
    MM2.disableTimer(label);
    label = "Tpetra::Import::setUnion : Export GIDs";
    TimeMonitor MM3(*TimeMonitor::getNewTimer(label));
#endif

    // Thus far, we have computed the following in the union Import:
    //   - numSameIDs
    //   - numPermuteIDs and permuteFromLIDs
    //   - numRemoteIDs, remoteGIDs, remoteLIDs, and remotePIDs
    //
    // Now it's time to compute the export IDs and initialize the
    // Distributor.

    Array<GO> exportGIDsUnion;
    Array<LO> exportLIDsUnion;
    Array<int> exportPIDsUnion;
    Distributor distributor (comm, this->TransferData_->out_);

#ifdef TPETRA_IMPORT_SETUNION_USE_CREATE_FROM_SENDS
    // Compute the export IDs without communication, by merging the
    // lists of (export LID, export PID) pairs from the two input
    // Import objects.  The export LIDs in both input Import objects
    // are LIDs in the source Map.  Then, use the export PIDs to
    // initialize the Distributor via createFromSends.

    // const size_type numExportIDs1 = this->getNumExportIDs ();
    ArrayView<const LO> exportLIDs1 = this->getExportLIDs ();
    ArrayView<const LO> exportPIDs1 = this->getExportPIDs ();

    // const size_type numExportIDs2 = rhs.getNumExportIDs ();
    ArrayView<const LO> exportLIDs2 = rhs.getExportLIDs ();
    ArrayView<const LO> exportPIDs2 = rhs.getExportPIDs ();

    // We have to keep the export LIDs in PID-sorted order, then merge
    // them.  So, first key-value merge (LID,PID) pairs, treating PIDs
    // as values, merging values by replacement.  Then, sort the
    // (LID,PID) pairs again by PID.

    // Sort (LID,PID) pairs by LID for the later merge, and make
    // each sequence unique by LID.
    Array<LO> exportLIDs1Copy (exportLIDs1.begin (), exportLIDs1.end ());
    Array<int> exportPIDs1Copy (exportLIDs1.begin (), exportLIDs1.end ());
    sort2 (exportLIDs1Copy.begin (), exportLIDs1Copy.end (),
           exportPIDs1Copy.begin ());
    typename ArrayView<LO>::iterator exportLIDs1_end = exportLIDs1Copy.end ();
    typename ArrayView<LO>::iterator exportPIDs1_end = exportPIDs1Copy.end ();
    merge2 (exportLIDs1_end, exportPIDs1_end,
            exportLIDs1Copy.begin (), exportLIDs1_end,
            exportPIDs1Copy.begin (), exportPIDs1_end,
            project1st<LO, LO> ());

    Array<LO> exportLIDs2Copy (exportLIDs2.begin (), exportLIDs2.end ());
    Array<int> exportPIDs2Copy (exportLIDs2.begin (), exportLIDs2.end ());
    sort2 (exportLIDs2Copy.begin (), exportLIDs2Copy.end (),
           exportPIDs2Copy.begin ());
    typename ArrayView<LO>::iterator exportLIDs2_end = exportLIDs2Copy.end ();
    typename ArrayView<LO>::iterator exportPIDs2_end = exportPIDs2Copy.end ();
    merge2 (exportLIDs2_end, exportPIDs2_end,
            exportLIDs2Copy.begin (), exportLIDs2_end,
            exportPIDs2Copy.begin (), exportPIDs2_end,
            project1st<LO, LO> ());

    // Merge export (LID,PID) pairs.  In this merge operation, the
    // LIDs are the "keys" and the PIDs their "values."  We combine
    // the "values" (PIDs) in the pairs by replacement, rather than
    // by adding them together.
    keyValueMerge (exportLIDs1Copy.begin (), exportLIDs1Copy.end (),
                   exportPIDs1Copy.begin (), exportPIDs1Copy.end (),
                   exportLIDs2Copy.begin (), exportLIDs2Copy.end (),
                   exportPIDs2Copy.begin (), exportPIDs2Copy.end (),
                   std::back_inserter (exportLIDsUnion),
                   std::back_inserter (exportPIDsUnion),
                   project1st<int, int> ());

    // Resort the merged (LID,PID) pairs by PID.
    sort2 (exportPIDsUnion.begin (), exportPIDsUnion.end (),
           exportLIDsUnion.begin ());

    // Initialize the Distributor.  Using createFromSends instead of
    // createFromRecvs avoids the initialization and use of a
    // temporary Distributor object.
    (void) distributor.createFromSends (exportPIDsUnion ().getConst ());
#else // NOT TPETRA_IMPORT_SETUNION_USE_CREATE_FROM_SENDS

    // Call the Distributor's createFromRecvs() method to turn the
    // remote GIDs and their owning processes into a send-and-receive
    // communication plan.  remoteGIDsUnion and remotePIDsUnion are
    // input; exportGIDsUnion and exportPIDsUnion are output arrays
    // which are allocated by createFromRecvs().
    distributor.createFromRecvs (remoteGIDsUnion().getConst(),
                                 remotePIDsUnion().getConst(),
                                 exportGIDsUnion, exportPIDsUnion);

    // Find the (source Map) LIDs corresponding to the export GIDs.
    const size_type numExportIDsUnion = exportGIDsUnion.size ();
    exportLIDsUnion.resize (numExportIDsUnion);
    for (size_type k = 0; k < numExportIDsUnion; ++k) {
      exportLIDsUnion[k] = srcMap->getLocalElement (exportGIDsUnion[k]);
    }
#endif // TPETRA_IMPORT_SETUNION_USE_CREATE_FROM_SENDS

    // Create and return the union Import. This uses the "expert" constructor
#ifdef HAVE_TPETRA_MMM_TIMINGS
    MM3.disableTimer(label);
    label = "Tpetra::Import::setUnion : Construct Import";
    TimeMonitor MM4(*TimeMonitor::getNewTimer(label));
#endif
    RCP<const import_type> unionImport =
      rcp (new import_type (srcMap, unionTgtMap,
                            as<size_t> (numSameIDsUnion),
                            permuteToLIDsUnion, permuteFromLIDsUnion,
                            remoteLIDsUnion, exportLIDsUnion,
                            exportPIDsUnion, distributor,
                            this->TransferData_->out_));
    return unionImport;
  }

  template <class LocalOrdinal, class GlobalOrdinal, class Node>
  Teuchos::RCP<const Import<LocalOrdinal, GlobalOrdinal, Node> >
  Import<LocalOrdinal,GlobalOrdinal,Node>::
  setUnion () const
  {
    using Teuchos::Array;
    using Teuchos::ArrayView;
    using Teuchos::as;
    using Teuchos::Comm;
    using Teuchos::RCP;
    using Teuchos::rcp;
    using Teuchos::outArg;
    using Teuchos::REDUCE_MIN;
    using Teuchos::reduceAll;
    typedef LocalOrdinal LO;
    typedef GlobalOrdinal GO;
    Teuchos::RCP<const Import<LocalOrdinal, GlobalOrdinal, Node> > unionImport;
    RCP<const map_type> srcMap = this->getSourceMap ();
    RCP<const map_type> tgtMap = this->getTargetMap ();
    RCP<const Comm<int> > comm = srcMap->getComm ();

    ArrayView<const GO> srcGIDs = srcMap->getNodeElementList ();
    ArrayView<const GO> tgtGIDs = tgtMap->getNodeElementList ();

    // All elements in srcMap will be in the "new" target map, so...
    size_t numSameIDsNew    = srcMap->getNodeNumElements ();
    size_t numRemoteIDsNew  = this->getNumRemoteIDs ();
    Array<LO> permuteToLIDsNew, permuteFromLIDsNew; // empty on purpose

    // Grab some old data
    ArrayView<const LO> remoteLIDsOld = this->getRemoteLIDs ();
    ArrayView<const LO> exportLIDsOld = this->getExportLIDs ();

    // Build up the new map (same part)
    Array<GO> GIDs(numSameIDsNew + numRemoteIDsNew);
    for(size_t i=0; i<numSameIDsNew; i++)
      GIDs[i] = srcGIDs[i];

    // Build up the new map (remote part) and remotes list
    Array<LO> remoteLIDsNew(numRemoteIDsNew);
    for(size_t i=0; i<numRemoteIDsNew; i++) {
      GIDs[numSameIDsNew + i] = tgtGIDs[remoteLIDsOld[i]];
      remoteLIDsNew[i] = numSameIDsNew+i;
    }

    // Build the new target map
    GO GO_INVALID = Teuchos::OrdinalTraits<GO>::invalid();
    RCP<const map_type> targetMapNew =
      rcp (new map_type (GO_INVALID, GIDs, tgtMap->getIndexBase (),
                         tgtMap->getComm ()));

    // Exports are trivial (since the sourcemap doesn't change)
    Array<int> exportPIDsnew (this->getExportPIDs ());
    Array<LO> exportLIDsnew (this->getExportLIDs ());

    // Copy the Distributor (due to how the Import constructor works)
    Distributor D (this->getDistributor ());

    // Build the importer using the "expert" constructor
    unionImport = rcp(new Import<LocalOrdinal, GlobalOrdinal, Node>(srcMap,
                                                                    targetMapNew,
                                                                    numSameIDsNew,
                                                                    permuteToLIDsNew,
                                                                    permuteFromLIDsNew,
                                                                    remoteLIDsNew,
                                                                    exportLIDsnew,
                                                                    exportPIDsnew,D));

    return unionImport;
  }

  template <class LocalOrdinal, class GlobalOrdinal, class Node>
  Teuchos::RCP<const Import<LocalOrdinal, GlobalOrdinal, Node> >
  Import<LocalOrdinal,GlobalOrdinal,Node>::
  createRemoteOnlyImport (const Teuchos::RCP<const map_type>& remoteTarget) const
  {
    using ::Tpetra::Details::Behavior;
    using ::Tpetra::Details::gathervPrint;
    using Teuchos::outArg;
    using Teuchos::rcp;
    using Teuchos::REDUCE_MIN;
    using Teuchos::reduceAll;
    using std::endl;
    using LO = LocalOrdinal;
    using GO = GlobalOrdinal;
    using import_type = Import<LocalOrdinal,GlobalOrdinal,Node>;

    const char funcPrefix[] = "Tpetra::createRemoteOnlyImport: ";
    int lclSuccess = 1;
    int gblSuccess = 1;
    const bool debug = Behavior::debug ();

    const size_t NumRemotes = this->getNumRemoteIDs ();
    std::unique_ptr<std::string> procPrefix;
    Teuchos::RCP<const Teuchos::Comm<int>> comm;
    if (debug) {
      comm = remoteTarget.is_null () ? Teuchos::null :
        remoteTarget->getComm ();
      std::ostringstream os;
      os << "Proc ";
      if (comm.is_null ()) {
        os << "?";
      }
      else {
        os << comm->getRank ();
      }
      os << ": ";
      procPrefix = std::unique_ptr<std::string> (new std::string (os.str ()));
    }

    if (debug) {
      std::ostringstream lclErr;
      if (remoteTarget.is_null ()) {
        lclSuccess = -1;
      }
      else if (NumRemotes != remoteTarget->getNodeNumElements ()) {
        lclSuccess = 0;
        lclErr << *procPrefix << "getNumRemoteIDs() = " << NumRemotes
               << " != remoteTarget->getNodeNumElements() = "
               << remoteTarget->getNodeNumElements () << "." << endl;
      }

      if (comm.is_null ()) {
        lclSuccess = gblSuccess;
      }
      else {
        reduceAll (*comm, REDUCE_MIN, lclSuccess, outArg (gblSuccess));
      }
      TEUCHOS_TEST_FOR_EXCEPTION
        (gblSuccess == -1, std::invalid_argument, funcPrefix
         << "Input target Map is null on at least one process.");

      if (gblSuccess != 1) {
        if (comm.is_null ()) {
          TEUCHOS_TEST_FOR_EXCEPTION
            (true, std::runtime_error, lclErr.str ());
        }
        else {
          std::ostringstream gblErr;
          gblErr << funcPrefix << endl;
          gathervPrint (gblErr, lclErr.str (), *comm);
          TEUCHOS_TEST_FOR_EXCEPTION
            (true, std::runtime_error, gblErr.str ());
        }
      }
    }

    // Compute the new Remote LIDs
    Teuchos::ArrayView<const LO> oldRemoteLIDs = this->getRemoteLIDs ();
    Teuchos::Array<LO> newRemoteLIDs (NumRemotes);
    const map_type& tgtMap = * (this->getTargetMap ());
    size_t badCount = 0;

    std::unique_ptr<std::vector<size_t>> badIndices;
    if (debug) {
      badIndices = std::unique_ptr<std::vector<size_t>> (new std::vector<size_t>);
    }

<<<<<<< HEAD
    Kokkos::fence(); // remoteTarget->getLocalElement is UVM access

=======
>>>>>>> 4103bf6c
    for (size_t i = 0; i < NumRemotes; ++i) {
      const LO oldLclInd = oldRemoteLIDs[i];
      if (oldLclInd == Teuchos::OrdinalTraits<LO>::invalid ()) {
        ++badCount;
        if (debug) { badIndices->push_back (i); }
        continue;
      }
      const GO gblInd = tgtMap.getGlobalElement (oldLclInd);
      if (gblInd == Teuchos::OrdinalTraits<GO>::invalid ()) {
        ++badCount;
        if (debug) { badIndices->push_back (i); }
        continue;
      }
      const LO newLclInd = remoteTarget->getLocalElement (gblInd);
      if (newLclInd == Teuchos::OrdinalTraits<LO>::invalid ()) {
        ++badCount;
        if (debug) { badIndices->push_back (i); }
        continue;
      }
      newRemoteLIDs[i] = newLclInd;
      // Now we make sure these guys are in sorted order (AztecOO-ML ordering)
      if (i > 0 && newRemoteLIDs[i] < newRemoteLIDs[i-1]) {
        ++badCount;
        if (debug) { badIndices->push_back (i); }
      }
    }

    if (badCount != 0) {
      lclSuccess = 0;
    }

    if (debug) {
      if (comm.is_null ()) {
        lclSuccess = gblSuccess;
      }
      else {
        reduceAll (*comm, REDUCE_MIN, lclSuccess, outArg (gblSuccess));
      }
      std::ostringstream lclErr;
      if (lclSuccess != 1) {
        lclErr << *procPrefix << "Count of bad indices: " << badCount
               << ", bad indices: [";
        // TODO (mfh 04 Sep 2019) Limit the maximum number of bad
        // indices to print.
        for (size_t k = 0; k < badCount; ++k) {
          const size_t badIndex = (*badIndices)[k];
          lclErr << "(" << badIndex << ","
                 << oldRemoteLIDs[badIndex] << ")";
          if (k + size_t (1) < badCount) {
            lclErr << ", ";
          }
        }
        lclErr << "]" << endl;
      }

      if (gblSuccess != 1) {
        std::ostringstream gblErr;
        gblErr << funcPrefix << "this->getRemoteLIDs() has \"bad\" "
          "indices on one or more processes.  \"Bad\" means that the "
          "indices are invalid, they don't exist in the target Map, "
          "they don't exist in remoteTarget, or they are not in "
          "sorted order.  In what follows, I will show the \"bad\" "
          "indices as (k, LID) pairs, where k is the zero-based "
          "index of the LID in this->getRemoteLIDs()." << endl;
        if (comm.is_null ()) {
          gblErr << lclErr.str ();
        }
        else {
          gathervPrint (gblErr, lclErr.str (), *comm);
        }
        TEUCHOS_TEST_FOR_EXCEPTION
          (true, std::runtime_error, gblErr.str ());
      }
    }
    else { // not debug
      TEUCHOS_TEST_FOR_EXCEPTION
        (lclSuccess == 0, std::runtime_error, funcPrefix
         << "this->getRemoteLIDs() has " << badCount
         << "ind" << (badCount == 1 ? "ex" : "ices")
         << " \"bad\" indices on this process." << endl);
    }

    // Copy ExportPIDs and such
    // NOTE: Be careful: The "Expert" Import constructor we use does a "swap"
    // for most of the LID/PID lists and the Distributor, meaning it
    // ruins the existing object if we pass things in directly.  Hence
    // we copy them first.
    Teuchos::Array<int> newExportPIDs (this->getExportPIDs ());
    Teuchos::Array<LO> newExportLIDs (this->getExportLIDs ());
    Teuchos::Array<LO> dummy;
    Distributor newDistor (this->getDistributor ());

    return rcp (new import_type (this->getSourceMap (), remoteTarget,
                                 static_cast<size_t> (0), dummy, dummy,
                                 newRemoteLIDs, newExportLIDs,
                                 newExportPIDs, newDistor));
  }

} // namespace Tpetra

#define TPETRA_IMPORT_CLASS_INSTANT(LO, GO, NODE) \
  template class Import< LO , GO , NODE >;

// Explicit instantiation macro.
// Only invoke this when in the Tpetra namespace.
// Most users do not need to use this.
//
// LO: The local ordinal type.
// GO: The global ordinal type.
// NODE: The Kokkos Node type.
#define TPETRA_IMPORT_INSTANT(LO, GO, NODE) \
  TPETRA_IMPORT_CLASS_INSTANT(LO, GO, NODE)

#endif // TPETRA_IMPORT_DEF_HPP<|MERGE_RESOLUTION|>--- conflicted
+++ resolved
@@ -290,7 +290,6 @@
       prefix = std::unique_ptr<std::string> (new std::string (os.str ()));
       os << "Start" << endl;
       this->verboseOutputStream () << os.str ();
-<<<<<<< HEAD
     }
 
     ArrayView<const GO> sourceGIDs = source->getNodeElementList ();
@@ -358,8 +357,6 @@
         Array<int> newRemotePIDs(indexIntoRemotePIDs-cnt);
         cnt = 0;
 
-        Kokkos::fence(); // target->getLocalElement is UVM access
-
         for (size_type j = 0; j < indexIntoRemotePIDs; ++j)
           if(tRemotePIDs[j] != -1) {
             newRemoteGIDs[cnt] = tRemoteGIDs[j];
@@ -401,116 +398,6 @@
          << "; call createFromSendsAndRecvs" << endl;
       this->verboseOutputStream () << os.str ();
     }
-=======
-    }
-
-    ArrayView<const GO> sourceGIDs = source->getNodeElementList ();
-    ArrayView<const GO> targetGIDs = target->getNodeElementList ();
-
-    Array<GO> tRemoteGIDs;
-    if (this->verbose ()) {
-      std::ostringstream os;
-      os << *prefix << "Call setupSamePermuteRemote" << endl;
-      this->verboseOutputStream () << os.str ();
-    }
-    setupSamePermuteRemote (tRemoteGIDs);
-
-    if (this->verbose ()) {
-      std::ostringstream os;
-      os << *prefix << "Sort & filter IDs" << endl;
-      this->verboseOutputStream () << os.str ();
-    }
-
-    auto tRemoteLIDs = this->TransferData_->remoteLIDs_.view_host ();
-    this->TransferData_->remoteLIDs_.modify_host ();
-    Teuchos::Array<int> tRemotePIDs (userRemotePIDs);
-
-    if (this->verbose () && this->getNumRemoteIDs () > 0 && ! source->isDistributed ()) {
-      std::ostringstream os;
-      os << *prefix << "Target Map has remote LIDs but source Map is not "
-        "distributed.  Importing to a submap of the target Map." << endl;
-      this->verboseOutputStream () << os.str ();
-    }
-    // FIXME (mfh 03 Feb 2019) I don't see this as "abuse"; it's
-    // perfectly valid Petra Object Model behavior.
-    TPETRA_ABUSE_WARNING
-      (getNumRemoteIDs () > 0 && ! source->isDistributed (),
-       std::runtime_error,
-       "::constructExpert: Target Map has remote LIDs but source Map "
-       "is not distributed.  Importing to a submap of the target Map.");
-    TEUCHOS_TEST_FOR_EXCEPTION
-      (tRemotePIDs.size () != tRemoteGIDs.size () ||
-       size_t (tRemoteGIDs.size ()) != size_t (tRemoteLIDs.extent (0)),
-       std::runtime_error, "Import::Import createExpert version: "
-       "Size mismatch on userRemotePIDs, remoteGIDs, and remoteLIDs "
-       "Array's to sort3.");
-
-    sort3 (tRemotePIDs.begin (),
-           tRemotePIDs.end (),
-           tRemoteGIDs.begin (),
-           tRemoteLIDs.data ());
-
-    //Get rid of IDs that don't exist in SourceMap
-    size_type cnt = 0;
-    size_type indexIntoRemotePIDs = tRemotePIDs.size ();
-    for (size_type i = 0; i < indexIntoRemotePIDs; ++i) {
-      if (tRemotePIDs[i] == -1) {
-        ++cnt;
-      }
-    }
-
-    if (cnt == 0) { // done modifying remoteLIDs_
-      this->TransferData_->remoteLIDs_.sync_device ();
-    }
-    else {
-      if (indexIntoRemotePIDs - cnt > 0) {
-        Array<GO>  newRemoteGIDs(indexIntoRemotePIDs-cnt);
-        Array<LO>  newRemoteLIDs(indexIntoRemotePIDs-cnt);
-        Array<int> newRemotePIDs(indexIntoRemotePIDs-cnt);
-        cnt = 0;
-
-        for (size_type j = 0; j < indexIntoRemotePIDs; ++j)
-          if(tRemotePIDs[j] != -1) {
-            newRemoteGIDs[cnt] = tRemoteGIDs[j];
-            newRemotePIDs[cnt] = tRemotePIDs[j];
-            newRemoteLIDs[cnt] = target->getLocalElement(tRemoteGIDs[j]);
-            ++cnt;
-          }
-        indexIntoRemotePIDs = cnt;
-        tRemoteGIDs = newRemoteGIDs;
-        tRemotePIDs = newRemotePIDs;
-        makeDualViewFromArrayView (this->TransferData_->remoteLIDs_,
-                                   newRemoteLIDs ().getConst (),
-                                   "remoteLIDs");
-      }
-      else { //valid RemoteIDs empty
-        indexIntoRemotePIDs = 0;
-        tRemoteGIDs.clear();
-        tRemotePIDs.clear();
-        this->TransferData_->remoteLIDs_ = decltype (this->TransferData_->remoteLIDs_) ();
-      }
-    }
-
-    this->TransferData_->exportPIDs_ = Teuchos::Array<int> (userExportPIDs);
-    makeDualViewFromArrayView (this->TransferData_->exportLIDs_,
-                               userExportLIDs, "exportLIDs");
-
-    bool locallyComplete = true;
-    for (size_type i = 0; i < userExportPIDs.size () && locallyComplete; ++i) {
-      if (userExportPIDs[i] == -1) {
-        locallyComplete = false;
-      }
-    }
-    this->TransferData_->isLocallyComplete_ = locallyComplete;
-
-    if (this->verbose ()) {
-      std::ostringstream os;
-      os << *prefix << "locallyComplete: "
-         << (locallyComplete ? "true" : "false")
-         << "; call createFromSendsAndRecvs" << endl;
-      this->verboseOutputStream () << os.str ();
-    }
->>>>>>> 4103bf6c
     {
 #ifdef HAVE_TPETRA_MMM_TIMINGS
       std::string mmm_prefix =
@@ -1014,19 +901,10 @@
       }
       using size_type = typename Teuchos::Array<GO>::size_type;
       const size_type numExportIDs = exportGIDs.size ();
-<<<<<<< HEAD
 
       typename decltype (this->TransferData_->exportLIDs_)::t_host
         exportLIDs (view_alloc_no_init ("exportLIDs"), numExportIDs);
 
-      Kokkos::fence(); // sourceMap->getLocalElement is UVm access
-
-=======
-
-      typename decltype (this->TransferData_->exportLIDs_)::t_host
-        exportLIDs (view_alloc_no_init ("exportLIDs"), numExportIDs);
-
->>>>>>> 4103bf6c
       for (size_type k = 0; k < numExportIDs; ++k) {
         exportLIDs[k] = sourceMap->getLocalElement (exportGIDs[k]);
       }
@@ -1129,11 +1007,6 @@
     const LO numTgtLids = as<LO> (numTgtGids);
     LO numPermutes = 0;
 
-<<<<<<< HEAD
-    Kokkos::fence(); // source.getLocalElement is UVM access
-
-=======
->>>>>>> 4103bf6c
     for (LO tgtLid = numSameGids; tgtLid < numTgtLids; ++tgtLid) {
       const GO curTargetGid = rawTgtGids[tgtLid];
       // getLocalElement() returns LINVALID if the GID isn't in the
@@ -1145,7 +1018,6 @@
       }
     }
     const LO numRemotes = (numTgtLids - numSameGids) - numPermutes;
-<<<<<<< HEAD
 
     using host_perm_type =
       typename decltype (this->TransferData_->permuteToLIDs_)::t_host;
@@ -1156,18 +1028,6 @@
     typename decltype (this->TransferData_->remoteLIDs_)::t_host remoteLIDs
       (view_alloc_no_init ("permuteFromLIDs"), numRemotes);
 
-=======
-
-    using host_perm_type =
-      typename decltype (this->TransferData_->permuteToLIDs_)::t_host;
-    host_perm_type permuteToLIDs
-      (view_alloc_no_init ("permuteToLIDs"), numPermutes);
-    host_perm_type permuteFromLIDs
-      (view_alloc_no_init ("permuteFromLIDs"), numPermutes);
-    typename decltype (this->TransferData_->remoteLIDs_)::t_host remoteLIDs
-      (view_alloc_no_init ("permuteFromLIDs"), numRemotes);
-
->>>>>>> 4103bf6c
     {
       LO numPermutes2 = 0;
       LO numRemotes2 = 0;
@@ -1238,7 +1098,6 @@
       os << "Start" << std::endl;
       this->verboseOutputStream () << os.str ();
     }
-<<<<<<< HEAD
 
     TEUCHOS_TEST_FOR_EXCEPTION_CLASS_FUNC
       (this->getSourceMap ().is_null (), std::logic_error,
@@ -1246,15 +1105,6 @@
     const map_type& source = * (this->getSourceMap ());
 
     TEUCHOS_TEST_FOR_EXCEPTION_CLASS_FUNC
-=======
-
-    TEUCHOS_TEST_FOR_EXCEPTION_CLASS_FUNC
-      (this->getSourceMap ().is_null (), std::logic_error,
-       "Source Map is null.  " << suffix);
-    const map_type& source = * (this->getSourceMap ());
-
-    TEUCHOS_TEST_FOR_EXCEPTION_CLASS_FUNC
->>>>>>> 4103bf6c
       (! useRemotePIDs && (userRemotePIDs.size() > 0), std::invalid_argument,
        "remotePIDs are non-empty but their use has not been requested.");
     TEUCHOS_TEST_FOR_EXCEPTION_CLASS_FUNC
@@ -1446,11 +1296,6 @@
         exportLIDs (view_alloc_no_init ("exportLIDs"), numExportIDs);
       ArrayView<const GO> expGIDs = exportGIDs ();
 
-<<<<<<< HEAD
-      Kokkos::fence(); // source.getLocalElement is UVM access
-
-=======
->>>>>>> 4103bf6c
       for (size_type k = 0; k < numExportIDs; ++k) {
         exportLIDs[k] = source.getLocalElement (expGIDs[k]);
       }
@@ -1684,21 +1529,11 @@
       remotePIDsUnion[k] = remotePGIDs[k].first;
       remoteGIDsUnion[k] = remotePGIDs[k].second;
     }
-<<<<<<< HEAD
 
     // Compute the permute-to LIDs (in the union target Map).
     // Convert the permute GIDs to permute-from LIDs in the source Map.
     Array<LO> permuteToLIDsUnion(numPermuteIDsUnion);
     Array<LO> permuteFromLIDsUnion(numPermuteIDsUnion);
-
-    Kokkos::fence(); // srcMap->getLocalElement is UVM access
-=======
-
-    // Compute the permute-to LIDs (in the union target Map).
-    // Convert the permute GIDs to permute-from LIDs in the source Map.
-    Array<LO> permuteToLIDsUnion(numPermuteIDsUnion);
-    Array<LO> permuteFromLIDsUnion(numPermuteIDsUnion);
->>>>>>> 4103bf6c
 
     for (size_type k = 0; k < numPermuteIDsUnion; ++k) {
       size_type idx = numSameIDsUnion + k;
@@ -1994,11 +1829,6 @@
       badIndices = std::unique_ptr<std::vector<size_t>> (new std::vector<size_t>);
     }
 
-<<<<<<< HEAD
-    Kokkos::fence(); // remoteTarget->getLocalElement is UVM access
-
-=======
->>>>>>> 4103bf6c
     for (size_t i = 0; i < NumRemotes; ++i) {
       const LO oldLclInd = oldRemoteLIDs[i];
       if (oldLclInd == Teuchos::OrdinalTraits<LO>::invalid ()) {
