--- conflicted
+++ resolved
@@ -490,21 +490,6 @@
   FEMAT mat1(graph); // Here we use graph as a FECrsGraph
   CMAT mat2(graph);  // Here we use graph as a CrsGraph in OWNED mode
   mat1.beginFill();
-<<<<<<< HEAD
-  auto k_e2n = pack.k_element2node;
-  auto localMat = mat1.getLocalMatrixDevice();
-  auto localMap = pack.overlapMap->getLocalMap();
-
-  Kokkos::parallel_for("assemble_1d_local_index", 
-		       range_type (0, k_e2n.extent(0)),
-		       KOKKOS_LAMBDA(const size_t i) {
-    for(size_t j=0; j<k_e2n.extent(1); j++) {
-      LO lid_j = localMap.getLocalElement(k_e2n(i, j));
-      for(size_t k=0; k<k_e2n.extent(1); k++) {
-        LO lid_k = localMap.getLocalElement(k_e2n(i, k));
-	ImplScalarType tmp = kokkosValues(j, k);
-	localMat.sumIntoValues(lid_j, &lid_k, 1, &tmp, true, true);
-=======
   {
     auto k_e2n = pack.k_element2node;
     auto localMat = mat1.getLocalMatrixDevice();
@@ -520,7 +505,6 @@
 	  ImplScalarType tmp = kokkosValues(j, k);
 	  localMat.sumIntoValues(lid_j, &lid_k, 1, &tmp, true, true);
         }
->>>>>>> a4dfb339
       }
     });
   }
