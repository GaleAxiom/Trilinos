--- conflicted
+++ resolved
@@ -557,11 +557,7 @@
   typedef Tpetra::Map<LocalOrdinal, GlobalOrdinal, Node> map_type;
   typedef typename Node::device_type device_type;
   typedef typename device_type::execution_space execution_space;
-<<<<<<< HEAD
-  typedef typename execution_space::memory_space memory_space;
-=======
   typedef typename device_type::memory_space memory_space;
->>>>>>> 4103bf6c
   typedef typename crs_matrix_type::impl_scalar_type impl_scalar_type;
   typedef typename crs_matrix_type::local_matrix_type KCRS;
   typedef typename KCRS::values_type::non_const_type values_array;
@@ -571,11 +567,8 @@
   typedef typename map_type::local_map_type local_map_type;
   typedef typename Kokkos::View<GlobalOrdinal*, device_type> global_col_inds_array;
   typedef Kokkos::RangePolicy<execution_space> range_type;
-<<<<<<< HEAD
-=======
   typedef KokkosKernels::Experimental::KokkosKernelsHandle<size_t, LocalOrdinal, impl_scalar_type,
               execution_space, memory_space, memory_space> KKH;
->>>>>>> 4103bf6c
 
   /// \brief Given two matrices in CRS format, return their sum
   /// \pre A and B must both have column indices sorted within each row
