/*****************************************************************************
 * Zoltan Library for Parallel Applications                                  *
 * Copyright (c) 2009 Sandia National Laboratories.                          *
 * For more info, see the README file in the top-level Zoltan directory.     *
 *****************************************************************************/
/*****************************************************************************
 * CVS File Information :
 *    $RCSfile$
 *    $Author$
 *    $Date$
 *    $Revision$
 ****************************************************************************/

#ifdef __cplusplus
/* if C++, define the rest of this header file as extern C */
extern "C" {
#endif

#include <math.h>
#include "zz_const.h"
#include "zz_sort.h"
#include "zz_util_const.h"
#include "zoltan_dd.h"
#include "phg.h"
#include "matrix.h"

void intSort2asc3(int *, int);

/************************************/
/* Auxiliary functions declarations */
/************************************/

/* Functions used when we merge duplicate arcs */

/* Definition of the merge wgt operator : arguments are accumulation wgt, partial wgt, wgt dim */
/* Return !0 when an error is found */
typedef int(*WgtFctPtr)(float*, float*, int);

/* This function compare if the wgt are the same for both arcs*/
static int
wgtFctCmp(float* current, float* new, int dim);

/* This function adds the weights */
static int
wgtFctAdd(float* current, float* new, int dim);

/* This function chooses the maximum weight */
static int
wgtFctMax(float* current, float* new, int dim);

/****************************************/
/* Function definitions are here        */
/****************************************/

/* This function compare if the wgt are the same for both arcs*/
static int
wgtFctCmp(float* current, float* new, int dim)
{
  int i; int diff;

  for (i = 0, diff=0 ; (i <dim)&&(!diff) ; ++i) {
    diff |= (new[i] != current[i]);
  }
  return (diff);
}

/* This function adds the weights */
static int
wgtFctAdd(float* current, float* new, int dim)
{
  int i;
  for (i = 0 ; i <dim ; ++i) {
    current[i] += new[i];
  }
  return (0);
}

/* This function chooses the maximum weight */
static int
wgtFctMax(float* current, float* new, int dim)
{
  int i;
  for (i = 0 ; i <dim ; ++i) {
    current[i] = MAX(current[i],new[i]);
  }
  return (0);
}


/* Function that removes locale duplicated nnz */
/* TODO: Add an option to deal with disconnected vertices */
int
Zoltan_Matrix_Remove_DupArcs(ZZ *zz, int size, Zoltan_Arc *arcs, float* pinwgt,
			     Zoltan_matrix *outmat)
{
  static char *yo = "Zoltan_Matrix_Remove_DupArcs";
  int ierr = ZOLTAN_OK;
  WgtFctPtr wgtfct;
  int i;
  ZOLTAN_MAP *nnz_map=NULL, *y_map = NULL;
  int *ysize = NULL;
  ZOLTAN_GNO_TYPE *ptrGNO;
  ZOLTAN_GNO_TYPE *tabGNO;
  int *perm;
  int *iperm;
<<<<<<< HEAD
  int index;
=======
  intptr_t pos;
>>>>>>> 221fdd4e
#ifdef CC_TIMERS
  double time;
#endif
  ZOLTAN_TRACE_ENTER(zz, yo);

#ifdef CC_TIMERS
  time = MPI_Wtime();
#endif

  switch (outmat->opts.pinwgtop) {
  case MAX_WEIGHT:
    wgtfct = &wgtFctMax;
    break;
  case CMP_WEIGHT:
    wgtfct = &wgtFctCmp;
    break;
  case ADD_WEIGHT:
  default:
    wgtfct = &wgtFctAdd;
  }

  ZOLTAN_FREE(&outmat->yGNO);
  ZOLTAN_FREE(&outmat->pinwgt);
  ZOLTAN_FREE(&outmat->pinGNO);
  if (outmat->yend != NULL && (outmat->yend != outmat->ystart +1))
    ZOLTAN_FREE(&outmat->yend);
  ZOLTAN_FREE(&outmat->ystart);

  nnz_map = Zoltan_Map_Create(zz, 0, 2 * sizeof(ZOLTAN_GNO_TYPE), 0, size);
  if (nnz_map == NULL) MEMORY_ERROR;
  y_map = Zoltan_Map_Create(zz, 0, sizeof(ZOLTAN_GNO_TYPE), 0, size);
  if (y_map == NULL) MEMORY_ERROR;
  ysize = (int*) ZOLTAN_CALLOC(size, sizeof(int));
  if (size > 0 && ysize == NULL) MEMORY_ERROR;

  /* First remove duplicated nnz and extract local yGNO*/
  for(i = 0; i < size ; ++i) {
    int position;
    if (arcs[i].GNO[1] >= 0) {/* real arc */
      int prev = -1;
      /* Store the ints as void pointers in Map */
<<<<<<< HEAD
      Zoltan_Map_Find_Add(zz, nnz_map, arcs[i].GNO, i, &prev);
=======
      Zoltan_Map_Find_Add(zz, nnz_map, (char *)arcs[i].GNO, (intptr_t)i, &pos);
      prev = (int) pos;
>>>>>>> 221fdd4e
      if (prev != i) {/* Duplicate arcs */
	wgtfct(pinwgt+i*outmat->pinwgtdim, pinwgt+prev*outmat->pinwgtdim,
	       outmat->pinwgtdim);
	continue;
      }
    }
    position = Zoltan_Map_Size(zz, y_map);
<<<<<<< HEAD
    index = position;
    Zoltan_Map_Find_Add(zz, y_map, &arcs[i].GNO[0], index, &position);
=======
    Zoltan_Map_Find_Add(zz, y_map, (char *)&arcs[i].GNO[0], (intptr_t)position, &pos);
    position = (int) pos;
>>>>>>> 221fdd4e
    if (arcs[i].GNO[1] >= 0)
      ysize[position] += 1; /* One arc for yGNO */
  }

  /* Now order yGNO */
  outmat->nY = Zoltan_Map_Size(zz, y_map);
  outmat->yGNO = (ZOLTAN_GNO_TYPE*) ZOLTAN_MALLOC(outmat->nY*sizeof(ZOLTAN_GNO_TYPE));
  if (outmat->nY > 0 && outmat->yGNO == NULL) MEMORY_ERROR;
  iperm = (int*) ZOLTAN_MALLOC(outmat->nY*sizeof(int));
  if (outmat->nY > 0 && iperm == NULL) MEMORY_ERROR;
  for (i = 0 ; i < outmat->nY ; ++i)
    iperm[i] = i;

<<<<<<< HEAD
  Zoltan_Map_First(zz, y_map, &ptrGNO, &i);
  while (ptrGNO != NULL) {
    outmat->yGNO[i] = ptrGNO[0];
    Zoltan_Map_Next(zz, y_map, &ptrGNO, &i);
=======
  Zoltan_Map_First(zz, y_map, (char **)&ptrGNO, &pos);
  i = (int) pos;
  while (ptrGNO != NULL) {
    outmat->yGNO[i] = ptrGNO[0];
    Zoltan_Map_Next(zz, y_map, (char **)&ptrGNO, &pos);
    i = (int) pos;
>>>>>>> 221fdd4e
  }

  Zoltan_quicksort_list_inc_gno(outmat->yGNO, iperm, 0, outmat->nY - 1);

  perm = (int*) ZOLTAN_MALLOC(outmat->nY*sizeof(int));
  if (outmat->nY > 0 && perm == NULL) MEMORY_ERROR;
  for (i = 0 ; i < outmat->nY ; ++i)
    perm[iperm[i]]= i;
  ZOLTAN_FREE(&iperm);

  /* Build indirection table */
  outmat->ystart = (int*) ZOLTAN_MALLOC((outmat->nY+1)*sizeof(int));
  if (outmat->ystart == NULL) MEMORY_ERROR;
  outmat->yend = outmat->ystart+1;

<<<<<<< HEAD
  Zoltan_Map_First(zz, y_map, &ptrGNO, &i);
  while (ptrGNO != NULL) {
    outmat->ystart[perm[i]+1] = ysize[i]; /* Trick +1 to allow easy build of indirection */
    Zoltan_Map_Next(zz, y_map, &ptrGNO, &i);
=======
  Zoltan_Map_First(zz, y_map, (char **)&ptrGNO, &pos);
  i = (int) pos;
  while (ptrGNO != NULL) {
    outmat->ystart[perm[i]+1] = ysize[i]; /* Trick +1 to allow easy build of indirection */
    Zoltan_Map_Next(zz, y_map, (char **)&ptrGNO, &pos);
    i = (int) pos;
>>>>>>> 221fdd4e
  }
  outmat->ystart[0] = 0;
  for (i = 1 ; i < outmat->nY + 1 ; ++i)
    outmat->ystart[i] += outmat->ystart[i-1];


  outmat->nPins = Zoltan_Map_Size (zz, nnz_map);
  outmat->pinGNO = (ZOLTAN_GNO_TYPE*) ZOLTAN_MALLOC(outmat->nPins*sizeof(ZOLTAN_GNO_TYPE));
  if (outmat->nPins > 0 && outmat->pinGNO == NULL) MEMORY_ERROR;
  outmat->pinwgt = (float*) ZOLTAN_MALLOC(outmat->nPins*outmat->pinwgtdim*sizeof(float));
  if (outmat->nPins > 0 && outmat->pinwgtdim >0 && outmat->pinwgt == NULL) MEMORY_ERROR;

  /* Now put the nnz at the correct place */
  memset(ysize, 0, outmat->nY*sizeof(int));
<<<<<<< HEAD
  Zoltan_Map_First(zz, nnz_map, &tabGNO, &i);
=======
  Zoltan_Map_First(zz, nnz_map, (char **)&tabGNO, &pos);
  i = (int) pos;
>>>>>>> 221fdd4e
  while (tabGNO != NULL) {
    int nnz_index;
    int y_index;

<<<<<<< HEAD
    Zoltan_Map_Find(zz, y_map, &tabGNO[0], &y_index);
=======
    Zoltan_Map_Find(zz, y_map, (char *)tabGNO, &pos);
    y_index = (int) pos;
>>>>>>> 221fdd4e
    y_index = perm[y_index];

    nnz_index = outmat->ystart[y_index] + ysize[y_index];
    ysize[y_index] ++;
    outmat->pinGNO[nnz_index] = tabGNO[1];
    if (outmat->pinwgtdim > 0 )
      memcpy(outmat->pinwgt+nnz_index*outmat->pinwgtdim,
	     pinwgt+i*outmat->pinwgtdim, /* No *sizeof(float) as it is float* pointer */
	     outmat->pinwgtdim*sizeof(float));
<<<<<<< HEAD
    Zoltan_Map_Next(zz, nnz_map, &tabGNO, &i);
=======
    Zoltan_Map_Next(zz, nnz_map, (char **)&tabGNO, &pos);
    i = (int) pos;
>>>>>>> 221fdd4e
  }

#ifdef CC_TIMERS
  fprintf(stderr, "(%d) remove arcs: %g\n", zz->Proc, MPI_Wtime()-time);
#endif

#undef MATRIX_DEBUG

#ifdef MATRIX_DEBUG
 {
  /* Sort edges for each vertex to have the same answers than previously */
   float *tmpwgt = NULL;
   ZOLTAN_FREE(&perm);
   perm = (int*)ZOLTAN_MALLOC(outmat->nPins*sizeof(int));
   tmpwgt = (float*) ZOLTAN_MALLOC(outmat->nPins*outmat->pinwgtdim*sizeof(float));

  for (i = 0 ; i < outmat->nY ; ++i) {
    int j;
    int degree = outmat->yend[i]-outmat->ystart[i];
    for (j=0;j < degree; ++j) perm[j] = j;

    Zoltan_quicksort_list_inc_gno(outmat->pinGNO + outmat->ystart[i], perm, 0, degree - 1);

    memcpy(tmpwgt, outmat->pinwgt+outmat->ystart[i], degree*sizeof(float)*outmat->pinwgtdim);
    for (j = 0 ; j < degree ; ++j) {
      memcpy(outmat->pinwgt+(j+outmat->ystart[i])*outmat->pinwgtdim,
	     tmpwgt+perm[j]*outmat->pinwgtdim,
	     outmat->pinwgtdim*sizeof(float));
    }
  }
  ZOLTAN_FREE(&tmpwgt);
  ZOLTAN_FREE(&perm);
 }
#endif /* MATRIX_DEBUG */

 End:
  Zoltan_Map_Destroy(zz, &nnz_map);
  Zoltan_Map_Destroy(zz, &y_map);

  ZOLTAN_FREE(&ysize);
  ZOLTAN_FREE(&perm);

  ZOLTAN_TRACE_EXIT(zz, yo);
  return (ierr);
}

/* Function that removes locale duplicated nnz */
int
Zoltan_Matrix_Remove_Duplicates(ZZ *zz, Zoltan_matrix inmat, Zoltan_matrix *outmat)
{
  static char *yo = "Zoltan_Matrix_Remove_Duplicates";
  int ierr = ZOLTAN_OK;
  Zoltan_Arc *arcs = NULL;
  float *pinwgt = NULL;
  int freeflag = 0;
  int size;
  int i, j, cnt;

  ZOLTAN_TRACE_ENTER(zz, yo);
  if (inmat.opts.symmetrize == 0)  /* No symmetrization, we hope no duplicates ...*/
    goto End;

  size = inmat.nPins + inmat.nY; /* We add fake arcs for non connected vertices */
  arcs = (Zoltan_Arc*) ZOLTAN_MALLOC(size*sizeof(Zoltan_Arc));
  if (inmat.nPins && arcs == NULL) MEMORY_ERROR;

  for (i = 0, cnt=0 ; i < inmat.nY; i++) {
    /* Fake arc in order to be sure to keep this vertex */
    arcs[cnt].GNO[0] = inmat.yGNO[i];
    arcs[cnt].GNO[1] = -1;
    cnt++;
    for (j = inmat.ystart[i]; j < inmat.yend[i]; j++) {
      arcs[cnt].GNO[0] = inmat.yGNO[i];
      arcs[cnt].GNO[1] = inmat.pinGNO[j];
      cnt ++;
    }
  }

  pinwgt = inmat.pinwgt;
  if (pinwgt == outmat->pinwgt) {
    freeflag = 1;
    outmat->pinwgt = (float*) ZOLTAN_MALLOC(inmat.pinwgtdim*inmat.nPins*sizeof(float));
    if (inmat.pinwgtdim && inmat.nPins && outmat->pinwgt == NULL) MEMORY_ERROR;
  }

  ierr = Zoltan_Matrix_Remove_DupArcs(zz, size, arcs, pinwgt,outmat);

  if (freeflag)
    ZOLTAN_FREE(&pinwgt);

 End:
  ZOLTAN_FREE(&arcs);

  ZOLTAN_TRACE_EXIT(zz, yo);
  return (ierr);
}


int
Zoltan_Matrix_Construct_CSR(ZZ *zz, int size, Zoltan_Arc *arcs, float* pinwgt,
			     Zoltan_matrix *outmat, int offset)
{
  static char *yo = "Zoltan_Matrix_Remove_DupArcs";
  int *tmparray=NULL;
  WgtFctPtr wgtfct;
  int ierr = ZOLTAN_OK;
  int i;

  ZOLTAN_TRACE_ENTER(zz, yo);

  switch (outmat->opts.pinwgtop) {
  case MAX_WEIGHT:
    wgtfct = &wgtFctMax;
    break;
  case CMP_WEIGHT:
    wgtfct = &wgtFctCmp;
    break;
  case ADD_WEIGHT:
  default:
    wgtfct = &wgtFctAdd;
  }

  tmparray = (int*)ZOLTAN_CALLOC(outmat->nY, sizeof(int));

  if (outmat->nY && !tmparray) MEMORY_ERROR;

  /* Count degree for each vertex */
  for (i = 0 ; i < size ; i++) {
    int lno = arcs[i].GNO[0] - offset;
    if (arcs[i].GNO[1] != -1)
      tmparray[lno] ++;
  }

  outmat->ystart[0] = 0;
  outmat->yend = outmat->ystart + 1;
  for (i = 0 ; i < outmat->nY ; i++) { /* Assume compact mode */
    outmat->yend[i] = outmat->ystart[i] + tmparray[i] ;
  }

  memset(tmparray, 0, sizeof(int)*outmat->nY);
  outmat->nPins = 0;
  for(i = 0 ; i <size; i++) {
    int lno = arcs[i].GNO[0] - offset;
    int index;
    if (arcs[i].GNO[1] == -1)
      continue;
    index = outmat->ystart[lno] + tmparray[lno];
    outmat->pinGNO[index] = arcs[i].GNO[1];
    memcpy(outmat->pinwgt + index*outmat->pinwgtdim, pinwgt + i*outmat->pinwgtdim,
	   outmat->pinwgtdim*sizeof(float));
    tmparray[lno]++;
    outmat->nPins ++;
  }


  outmat->pinGNO = (ZOLTAN_GNO_TYPE *) ZOLTAN_REALLOC(outmat->pinGNO, outmat->nPins * sizeof(ZOLTAN_GNO_TYPE));

  outmat->pinwgt = (float *) ZOLTAN_REALLOC(outmat->pinwgt,
			       outmat->nPins*outmat->pinwgtdim*sizeof(float));

  if ((outmat->nPins && !outmat->pinGNO) ||
      (outmat->nPins*outmat->pinwgtdim && !outmat->pinwgt)){
    MEMORY_ERROR;
  }

  ZOLTAN_FREE(&tmparray);

End:
  ZOLTAN_TRACE_EXIT(zz, yo);
  return (ierr);

}

/* This function compute the indices of the diagonal terms.
   This function needs that diagonal terms are declared at most
   1 time locally.
 */
int
Zoltan_Matrix_Mark_Diag(ZZ* zz, const Zoltan_matrix* const m,
			int *n_nnz, int **nnz)
{
  static char *yo = "Zoltan_Matrix_Mark_Diag";
  int ierr = ZOLTAN_OK;
  int y;

  ZOLTAN_TRACE_ENTER(zz, yo);

  (*nnz) = (int*)ZOLTAN_MALLOC(m->nY*sizeof(int));
  if (m->nY && (*nnz) == NULL)
    MEMORY_ERROR;

  (*n_nnz) = 0;
  for (y = 0 ; y < m->nY ; ++y) {
    int pin;
    for (pin = m->ystart[y] ; pin < m->yend[y] ; ++pin) {
      if (m->pinGNO[pin] == m->yGNO[y]) {
	(*nnz)[(*n_nnz)] = pin;
	(*n_nnz)++;
      }
    }
  }

  if (*n_nnz == 0) ZOLTAN_FREE(nnz); /* Avoid memory leaks */

 End:
  ZOLTAN_TRACE_EXIT(zz, yo);

  return (ierr);
}


  /* This function removes nnz which are listed as arguments (list of indexes in
   pin* arrays.
   nnz array have to be sorted.
  */
int
Zoltan_Matrix_Delete_nnz(ZZ* zz, Zoltan_matrix* m,
			 const int n_nnz, const int* const nnz)
{
  static char *yo = "Zoltan_Matrix_Delete_nnz";
  int ierr = ZOLTAN_OK;
  int i;
  int y;

  if (n_nnz == 0)
    return (ZOLTAN_OK);

  ZOLTAN_TRACE_ENTER(zz, yo);

  if (m->yend == m->ystart + 1) { /* Cannot do this "efficiently" in compact mode */
    m->yend = (int*)ZOLTAN_MALLOC(m->nY*sizeof(int));
    if (m->nY && m->yend == NULL)
      MEMORY_ERROR;
    memcpy(m->yend, m->ystart+1, m->nY*sizeof(int));
  }

  /* Loop over elements we have to remove */
  for (i = 0, y=0; i < n_nnz ; ) {
    int lenght=0;
    int n_removed = 0;

    while (y < m->nY && !(m->ystart[y] <= nnz[i] && m->yend[y] > nnz[i] )) {
      y++;
    }
    if (y >= m->nY){
      ierr = ZOLTAN_WARN;
      break;
    }

    while (i<n_nnz && nnz[i] < m->yend[y]) {
      if (i+1 < n_nnz) lenght = MIN(nnz[i+1], m->yend[y]);
      else lenght = m->yend[y];

      lenght -= nnz[i]+1; /* We remove at least nnz[i] */
      memmove(m->pinGNO+nnz[i], m->pinGNO+nnz[i]+1, lenght*sizeof(ZOLTAN_GNO_TYPE));
      memmove(m->pinwgt+nnz[i]*m->pinwgtdim, m->pinwgt+(nnz[i]+1)*m->pinwgtdim,
	     lenght*sizeof(float)*m->pinwgtdim);
      n_removed ++;
      i++;
    }
    m->yend[y] -= n_removed;
  }
  m->nPins -= n_nnz;

 End:
  ZOLTAN_TRACE_EXIT(zz, yo);

  return (ierr);
}




/* Performs a permutation of the matrix, perm_y A perm_y^t.
 * TODO: at this time we only do symmetric permutations (don't know xGNO !).
 */
int
Zoltan_Matrix_Permute(ZZ* zz, Zoltan_matrix *m, ZOLTAN_GNO_TYPE * perm_y)
{
  static char *yo = "Zoltan_Matrix_Permute";
  int ierr = ZOLTAN_OK, i;
  ZOLTAN_GNO_TYPE *pinGNO = NULL;
  ZOLTAN_ID_PTR yGID=NULL;
  struct Zoltan_DD_Struct *dd;
  int *ypid;
  int *ybipart;
  int gno_size_for_dd;
  int *tmpgid;

  ZOLTAN_TRACE_ENTER(zz, yo);

  gno_size_for_dd = sizeof(ZOLTAN_GNO_TYPE) / sizeof(ZOLTAN_ID_TYPE);

  /* First apply y permutation */
  if (m->completed) { /* We directly know the good arrays */
    yGID = m->yGID;
    ypid = m->ypid;
    ybipart = m->ybipart;

    if (m->ddY == NULL || m->ddY != m->ddX) { /* We have to create again the DD */
      /* We have to define ddY : yGNO, yGID, ypid */
      ierr = Zoltan_DD_Create (&m->ddY, zz->Communicator, gno_size_for_dd, zz->Num_GID,
			       sizeof(int), m->globalY/zz->Num_Proc, 0);
      /* Hope a linear assignment will help a little */
      if (m->globalY/zz->Num_Proc)
        Zoltan_DD_Set_Neighbor_Hash_Fn1(m->ddY, m->globalY/zz->Num_Proc);
    }
    m->yGID = NULL;
    m->ypid = NULL;
    m->ybipart = NULL;
  }
  else { /* We have to get these fields */
    /* Update data directories */
    yGID = ZOLTAN_MALLOC_GID_ARRAY(zz, m->nY);
    ypid = (int*) ZOLTAN_MALLOC(m->nY*sizeof(int));
    if (m->bipartite)
      ybipart = (int*) ZOLTAN_MALLOC(m->nY*sizeof(int));
    else
      ybipart = NULL;

    if (m->nY && (!yGID || !ypid || (m->bipartite && !ybipart))) MEMORY_ERROR;

    /* Get Informations about Y */
    Zoltan_DD_Find (m->ddY, (ZOLTAN_ID_PTR)m->yGNO, yGID, (char *)ypid, ybipart, m->nY, NULL);
  }

  if (ybipart){
    tmpgid = (int *)ZOLTAN_MALLOC(sizeof(int) * m->nY);
    if (m->nY && !tmpgid) MEMORY_ERROR;

    for (i=0; i < m->nY; i++){
      tmpgid[i] = ybipart[i];
    }
  }
  else{
    tmpgid = NULL;
  }

  Zoltan_DD_Update (m->ddY, (ZOLTAN_ID_PTR)perm_y, yGID, (char *)tmpgid, ybipart, m->nY);

  ZOLTAN_FREE (&yGID);
  ZOLTAN_FREE (&ypid);
  ZOLTAN_FREE (&ybipart);
  ZOLTAN_FREE (&tmpgid);

  /* We have to define dd : old_yGNO, new_yGNO */
  ierr = Zoltan_DD_Create (&dd, zz->Communicator, gno_size_for_dd, gno_size_for_dd, 0, m->globalY/zz->Num_Proc, 0);
  /* Hope a linear assignment will help a little */
  if (m->globalY/zz->Num_Proc)
    Zoltan_DD_Set_Neighbor_Hash_Fn1(dd, m->globalY/zz->Num_Proc);

  Zoltan_DD_Update (dd, (ZOLTAN_ID_PTR)m->yGNO, (ZOLTAN_ID_PTR)perm_y, NULL, NULL, m->nY);
  memcpy (m->yGNO, perm_y, m->nY*sizeof(ZOLTAN_GNO_TYPE));


  pinGNO = (ZOLTAN_GNO_TYPE*)ZOLTAN_MALLOC(m->nPins*sizeof(ZOLTAN_GNO_TYPE));
  if (m->nPins && pinGNO == NULL)
    MEMORY_ERROR;

  Zoltan_DD_Find (dd, (ZOLTAN_ID_PTR)m->pinGNO, (ZOLTAN_ID_PTR)pinGNO, NULL, NULL,
		  m->nPins, NULL);

  Zoltan_DD_Destroy(&dd);

  ZOLTAN_FREE(&m->pinGNO);
  m->pinGNO = pinGNO;
  pinGNO = NULL;

 End:
  ZOLTAN_FREE (&pinGNO);
  ZOLTAN_FREE (&yGID);
  ZOLTAN_FREE (&ypid);
  ZOLTAN_FREE (&ybipart);

  ZOLTAN_TRACE_EXIT(zz, yo);
  return (ierr);
}


#ifdef __cplusplus
}
#endif<|MERGE_RESOLUTION|>--- conflicted
+++ resolved
@@ -103,11 +103,7 @@
   ZOLTAN_GNO_TYPE *tabGNO;
   int *perm;
   int *iperm;
-<<<<<<< HEAD
-  int index;
-=======
   intptr_t pos;
->>>>>>> 221fdd4e
 #ifdef CC_TIMERS
   double time;
 #endif
@@ -149,12 +145,8 @@
     if (arcs[i].GNO[1] >= 0) {/* real arc */
       int prev = -1;
       /* Store the ints as void pointers in Map */
-<<<<<<< HEAD
-      Zoltan_Map_Find_Add(zz, nnz_map, arcs[i].GNO, i, &prev);
-=======
       Zoltan_Map_Find_Add(zz, nnz_map, (char *)arcs[i].GNO, (intptr_t)i, &pos);
       prev = (int) pos;
->>>>>>> 221fdd4e
       if (prev != i) {/* Duplicate arcs */
 	wgtfct(pinwgt+i*outmat->pinwgtdim, pinwgt+prev*outmat->pinwgtdim,
 	       outmat->pinwgtdim);
@@ -162,13 +154,8 @@
       }
     }
     position = Zoltan_Map_Size(zz, y_map);
-<<<<<<< HEAD
-    index = position;
-    Zoltan_Map_Find_Add(zz, y_map, &arcs[i].GNO[0], index, &position);
-=======
     Zoltan_Map_Find_Add(zz, y_map, (char *)&arcs[i].GNO[0], (intptr_t)position, &pos);
     position = (int) pos;
->>>>>>> 221fdd4e
     if (arcs[i].GNO[1] >= 0)
       ysize[position] += 1; /* One arc for yGNO */
   }
@@ -182,19 +169,12 @@
   for (i = 0 ; i < outmat->nY ; ++i)
     iperm[i] = i;
 
-<<<<<<< HEAD
-  Zoltan_Map_First(zz, y_map, &ptrGNO, &i);
-  while (ptrGNO != NULL) {
-    outmat->yGNO[i] = ptrGNO[0];
-    Zoltan_Map_Next(zz, y_map, &ptrGNO, &i);
-=======
   Zoltan_Map_First(zz, y_map, (char **)&ptrGNO, &pos);
   i = (int) pos;
   while (ptrGNO != NULL) {
     outmat->yGNO[i] = ptrGNO[0];
     Zoltan_Map_Next(zz, y_map, (char **)&ptrGNO, &pos);
     i = (int) pos;
->>>>>>> 221fdd4e
   }
 
   Zoltan_quicksort_list_inc_gno(outmat->yGNO, iperm, 0, outmat->nY - 1);
@@ -210,19 +190,12 @@
   if (outmat->ystart == NULL) MEMORY_ERROR;
   outmat->yend = outmat->ystart+1;
 
-<<<<<<< HEAD
-  Zoltan_Map_First(zz, y_map, &ptrGNO, &i);
-  while (ptrGNO != NULL) {
-    outmat->ystart[perm[i]+1] = ysize[i]; /* Trick +1 to allow easy build of indirection */
-    Zoltan_Map_Next(zz, y_map, &ptrGNO, &i);
-=======
   Zoltan_Map_First(zz, y_map, (char **)&ptrGNO, &pos);
   i = (int) pos;
   while (ptrGNO != NULL) {
     outmat->ystart[perm[i]+1] = ysize[i]; /* Trick +1 to allow easy build of indirection */
     Zoltan_Map_Next(zz, y_map, (char **)&ptrGNO, &pos);
     i = (int) pos;
->>>>>>> 221fdd4e
   }
   outmat->ystart[0] = 0;
   for (i = 1 ; i < outmat->nY + 1 ; ++i)
@@ -237,22 +210,14 @@
 
   /* Now put the nnz at the correct place */
   memset(ysize, 0, outmat->nY*sizeof(int));
-<<<<<<< HEAD
-  Zoltan_Map_First(zz, nnz_map, &tabGNO, &i);
-=======
   Zoltan_Map_First(zz, nnz_map, (char **)&tabGNO, &pos);
   i = (int) pos;
->>>>>>> 221fdd4e
   while (tabGNO != NULL) {
     int nnz_index;
     int y_index;
 
-<<<<<<< HEAD
-    Zoltan_Map_Find(zz, y_map, &tabGNO[0], &y_index);
-=======
     Zoltan_Map_Find(zz, y_map, (char *)tabGNO, &pos);
     y_index = (int) pos;
->>>>>>> 221fdd4e
     y_index = perm[y_index];
 
     nnz_index = outmat->ystart[y_index] + ysize[y_index];
@@ -262,12 +227,8 @@
       memcpy(outmat->pinwgt+nnz_index*outmat->pinwgtdim,
 	     pinwgt+i*outmat->pinwgtdim, /* No *sizeof(float) as it is float* pointer */
 	     outmat->pinwgtdim*sizeof(float));
-<<<<<<< HEAD
-    Zoltan_Map_Next(zz, nnz_map, &tabGNO, &i);
-=======
     Zoltan_Map_Next(zz, nnz_map, (char **)&tabGNO, &pos);
     i = (int) pos;
->>>>>>> 221fdd4e
   }
 
 #ifdef CC_TIMERS
