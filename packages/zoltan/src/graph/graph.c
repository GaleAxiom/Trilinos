/*****************************************************************************
 * Zoltan Library for Parallel Applications                                  *
 * Copyright (c) 2000,2001,2002, Sandia National Laboratories.               *
 * For more info, see the README file in the top-level Zoltan directory.     *
 *****************************************************************************/
/*****************************************************************************
 * CVS File Information :
 *    $RCSfile$
 *    $Author$
 *    $Date$
 *    $Revision$
 ****************************************************************************/

#ifdef __cplusplus
/* if C++, define the rest of this header file as extern C */
extern "C" {
#endif

#include <math.h>
#include "zz_const.h"
#include "zz_util_const.h"
#include "matrix.h"
#include "graph.h"
#include "graph_const.h"
#include "params_const.h"
#include "graph_util.h"

/* #define CC_TIMERS */

/* Parameters for how to build the graph */
static PARAM_VARS ZG_params[] = {
	{ "GRAPH_SYMMETRIZE", NULL, "STRING", 0 },
	{ "GRAPH_SYM_WEIGHT", NULL, "STRING", 0 },
	{ "GRAPH_BIPARTITE_TYPE", NULL, "STRING", 0},
	{ "GRAPH_BUILD_TYPE", NULL, "STRING", 0},
	{ NULL, NULL, NULL, 0 } };

#define AFFECT_NOT_NULL(ptr, src) do { if ((ptr) != NULL) (*(ptr)) = (src); } while (0)

/* This function needs a distribution : rows then cols to work properly */
int
Zoltan_ZG_Build (ZZ* zz, ZG* graph, int local)
{
  static char *yo = "Zoltan_ZG_Build";
  int ierr = ZOLTAN_OK;
  int diag;
  int *diagarray=NULL;
  Zoltan_matrix_options opt;
  char symmetrization[MAX_PARAM_STRING_LEN+1];
  char bipartite_type[MAX_PARAM_STRING_LEN+1];
  char weigth_type[MAX_PARAM_STRING_LEN+1];
  char matrix_build_type[MAX_PARAM_STRING_LEN+1];
  int bipartite = 0;
#ifdef CC_TIMERS
  double times[9]={0.,0.,0.,0.,0.,0.,0.,0.}; /* Used for timing measurements */
  double gtimes[9]={0.,0.,0.,0.,0.,0.,0.,0.}; /* Used for timing measurements */
  char *timenames[9]= {"", "setup", "matrix build", "diag", "symmetrize", "dist lin", "2D dist", "complete", "clean up"};

  MPI_Barrier(zz->Communicator);
  times[0] = Zoltan_Time(zz->Timer);
#endif /* CC_TIMERS */

  ZOLTAN_TRACE_ENTER(zz, yo);
  memset (graph, 0, sizeof(ZG));

  /* Read graph build parameters */
  Zoltan_Bind_Param(ZG_params, "GRAPH_SYMMETRIZE", (void *) &symmetrization);
  Zoltan_Bind_Param(ZG_params, "GRAPH_SYM_WEIGHT", (void *) &weigth_type);
  Zoltan_Bind_Param(ZG_params, "GRAPH_BIPARTITE_TYPE", (void *) &bipartite_type);
  Zoltan_Bind_Param(ZG_params, "GRAPH_BUILD_TYPE", (void*) &matrix_build_type);

  /* Set default values */
  strncpy(symmetrization, "NONE", MAX_PARAM_STRING_LEN);
  strncpy(bipartite_type, "OBJ", MAX_PARAM_STRING_LEN);
  strncpy(weigth_type, "ADD", MAX_PARAM_STRING_LEN);
  strncpy(matrix_build_type, "NORMAL", MAX_PARAM_STRING_LEN);

  Zoltan_Assign_Param_Vals(zz->Params, ZG_params, zz->Debug_Level, zz->Proc,
			   zz->Debug_Proc);

  Zoltan_Matrix2d_Init(&graph->mtx);

  graph->mtx.comm = (PHGComm*)ZOLTAN_MALLOC (sizeof(PHGComm));
  if (graph->mtx.comm == NULL) MEMORY_ERROR;
  Zoltan_PHGComm_Init (graph->mtx.comm);

  memset(&opt, 0, sizeof(Zoltan_matrix_options));
  opt.enforceSquare = 1;      /* We want a graph: square matrix */
  if (!strcasecmp(weigth_type, "ADD"))
    opt.pinwgtop = ADD_WEIGHT;
  else if (!strcasecmp(weigth_type, "MAX"))
    opt.pinwgtop = MAX_WEIGHT;
  else if (!strcasecmp(weigth_type, "CMP"))
    opt.pinwgtop = MAX_WEIGHT;
  opt.pinwgt = 1;
  opt.randomize = 0;
  opt.local = local;
  opt.keep_distribution = 1;
  if (strcasecmp(symmetrization, "NONE")) {
    opt.symmetrize = 1;
  }
  if (!strcasecmp(matrix_build_type, "FAST"))
    opt.speed = MATRIX_FAST;
  else if (!strcasecmp(matrix_build_type, "FAST_NO_DUP"))
    opt.speed = MATRIX_NO_REDIST;
  else
    opt.speed = MATRIX_FULL_DD;

#ifdef CC_TIMERS
  times[1] = Zoltan_Time(zz->Timer);
#endif

  ierr = Zoltan_Matrix_Build(zz, &opt, &graph->mtx.mtx);
  CHECK_IERR;

#ifdef CC_TIMERS
  times[2] = Zoltan_Time(zz->Timer);
#endif

  ierr = Zoltan_Matrix_Mark_Diag (zz, &graph->mtx.mtx, &diag, &diagarray);
  CHECK_IERR;
  if (diag) { /* Some Diagonal Terms have to be removed */
    ierr = Zoltan_Matrix_Delete_nnz(zz, &graph->mtx.mtx, diag, diagarray);
    ZOLTAN_FREE(&diagarray);
    CHECK_IERR;
  }

#ifdef CC_TIMERS
  times[3] = Zoltan_Time(zz->Timer);
#endif

  if (opt.symmetrize) {
    if (!strcasecmp(symmetrization, "BIPARTITE"))
      bipartite = 1;
    ierr = Zoltan_Matrix_Sym(zz, &graph->mtx.mtx, bipartite);
    CHECK_IERR;
  }

#ifdef CC_TIMERS
  times[4] = Zoltan_Time(zz->Timer);
#endif

  ierr = Zoltan_Distribute_LinearY(zz, graph->mtx.comm);
  CHECK_IERR;

#ifdef CC_TIMERS
  times[5] = Zoltan_Time(zz->Timer);
  MPI_Barrier(zz->Communicator);
#endif
  ierr = Zoltan_Matrix2d_Distribute (zz, graph->mtx.mtx, &graph->mtx, 0);
  CHECK_IERR;

#ifdef CC_TIMERS
  times[6] = Zoltan_Time(zz->Timer);
#endif
  ierr = Zoltan_Matrix_Complete(zz, &graph->mtx.mtx);
  graph->mtx.delete_flag += 0x1000;   /* Confusing: flag that mtx.mtx.yGID needs to be freed when we're done */

  /* Confusing: flag that mtx.mtx.yGID needs to be freed when we're done */
  FIELD_FREE_WHEN_DONE(graph->mtx.delete_flag, FIELD_YGID);


#ifdef CC_TIMERS
  times[7] = Zoltan_Time(zz->Timer);
#endif

  if (bipartite) {
<<<<<<< HEAD
/*  int vertlno; */
/*  int limit; */
/*  int offset; */
=======
>>>>>>> 221fdd4e

/*    int vertlno; */
/*    int limit; */
/*    int offset; */
    graph->bipartite = 1;
    graph->fixed_vertices = graph->mtx.mtx.ybipart;
/*     graph->fixed_vertices = (int*) ZOLTAN_MALLOC(graph->mtx.mtx.nY*sizeof(int)); */
/*     if (graph->mtx.mtx.nY && graph->fixed_vertices == NULL) MEMORY_ERROR; */
/*     limit = graph->mtx.mtx.offsetY; */
/*     /\* What kind of vertices do we want to keep ? *\/ */
/*     graph->fixObj = !strcasecmp(bipartite_type, "OBJ"); /\* Non-zero value means "objects" *\/ */

/*     offset = graph->mtx.mtx.offsetY - graph->mtx.dist_y[graph->mtx.comm->myProc_y]; */
/*     if (graph->fixObj) /\* What kind of vertices do we want to keep ? *\/ */
/*       for (vertlno = 0 ; vertlno < graph->mtx.mtx.nY ; ++ vertlno) */
/* 	graph->fixed_vertices[vertlno] = (vertlno < offset); */
/*     else */
/*       for (vertlno = 0 ; vertlno < graph->mtx.mtx.nY ; ++ vertlno) */
/* 	graph->fixed_vertices[vertlno] = (vertlno >= offset); */
  }

#ifdef CC_TIMERS
  MPI_Barrier(zz->Communicator);
  times[8] = Zoltan_Time(zz->Timer);

  MPI_Reduce(times, gtimes, 9, MPI_DOUBLE, MPI_MAX, 0, zz->Communicator);
  if (!zz->Proc) {
      int i;
      printf("Total Build Time in Proc-0: %.2lf    Max: %.2lf\n", times[8]-times[0], gtimes[8]-times[0]);
      for (i=1; i<9; ++i)
          printf("%-13s in Proc-0: %8.2lf  Max: %8.2lf\n", timenames[i],  times[i]-times[i-1], gtimes[i]-gtimes[i-1]);
  }
#endif

 End:
  ZOLTAN_FREE(&diagarray);

  ZOLTAN_TRACE_EXIT(zz, yo);
  return (ierr);
}

int
Zoltan_ZG_Export (ZZ* zz, const ZG* const graph, ZOLTAN_GNO_TYPE *gvtx, int *nvtx,
		  int *obj_wgt_dim, int *edge_wgt_dim,
		  ZOLTAN_GNO_TYPE **vtxdist, int **xadj, ZOLTAN_GNO_TYPE **adjncy, int **adjproc,
		  float **ewgt, int **partialD2)
{
  AFFECT_NOT_NULL(gvtx, graph->mtx.mtx.globalY);
  AFFECT_NOT_NULL(nvtx, graph->mtx.mtx.nY);
  AFFECT_NOT_NULL(vtxdist, graph->mtx.dist_y);
  AFFECT_NOT_NULL(xadj, graph->mtx.mtx.ystart); 
  AFFECT_NOT_NULL(adjncy, graph->mtx.mtx.pinGNO);
  AFFECT_NOT_NULL(partialD2, graph->fixed_vertices);

  AFFECT_NOT_NULL(obj_wgt_dim, graph->mtx.mtx.ywgtdim);
  AFFECT_NOT_NULL(edge_wgt_dim, graph->mtx.mtx.pinwgtdim);

  AFFECT_NOT_NULL(ewgt, graph->mtx.mtx.pinwgt);

  return Zoltan_Matrix2d_adjproc(zz, &graph->mtx, adjproc);
}

int
Zoltan_ZG_Vertex_Info(ZZ* zz, const ZG *const graph,
		      ZOLTAN_ID_PTR *pgid, ZOLTAN_ID_PTR *plid, float **pwwgt, int **pinput_part) {
  static char *yo = "Zoltan_ZG_Vertex_Info";
  int ierr = ZOLTAN_OK;
  float *wgt = NULL;
  int *input_part = NULL;
  ZOLTAN_ID_PTR lid = NULL;

  ZOLTAN_TRACE_ENTER(zz, yo);

  AFFECT_NOT_NULL(pgid, graph->mtx.mtx.yGID);
  if (pwwgt != NULL) {
    wgt = *pwwgt = (float*) ZOLTAN_MALLOC(graph->mtx.mtx.nY*zz->Obj_Weight_Dim*sizeof(float));
    if (graph->mtx.mtx.nY >0 && zz->Obj_Weight_Dim > 0 && *pwwgt == NULL) MEMORY_ERROR;
  }
  if (pinput_part != NULL) {
    input_part = *pinput_part = (int *) ZOLTAN_MALLOC(graph->mtx.mtx.nY*sizeof(int));
    if (graph->mtx.mtx.nY > 0 && *pinput_part == NULL) MEMORY_ERROR;
  }
  if (plid != NULL) {
    lid = *plid = ZOLTAN_MALLOC_LID_ARRAY(zz, graph->mtx.mtx.nY);
    if (graph->mtx.mtx.nY >0 && zz->Num_LID >0 && *plid == NULL)
      MEMORY_ERROR;
  }
  ierr = Zoltan_Matrix_Vertex_Info(zz, &graph->mtx.mtx, lid,
				   wgt, input_part);

 End:
  ZOLTAN_TRACE_EXIT(zz, yo);
  return (ierr);
}


  /* This function may work on any distribution of the bipartite graph */
int
Zoltan_ZG_Register(ZZ* zz, ZG* graph, int* properties)
{
  static char *yo = "Zoltan_ZG_Register";
  int ierr = ZOLTAN_OK;
  int *props;
  struct Zoltan_DD_Struct *dd;
  int size;
  ZOLTAN_ID_PTR GID;

  ZOLTAN_TRACE_ENTER(zz, yo);
  size = graph->mtx.mtx.nY;
  dd = graph->mtx.mtx.ddY;

  if (graph->bipartite) { /* Need to construct another properties array with only the fixed elements ! */
    int vertlno;

    if (graph->fixObj) {
      dd = graph->mtx.mtx.ddX;
    }
    props = (int*)ZOLTAN_MALLOC(sizeof(int)*size);
    if (graph->mtx.mtx.nY  && props == NULL) MEMORY_ERROR;
    GID = ZOLTAN_MALLOC_GID_ARRAY(zz, size);
    if (size && GID == NULL) MEMORY_ERROR;
    for (size = 0, vertlno = 0 ; vertlno < graph->mtx.mtx.nY ; ++vertlno) {
      if (graph->fixed_vertices[vertlno]) {
	props[size] = properties[vertlno];
	ZOLTAN_SET_GID(zz, GID+ size*zz->Num_GID,
		       graph->mtx.mtx.yGID+vertlno*zz->Num_GID);
	size ++;
      }
    }
  }
  else {
    props = properties;
    GID = graph->mtx.mtx.yGID;
    if (graph->mtx.mtx.ddY == NULL) {
      ierr = Zoltan_DD_Create (&graph->mtx.mtx.ddY, zz->Communicator, 1, zz->Num_GID,
			       sizeof(ZOLTAN_ID_TYPE), graph->mtx.mtx.globalY/zz->Num_Proc, 0);
      CHECK_IERR;
      /* Hope a linear assignment will help a little */
      if (graph->mtx.mtx.globalX/zz->Num_Proc)
        Zoltan_DD_Set_Neighbor_Hash_Fn1(graph->mtx.mtx.ddY,
                                        graph->mtx.mtx.globalX/zz->Num_Proc);
    }
    dd = graph->mtx.mtx.ddY;
  }
  /* Make our new numbering public */
  ierr = Zoltan_DD_Update (dd, GID, NULL, NULL, props, size);
  CHECK_IERR;

  End:
  if (graph->bipartite) {
    ZOLTAN_FREE(&props);
    ZOLTAN_FREE(&GID);
  }

  ZOLTAN_TRACE_EXIT(zz, yo);
  return (ierr);
}


/* This function may work with any distribution of the bipartite graph */
int
Zoltan_ZG_Query (ZZ* zz, const ZG* const graph,
	  ZOLTAN_ID_PTR GID, int GID_length, int* properties)
{
  struct Zoltan_DD_Struct *dd;

  dd = graph->mtx.mtx.ddY;
/*   if (graph->bipartite && graph->fixObj) */
/*     dd = graph->mtx.mtx.ddX; */

  return Zoltan_DD_Find(dd, GID, NULL, NULL, properties, GID_length, NULL);
}

void
Zoltan_ZG_Free(ZG *graph){
  if (graph->bipartite)
    ZOLTAN_FREE(&graph->fixed_vertices);

  Zoltan_Matrix2d_Free(&graph->mtx);
}


int Zoltan_ZG_Set_Param(
char *name,                     /* name of variable */
char *val)                      /* value of variable */
{
  int  index;
  PARAM_UTYPE result;

  return Zoltan_Check_Param(name, val, ZG_params, &result, &index);
}



#ifdef __cplusplus
}
#endif<|MERGE_RESOLUTION|>--- conflicted
+++ resolved
@@ -154,23 +154,12 @@
   times[6] = Zoltan_Time(zz->Timer);
 #endif
   ierr = Zoltan_Matrix_Complete(zz, &graph->mtx.mtx);
-  graph->mtx.delete_flag += 0x1000;   /* Confusing: flag that mtx.mtx.yGID needs to be freed when we're done */
-
-  /* Confusing: flag that mtx.mtx.yGID needs to be freed when we're done */
-  FIELD_FREE_WHEN_DONE(graph->mtx.delete_flag, FIELD_YGID);
-
 
 #ifdef CC_TIMERS
   times[7] = Zoltan_Time(zz->Timer);
 #endif
 
   if (bipartite) {
-<<<<<<< HEAD
-/*  int vertlno; */
-/*  int limit; */
-/*  int offset; */
-=======
->>>>>>> 221fdd4e
 
 /*    int vertlno; */
 /*    int limit; */
