 // Copyright 2002 - 2008, 2010, 2011 National Technology Engineering
// Solutions of Sandia, LLC (NTESS). Under the terms of Contract
// DE-NA0003525 with NTESS, the U.S. Government retains certain rights
// in this software.
//
 // Redistribution and use in source and binary forms, with or without
 // modification, are permitted provided that the following conditions are
 // met:
 // 
 //     * Redistributions of source code must retain the above copyright
 //       notice, this list of conditions and the following disclaimer.
 // 
 //     * Redistributions in binary form must reproduce the above
 //       copyright notice, this list of conditions and the following
 //       disclaimer in the documentation and/or other materials provided
 //       with the distribution.
 // 
//     * Neither the name of NTESS nor the names of its contributors
//       may be used to endorse or promote products derived from this
//       software without specific prior written permission.
//
 // THIS SOFTWARE IS PROVIDED BY THE COPYRIGHT HOLDERS AND CONTRIBUTORS
 // "AS IS" AND ANY EXPRESS OR IMPLIED WARRANTIES, INCLUDING, BUT NOT
 // LIMITED TO, THE IMPLIED WARRANTIES OF MERCHANTABILITY AND FITNESS FOR
 // A PARTICULAR PURPOSE ARE DISCLAIMED. IN NO EVENT SHALL THE COPYRIGHT
 // OWNER OR CONTRIBUTORS BE LIABLE FOR ANY DIRECT, INDIRECT, INCIDENTAL,
 // SPECIAL, EXEMPLARY, OR CONSEQUENTIAL DAMAGES (INCLUDING, BUT NOT
 // LIMITED TO, PROCUREMENT OF SUBSTITUTE GOODS OR SERVICES; LOSS OF USE,
 // DATA, OR PROFITS; OR BUSINESS INTERRUPTION) HOWEVER CAUSED AND ON ANY
 // THEORY OF LIABILITY, WHETHER IN CONTRACT, STRICT LIABILITY, OR TORT
 // (INCLUDING NEGLIGENCE OR OTHERWISE) ARISING IN ANY WAY OUT OF THE USE
 // OF THIS SOFTWARE, EVEN IF ADVISED OF THE POSSIBILITY OF SUCH DAMAGE.

#ifndef stk_util_util_SortAndUnique_hpp
#define stk_util_util_SortAndUnique_hpp

<<<<<<< HEAD
#include<algorithm>
=======
#include <algorithm>
#include <functional>
#include <stk_util/util/ReportHandler.hpp>
>>>>>>> 4103bf6c

namespace stk
{
namespace util
{

template<typename VECTOR, typename COMPARE>
void sort_and_unique(VECTOR &vector, COMPARE compare )
{
    std::sort(vector.begin(), vector.end(), compare);
    auto endIter = std::unique(vector.begin(), vector.end());
    vector.resize(endIter - vector.begin());
}

template<typename VECTOR, typename COMPARE_LESS, typename COMPARE_EQUALS>
void sort_and_unique(VECTOR &vector, COMPARE_LESS compare_less, COMPARE_EQUALS compare_equals  )
{
    std::sort(vector.begin(), vector.end(), compare_less);
    auto endIter = std::unique(vector.begin(), vector.end(), compare_equals);
    vector.resize(endIter - vector.begin());
}

template<typename VECTOR>
void sort_and_unique(VECTOR &vec)
{
    sort_and_unique(vec,std::less<typename VECTOR::value_type>());
}

template<class VECTOR, class COMPARE_LESS>
bool is_sorted_and_unique(const VECTOR& vec, COMPARE_LESS cmp)
{
  for(size_t i=1; i<vec.size(); ++i) {
    if (!cmp(vec[i-1], vec[i])) {
      return false;
    }
  }
  return true;
}

template<class VECTOR>
bool insert_keep_sorted_and_unique(typename VECTOR::value_type item, VECTOR& vec)
{
  typename VECTOR::iterator iter = std::lower_bound(vec.begin(), vec.end(), item);
  if (iter == vec.end() || *iter != item) {
    vec.insert(iter, item);
    return true;
  }
  return false;
}

template<class VECTOR, typename COMPARE_LESS>
bool insert_keep_sorted_and_unique(typename VECTOR::value_type item, VECTOR& vec, COMPARE_LESS compare_less)
{
  typename VECTOR::iterator iter = std::lower_bound(vec.begin(), vec.end(), item, compare_less);
  if (iter == vec.end() || *iter != item) {
    vec.insert(iter, item);
    return true;
  }
  return false;
}

template<class VECTOR, typename COMPARE_LESS, typename COMPARE_EQUALS>
bool insert_keep_sorted_and_unique(typename VECTOR::value_type item, VECTOR& vec, COMPARE_LESS compare_less, COMPARE_EQUALS compare_equals)
{
  typename VECTOR::iterator iter = std::lower_bound(vec.begin(), vec.end(), item, compare_less);
  if (iter == vec.end() || !compare_equals(*iter, item)) {
    vec.insert(iter, item);
    return true;
  }
  return false;
}

template<class VECTOR>
bool is_sorted_and_unique(const VECTOR& vec)
{
  return is_sorted_and_unique(vec, std::less<typename VECTOR::value_type>());
}

template<class VECTOR>
bool insert_keep_sorted_and_unique(typename VECTOR::value_type item, VECTOR& vec)
{
  //This ThrowAssert causes a DetectHinge unit-test to fail! That needs to be debugged so that this can be turned on!
  //ThrowAssertMsg(is_sorted_and_unique(vec), "input vector must be sorted and unique");

  typename VECTOR::iterator iter = std::lower_bound(vec.begin(), vec.end(), item);
  if (iter == vec.end() || *iter != item) {
    vec.insert(iter, item);
    return true;
  }
  return false;
}

template<class VECTOR, typename COMPARE_LESS>
bool insert_keep_sorted_and_unique(typename VECTOR::value_type item, VECTOR& vec, COMPARE_LESS compare_less)
{
  //This ThrowAssert causes a DetectHinge unit-test to fail! That needs to be debugged so that this can be turned on!
  //ThrowAssertMsg(is_sorted_and_unique(vec,compare_less), "input vector must be sorted and unique");

  typename VECTOR::iterator iter = std::lower_bound(vec.begin(), vec.end(), item, compare_less);
  if (iter == vec.end() || *iter != item) {
    vec.insert(iter, item);
    return true;
  }
  return false;
}

template<class VECTOR, typename COMPARE_LESS, typename COMPARE_EQUALS>
bool insert_keep_sorted_and_unique(typename VECTOR::value_type item, VECTOR& vec, COMPARE_LESS compare_less, COMPARE_EQUALS compare_equals)
{
  ThrowAssertMsg(is_sorted_and_unique(vec,compare_less), "input vector must be sorted and unique");

  typename VECTOR::iterator iter = std::lower_bound(vec.begin(), vec.end(), item, compare_less);
  if (iter == vec.end() || !compare_equals(*iter, item)) {
    vec.insert(iter, item);
    return true;
  }
  return false;
}

namespace impl {

template<class ITEM, class COMPARE_LESS>
struct CompareEqual {
  CompareEqual(COMPARE_LESS compareLess) : cmp(compareLess)
  {}

  bool operator()(const ITEM& lhs, const ITEM& rhs) const
  { return (!cmp(lhs,rhs) && !cmp(rhs,lhs)); }

  COMPARE_LESS cmp;
};

} //namespace impl

template<class VECTOR, class COMPARE_LESS>
bool insert_keep_sorted_and_unique(const VECTOR& sortedItemsToInsert, VECTOR& sortedVec, COMPARE_LESS cmp)
{
  if (sortedItemsToInsert.empty()) {
    return false;
  }

  ThrowAssertMsg(is_sorted_and_unique(sortedItemsToInsert, cmp), "input items must be sorted and unique");
  ThrowAssertMsg(is_sorted_and_unique(sortedVec, cmp), "input vector must be sorted and unique");

  const size_t oldLength = sortedVec.size();

  if (oldLength > 0) {
    typename VECTOR::value_type firstNewItem = sortedItemsToInsert[0];
    typename VECTOR::value_type lastNewItem = sortedItemsToInsert.back();

    typename VECTOR::iterator startOfNew = std::lower_bound(sortedVec.begin(), sortedVec.end(),
                                                            firstNewItem, cmp);
    const unsigned num = startOfNew-sortedVec.begin();

    sortedVec.insert(startOfNew, sortedItemsToInsert.begin(), sortedItemsToInsert.end());
    startOfNew = sortedVec.begin()+num;

    typename VECTOR::iterator endOfNew = startOfNew+sortedItemsToInsert.size();
    typename VECTOR::iterator endOfMerge = std::lower_bound(endOfNew, sortedVec.end(), lastNewItem, cmp);

    std::inplace_merge(startOfNew, endOfNew, endOfMerge);

    typename VECTOR::iterator iter = std::unique(startOfNew, sortedVec.end(),
                           impl::CompareEqual<typename VECTOR::value_type,COMPARE_LESS>(cmp));
    sortedVec.resize(iter - sortedVec.begin());
  }
  else {
    sortedVec = sortedItemsToInsert;
  }

  return sortedVec.size() > oldLength;
}

template<class VECTOR>
bool insert_keep_sorted_and_unique(const VECTOR& sortedItemsToInsert, VECTOR& sortedVec)
{
  return insert_keep_sorted_and_unique(sortedItemsToInsert, sortedVec, std::less<typename VECTOR::value_type>());
}

} //namespace util
} //namespace stk

#endif<|MERGE_RESOLUTION|>--- conflicted
+++ resolved
@@ -34,13 +34,9 @@
 #ifndef stk_util_util_SortAndUnique_hpp
 #define stk_util_util_SortAndUnique_hpp
 
-<<<<<<< HEAD
-#include<algorithm>
-=======
 #include <algorithm>
 #include <functional>
 #include <stk_util/util/ReportHandler.hpp>
->>>>>>> 4103bf6c
 
 namespace stk
 {
@@ -80,38 +76,6 @@
   return true;
 }
 
-template<class VECTOR>
-bool insert_keep_sorted_and_unique(typename VECTOR::value_type item, VECTOR& vec)
-{
-  typename VECTOR::iterator iter = std::lower_bound(vec.begin(), vec.end(), item);
-  if (iter == vec.end() || *iter != item) {
-    vec.insert(iter, item);
-    return true;
-  }
-  return false;
-}
-
-template<class VECTOR, typename COMPARE_LESS>
-bool insert_keep_sorted_and_unique(typename VECTOR::value_type item, VECTOR& vec, COMPARE_LESS compare_less)
-{
-  typename VECTOR::iterator iter = std::lower_bound(vec.begin(), vec.end(), item, compare_less);
-  if (iter == vec.end() || *iter != item) {
-    vec.insert(iter, item);
-    return true;
-  }
-  return false;
-}
-
-template<class VECTOR, typename COMPARE_LESS, typename COMPARE_EQUALS>
-bool insert_keep_sorted_and_unique(typename VECTOR::value_type item, VECTOR& vec, COMPARE_LESS compare_less, COMPARE_EQUALS compare_equals)
-{
-  typename VECTOR::iterator iter = std::lower_bound(vec.begin(), vec.end(), item, compare_less);
-  if (iter == vec.end() || !compare_equals(*iter, item)) {
-    vec.insert(iter, item);
-    return true;
-  }
-  return false;
-}
 
 template<class VECTOR>
 bool is_sorted_and_unique(const VECTOR& vec)
