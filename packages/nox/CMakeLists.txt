--- conflicted
+++ resolved
@@ -133,8 +133,6 @@
     " otherwise defaults to OFF"
   )
 
-<<<<<<< HEAD
-=======
 COMBINED_OPTION( NOX_ENABLE_KOKKOS_SOLVER_STACK
   DEP_OPTIONS_NAMES NOX_ENABLE_ThyraCore
                     NOX_ENABLE_ThyraTpetraAdapters
@@ -149,7 +147,6 @@
   )
 MESSAGE(STATUS "Kokkos Solver Stack: ${NOX_ENABLE_KOKKOS_SOLVER_STACK}")
 
->>>>>>> 4103bf6c
 # PETSc
 COMBINED_OPTION( NOX_ENABLE_ABSTRACT_IMPLEMENTATION_PETSC
   DEP_OPTIONS_NAMES NOX_ENABLE_PETSC
@@ -172,10 +169,7 @@
 ADD_SUBDIRECTORY(src)
 ADD_SUBDIRECTORY(src-lapack)
 ADD_SUBDIRECTORY(src-epetra)
-<<<<<<< HEAD
-=======
 ADD_SUBDIRECTORY(src-tpetra)
->>>>>>> 4103bf6c
 ADD_SUBDIRECTORY(src-thyra)
 ADD_SUBDIRECTORY(src-petsc)
 ADD_SUBDIRECTORY(src-loca)
