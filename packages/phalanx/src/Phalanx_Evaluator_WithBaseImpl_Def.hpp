--- conflicted
+++ resolved
@@ -425,11 +425,7 @@
   TEUCHOS_TEST_FOR_EXCEPTION(true,std::runtime_error,
                              "Error - The evalautor \""<< this->getName() <<"\" does not have a derived method for createDeviceEvalautor() that is required when using Device DAG support.  Please implement the createDeviceEvaluator() method in this Evalautor.");
   // Suppress cuda warning for unreachable code
-<<<<<<< HEAD
-#ifndef __CUDA_ARCH__
-=======
 #ifndef KOKKOS_HAVE_CUDA
->>>>>>> 1e886f79
   return nullptr;
 #endif
 }
