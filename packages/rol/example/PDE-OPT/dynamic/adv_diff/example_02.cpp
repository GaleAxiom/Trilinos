--- conflicted
+++ resolved
@@ -160,7 +160,6 @@
     ROL::ParameterList &rpl = parlist->sublist("Reduced Dynamic Objective");
     ROL::Ptr<ROL::ReducedDynamicObjective<RealT>> obj
       = ROL::makePtr<ROL::ReducedDynamicObjective<RealT>>(dyn_obj, dyn_con, u0, zk, ck, timeStamp, rpl, outStream);
-<<<<<<< HEAD
  
     ROL::Ptr<ROL::PartitionedVector<RealT>> zlo = ROL::PartitionedVector<RealT>::create(*zk, nt);
     ROL::Ptr<ROL::PartitionedVector<RealT>> zhi = ROL::PartitionedVector<RealT>::create(*zk, nt);
@@ -170,9 +169,6 @@
     ROL::Ptr<L1_Dyn_Objective<RealT>> nobj
 			= ROL::makePtr<L1_Dyn_Objective<RealT>>(*parlist,timeStamp, zlo, zhi); 
   	
-=======
->>>>>>> 14ee533e
-
     /*************************************************************************/
     /***************** BUILD BOUND CONSTRAINT AND L1 PENALTY *****************/
     /*************************************************************************/
