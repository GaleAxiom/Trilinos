--- conflicted
+++ resolved
@@ -49,11 +49,7 @@
 
 #include "ROL_GetTestProblems.hpp"
 #include "ROL_OptimizationSolver.hpp"
-<<<<<<< HEAD
-#include "Teuchos_oblackholestream.hpp"
-=======
 #include "ROL_Stream.hpp"
->>>>>>> eb7e6171
 #include "Teuchos_GlobalMPISession.hpp"
 
 
@@ -81,54 +77,12 @@
   try {
 
     std::string filename = "input.xml";
-<<<<<<< HEAD
-    Teuchos::RCP<Teuchos::ParameterList> parlist = Teuchos::rcp( new Teuchos::ParameterList() );
-    Teuchos::updateParametersFromXmlFile( filename, parlist.ptr() );
-=======
     
     auto parlist = ROL::getParametersFromXmlFile( filename );
->>>>>>> eb7e6171
     parlist->sublist("Step").set("Type","Trust Region");
 
     // Loop Through Test Objectives
     for ( ROL::ETestOptProblem objFunc = ROL::TESTOPTPROBLEM_ROSENBROCK; objFunc < ROL::TESTOPTPROBLEM_LAST; objFunc++ ) {
-<<<<<<< HEAD
-      // Set Up Optimization Problem
-      ROL::Ptr<ROL::Vector<RealT> > x0, z;
-      ROL::Ptr<ROL::OptimizationProblem<RealT> > problem;
-      ROL::GetTestProblem<RealT>(problem,x0,z,objFunc);
-
-      if (problem->getProblemType() == ROL::TYPE_U
-          && objFunc != ROL::TESTOPTPROBLEM_MINIMAX1
-          && objFunc != ROL::TESTOPTPROBLEM_MINIMAX2
-          && objFunc != ROL::TESTOPTPROBLEM_MINIMAX3) {
-        *outStream << std::endl << std::endl << ROL::ETestOptProblemToString(objFunc) << std::endl << std::endl;
-
-        ROL::Ptr<ROL::Vector<RealT> > x = x0->clone();
-        // Get Dimension of Problem
-        int dim = x0->dimension();
-        parlist->sublist("General").sublist("Krylov").set("Iteration Limit", 5*dim);
-
-        // Error Vector
-        ROL::Ptr<ROL::Vector<RealT> > e = x0->clone();
-        e->zero();
-
-        for ( ROL::ETrustRegion tr = ROL::TRUSTREGION_CAUCHYPOINT; tr < ROL::TRUSTREGION_LAST; tr++ ) {
-          *outStream << "\n\n" << ROL::ETrustRegionToString(tr) << "\n\n";
-          parlist->sublist("Step").sublist("Trust Region").set("Subproblem Solver", ETrustRegionToString(tr));
-
-          // Define Solver
-          ROL::OptimizationSolver<RealT> solver(*problem,*parlist);
-
-          // Run Solver
-          x->set(*x0);
-          solver.solve(*outStream);
-
-          // Compute Error 
-          e->set(*x);
-          e->axpy(-1.0,*z);
-          *outStream << std::endl << "Norm of Error: " << e->norm() << std::endl;
-=======
       for ( ROL::ETrustRegion tr = ROL::TRUSTREGION_CAUCHYPOINT; tr < ROL::TRUSTREGION_LAST; tr++ ) {
         if ( tr != ROL::TRUSTREGION_LINMORE ) {
           // Set Up Optimization Problem
@@ -174,7 +128,6 @@
             }
             *outStream << std::endl << "Norm of Error: " << err << std::endl;
           }
->>>>>>> eb7e6171
         }
       }
     }
