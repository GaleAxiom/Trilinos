//@HEADER
// ************************************************************************
//
//               ShyLU: Hybrid preconditioner package
//                 Copyright 2012 Sandia Corporation
//
// Under the terms of Contract DE-AC04-94AL85000 with Sandia Corporation,
// the U.S. Government retains certain rights in this software.
//
// Redistribution and use in source and binary forms, with or without
// modification, are permitted provided that the following conditions are
// met:
//
// 1. Redistributions of source code must retain the above copyright
// notice, this list of conditions and the following disclaimer.
//
// 2. Redistributions in binary form must reproduce the above copyright
// notice, this list of conditions and the following disclaimer in the
// documentation and/or other materials provided with the distribution.
//
// 3. Neither the name of the Corporation nor the names of the
// contributors may be used to endorse or promote products derived from
// this software without specific prior written permission.
//
// THIS SOFTWARE IS PROVIDED BY SANDIA CORPORATION "AS IS" AND ANY
// EXPRESS OR IMPLIED WARRANTIES, INCLUDING, BUT NOT LIMITED TO, THE
// IMPLIED WARRANTIES OF MERCHANTABILITY AND FITNESS FOR A PARTICULAR
// PURPOSE ARE DISCLAIMED. IN NO EVENT SHALL SANDIA CORPORATION OR THE
// CONTRIBUTORS BE LIABLE FOR ANY DIRECT, INDIRECT, INCIDENTAL, SPECIAL,
// EXEMPLARY, OR CONSEQUENTIAL DAMAGES (INCLUDING, BUT NOT LIMITED TO,
// PROCUREMENT OF SUBSTITUTE GOODS OR SERVICES; LOSS OF USE, DATA, OR
// PROFITS; OR BUSINESS INTERRUPTION) HOWEVER CAUSED AND ON ANY THEORY OF
// LIABILITY, WHETHER IN CONTRACT, STRICT LIABILITY, OR TORT (INCLUDING
// NEGLIGENCE OR OTHERWISE) ARISING IN ANY WAY OUT OF THE USE OF THIS
// SOFTWARE, EVEN IF ADVISED OF THE POSSIBILITY OF SUCH DAMAGE.
//
// Questions? Contact Alexander Heinlein (alexander.heinlein@uni-koeln.de)
//
// ************************************************************************
//@HEADER

#ifndef _FROSCH_RGDSWCOARSEOPERATOR_DEF_HPP
#define _FROSCH_RGDSWCOARSEOPERATOR_DEF_HPP

#include <FROSch_RGDSWCoarseOperator_decl.hpp>


namespace FROSch {

    using namespace Teuchos;
    using namespace Xpetra;

    template <class SC,class LO,class GO,class NO>
    RGDSWCoarseOperator<SC,LO,GO,NO>::RGDSWCoarseOperator(ConstXMatrixPtr k,
                                                          ParameterListPtr parameterList) :
    GDSWCoarseOperator<SC,LO,GO,NO> (k,parameterList)
    {
        FROSCH_TIMER_START_LEVELID(rGDSWCoarseOperatorTime,"RGDSWCoarseOperator::RGDSWCoarseOperator");
    }

    template <class SC,class LO,class GO,class NO>
    int RGDSWCoarseOperator<SC,LO,GO,NO>::resetCoarseSpaceBlock(UN blockId,
                                                                UN dimension,
                                                                UN dofsPerNode,
                                                                ConstXMapPtr nodesMap,
                                                                ConstXMapPtrVecPtr dofsMaps,
                                                                GOVecPtr dirichletBoundaryDofs,
                                                                ConstXMultiVectorPtr nodeList)
    {
        FROSCH_TIMER_START_LEVELID(resetCoarseSpaceBlockTime,"RGDSWCoarseOperator::resetCoarseSpaceBlock");
        FROSCH_ASSERT(dofsMaps.size()==dofsPerNode,"dofsMaps.size()!=dofsPerNode");
        FROSCH_ASSERT(blockId<this->NumberOfBlocks_,"Block does not exist yet and can therefore not be reset.");

        if (this->Verbose_) {
            std::cout << "\n\
+---------------------+\n\
| RGDSWCoarseOperator |\n\
|  Block " << blockId << "            |\n\
+---------------------+\n";
        }

        // Process the parameter list
        std::stringstream blockIdStringstream;
        blockIdStringstream << blockId+1;
        std::string blockIdString = blockIdStringstream.str();
        RCP<ParameterList> coarseSpaceList = sublist(sublist(this->ParameterList_,"Blocks"),blockIdString.c_str());

        CommunicationStrategy communicationStrategy = CreateOneToOneMap;
        if (!coarseSpaceList->get("Interface Communication Strategy","CreateOneToOneMap").compare("CrsMatrix")) {
            communicationStrategy = CommCrsMatrix;
        } else if (!coarseSpaceList->get("Interface Communication Strategy","CreateOneToOneMap").compare("CrsGraph")) {
            communicationStrategy = CommCrsGraph;
        } else if (!coarseSpaceList->get("Interface Communication Strategy","CreateOneToOneMap").compare("CreateOneToOneMap")) {
            communicationStrategy = CreateOneToOneMap;
        } else {
            FROSCH_ASSERT(false,"FROSch::RGDSWCoarseOperator : ERROR: Specify a valid communication strategy for the identification of the interface components.");
        }

        Verbosity verbosity = All;
        if (!coarseSpaceList->get("Verbosity","All").compare("None")) {
            verbosity = None;
        } else if (!coarseSpaceList->get("Verbosity","All").compare("All")) {
            verbosity = All;
        } else {
            FROSCH_ASSERT(false,"FROSch::RGDSWCoarseOperator : ERROR: Specify a valid verbosity level.");
        }

        bool useForCoarseSpace = coarseSpaceList->get("Use For Coarse Space",false);
        std::string option = coarseSpaceList->get("Option","1");
        DistanceFunction distanceFunction = ConstantDistanceFunction;
        if (!option.compare("1")) {

        } else if (!option.compare("2.2")) {
            distanceFunction = InverseEuclideanDistanceFunction;
        } else {
            FROSCH_ASSERT(false,"Option is unknown!");
        }

        bool useRotations = coarseSpaceList->get("Rotations",true);
        if (useRotations && nodeList.is_null()) {
            //FROSCH_ASSERT(option==1,"Only option 1 can be constructed without a valid node list.");
            useRotations = false;
            if (this->Verbose_) std::cout << "FROSch::RGDSWCoarseOperator : WARNING: Rotations cannot be used" << std::endl;
        }

        this->DofsMaps_[blockId] = dofsMaps;
        this->DofsPerNode_[blockId] = dofsPerNode;

        Array<GO> tmpDirichletBoundaryDofs(dirichletBoundaryDofs()); // Here, we do a copy. Maybe, this is not necessary
        sortunique(tmpDirichletBoundaryDofs);

        this->DDInterface_.reset(new DDInterface<SC,LO,GO,NO>(dimension,this->DofsPerNode_[blockId],nodesMap.getConst(),verbosity,this->LevelID_,communicationStrategy));
        this->DDInterface_->resetGlobalDofs(dofsMaps);
        this->DDInterface_->removeDirichletNodes(tmpDirichletBoundaryDofs);

        EntitySetPtr interface = this->DDInterface_->getInterface();
        EntitySetPtr interior = this->DDInterface_->getInterior();

        // Check for interface
        if (interface->getEntity(0)->getNumNodes()==0) {
            if (this->Verbose_) std::cout << "FROSch::RGDSWCoarseOperator : WARNING: No interface found => Volume functions will be used instead.";
            this->computeVolumeFunctions(blockId,dimension,nodesMap,nodeList,interior);
        } else {
            this->GammaDofs_[blockId] = LOVecPtr(this->DofsPerNode_[blockId]*interface->getEntity(0)->getNumNodes());
            this->IDofs_[blockId] = LOVecPtr(this->DofsPerNode_[blockId]*interior->getEntity(0)->getNumNodes());
            for (UN k=0; k<this->DofsPerNode_[blockId]; k++) {
                for (UN i=0; i<interface->getEntity(0)->getNumNodes(); i++) {
                    this->GammaDofs_[blockId][this->DofsPerNode_[blockId]*i+k] = interface->getEntity(0)->getLocalDofID(i,k);
                }
                for (UN i=0; i<interior->getEntity(0)->getNumNodes(); i++) {
                    this->IDofs_[blockId][this->DofsPerNode_[blockId]*i+k] = interior->getEntity(0)->getLocalDofID(i,k);
                }
            }

            this->InterfaceCoarseSpaces_[blockId].reset(new CoarseSpace<SC,LO,GO,NO>(this->MpiComm_,this->SerialComm_));

            if (useForCoarseSpace) {
                
                if (this->ParameterList_->get("Test Unconnected Interface",true)) {
                    this->DDInterface_->divideUnconnectedEntities(this->K_);
                }
                
                this->DDInterface_->buildEntityHierarchy();

                this->DDInterface_->computeDistancesToRoots(dimension,nodeList,distanceFunction);

                //////////////////////////
                // Root Basis Functions //
                //////////////////////////
                EntitySetPtrVecPtr entitySetVector = this->DDInterface_->getEntitySetVector();
                this->DDInterface_->buildEntityMaps(false,
                                                    false,
                                                    false,
                                                    false,
                                                    false,
                                                    true);

                XMultiVectorPtrVecPtr translations = this->computeTranslations(blockId,this->DDInterface_->getRoots(),entitySetVector,distanceFunction);
                for (UN i=0; i<translations.size(); i++) {
<<<<<<< HEAD
                    this->InterfaceCoarseSpaces_[blockId]->addSubspace(this->DDInterface_->getRoots()->getEntityMap(),translations[i]);
=======
                    this->InterfaceCoarseSpaces_[blockId]->addSubspace(this->DDInterface_->getRoots()->getEntityMap(),null,translations[i]);
>>>>>>> 0c9a0295
                }

                if (useRotations) {
                    XMultiVectorPtrVecPtr rotations = this->computeRotations(blockId,dimension,nodeList,this->DDInterface_->getRoots(),entitySetVector,distanceFunction);
<<<<<<< HEAD
                    for (UN i=0; i<rotations.size(); i++) {                        this->InterfaceCoarseSpaces_[blockId]->addSubspace(this->DDInterface_->getRoots()->getEntityMap(),rotations[i]);
=======
                    for (UN i=0; i<rotations.size(); i++) {                        this->InterfaceCoarseSpaces_[blockId]->addSubspace(this->DDInterface_->getRoots()->getEntityMap(),null,rotations[i]);
>>>>>>> 0c9a0295
                    }
                }

                this->InterfaceCoarseSpaces_[blockId]->assembleCoarseSpace();

                if (this->MpiComm_->getRank() == 0) {
                    std::cout << std::boolalpha << "\n\
    ------------------------------------------------------------------------------\n\
     RGDSW coarse space\n\
    ------------------------------------------------------------------------------\n\
      Coarse nodes: translations                 --- " << true << "\n\
      Coarse nodes: rotations                    --- " << useRotations << "\n\
    ------------------------------------------------------------------------------\n" << std::noboolalpha;
                }
            }
        }
        return 0;
    }

    template <class SC,class LO,class GO,class NO>
    typename RGDSWCoarseOperator<SC,LO,GO,NO>::XMultiVectorPtrVecPtr RGDSWCoarseOperator<SC,LO,GO,NO>::computeTranslations(UN blockId,
                                                                                                                           EntitySetPtr Roots,
                                                                                                                           EntitySetPtrVecPtr entitySetVector,
                                                                                                                           DistanceFunction distanceFunction)
    {
        FROSCH_TIMER_START_LEVELID(computeTranslationsTime,"RGDSWCoarseOperator::computeTranslations");
        XMultiVectorPtrVecPtr translations(this->DofsPerNode_[blockId]);
        XMapPtr serialGammaMap = MapFactory<LO,GO,NO>::Build(this->K_->getRangeMap()->lib(),this->GammaDofs_[blockId].size(),0,this->SerialComm_);
        for (UN i=0; i<this->DofsPerNode_[blockId]; i++) {
            if (Roots->getNumEntities()>0) {
                translations[i] = MultiVectorFactory<SC,LO,GO,NO>::Build(serialGammaMap,Roots->getNumEntities());
            } else {
                translations[i] = null;
            }
        }

        // Loop over Dofs
        for (UN k=0; k<this->DofsPerNode_[blockId]; k++) {
            // Loop over entitySetVector
            for (UN i=0; i<entitySetVector.size(); i++) {
                // Loop over entities
                for (UN j=0; j<entitySetVector[i]->getNumEntities(); j++) {
                    InterfaceEntityPtr tmpEntity = entitySetVector[i]->getEntity(j);
                    LO rootID = tmpEntity->getRootID();
                    UN numRoots = tmpEntity->getRoots()->getNumEntities();
                    if (rootID==-1) {
                        //if (numRoots==0) std::cout << rootID << " " << numRoots << " " << tmpEntity->getAncestors()->getNumEntities() << std::endl;
                        FROSCH_ASSERT(numRoots!=0,"rootID==-1 but numRoots==0!");
                        for (UN m=0; m<numRoots; m++) {
                            InterfaceEntityPtr tmpRoot = tmpEntity->getRoots()->getEntity(m);
                            LO index = tmpRoot->getRootID();
                            // Offspring: loop over nodes
                            for (UN l=0; l<tmpEntity->getNumNodes(); l++) {
                                SC value = tmpEntity->getDistanceToRoot(l,m)/tmpEntity->getDistanceToRoot(l,numRoots);
                                translations[k]->replaceLocalValue(tmpEntity->getGammaDofID(l,k),index,value);
                            }
                        }
                    } else {
                        // Coarse node: loop over nodes
                        for (UN l=0; l<entitySetVector[i]->getEntity(j)->getNumNodes(); l++) {
                            translations[k]->replaceLocalValue(tmpEntity->getGammaDofID(l,k),rootID,ScalarTraits<SC>::one());
                        }
                    }
                }
            }
        }
        return translations;
    }

    template <class SC,class LO,class GO,class NO>
    typename RGDSWCoarseOperator<SC,LO,GO,NO>::XMultiVectorPtrVecPtr RGDSWCoarseOperator<SC,LO,GO,NO>::computeRotations(UN blockId,
                                                                                                                        UN dimension,
                                                                                                                        ConstXMultiVectorPtr nodeList,
                                                                                                                        EntitySetPtr Roots,
                                                                                                                        EntitySetPtrVecPtr entitySetVector,
                                                                                                                        DistanceFunction distanceFunction)
    {
        FROSCH_TIMER_START_LEVELID(computeRotationsTime,"RGDSWCoarseOperator::computeRotations");
        FROSCH_ASSERT(nodeList->getNumVectors()==dimension,"dimension of the nodeList is wrong.");
        FROSCH_ASSERT(dimension==this->DofsPerNode_[blockId],"dimension!=this->DofsPerNode_[blockId]");

        UN rotationsPerEntity = 0;
        switch (dimension) {
            case 1:
                return null;
                break;
            case 2:
                rotationsPerEntity = 1;
                break;
            case 3:
                rotationsPerEntity = 3;
                break;
            default:
                FROSCH_ASSERT(false,"The dimension is neither 2 nor 3!");
                break;
        }

        XMultiVectorPtrVecPtr rotations(rotationsPerEntity);
        XMapPtr serialGammaMap = MapFactory<LO,GO,NO>::Build(this->K_->getRangeMap()->lib(),this->GammaDofs_[blockId].size(),0,this->SerialComm_);
        for (UN i=0; i<rotationsPerEntity; i++) {
            if (Roots->getNumEntities()>0) {
                rotations[i] = MultiVectorFactory<SC,LO,GO,NO>::Build(serialGammaMap,Roots->getNumEntities());
            } else {
                rotations[i] = null;
            }
        }

        SC x,y,z,rx,ry,rz;
        // Loop over entitySetVector
        for (UN i=0; i<entitySetVector.size(); i++) {
            // Loop over entities
            for (UN j=0; j<entitySetVector[i]->getNumEntities(); j++) {
                InterfaceEntityPtr tmpEntity = entitySetVector[i]->getEntity(j);
                LO rootID = tmpEntity->getRootID();
                UN numRoots = tmpEntity->getRoots()->getNumEntities();
                if (rootID==-1) {
                    FROSCH_ASSERT(numRoots!=0,"rootID==-1 but numRoots==0!");
                    for (UN m=0; m<numRoots; m++) {
                        InterfaceEntityPtr tmpRoot = tmpEntity->getRoots()->getEntity(m);
                        LO index = tmpRoot->getRootID();
                        // Offspring: loop over nodes
                        for (UN l=0; l<tmpEntity->getNumNodes(); l++) {
                            SC value = tmpEntity->getDistanceToRoot(l,m)/tmpEntity->getDistanceToRoot(l,numRoots);

                            // Rotations
                            x = nodeList->getData(0)[tmpEntity->getLocalNodeID(l)];
                            y = nodeList->getData(1)[tmpEntity->getLocalNodeID(l)];

                            // Rotation 1
                            rx = y;
                            ry = -x;
                            rz = 0;
                            rotations[0]->replaceLocalValue(tmpEntity->getGammaDofID(l,0),index,value*rx);
                            rotations[0]->replaceLocalValue(tmpEntity->getGammaDofID(l,1),index,value*ry);
                            if (dimension == 3) {
                                z = nodeList->getData(2)[tmpEntity->getLocalNodeID(l)];

                                rotations[0]->replaceLocalValue(tmpEntity->getGammaDofID(l,2),index,value*rz);

                                // Rotation 2
                                rx = -z;
                                ry = 0;
                                rz = x;
                                rotations[1]->replaceLocalValue(tmpEntity->getGammaDofID(l,0),index,value*rx);
                                rotations[1]->replaceLocalValue(tmpEntity->getGammaDofID(l,1),index,value*ry);
                                rotations[1]->replaceLocalValue(tmpEntity->getGammaDofID(l,2),index,value*rz);

                                // Rotation 3
                                rx = 0;
                                ry = z;
                                rz = -y;
                                rotations[2]->replaceLocalValue(tmpEntity->getGammaDofID(l,0),index,value*rx);
                                rotations[2]->replaceLocalValue(tmpEntity->getGammaDofID(l,1),index,value*ry);
                                rotations[2]->replaceLocalValue(tmpEntity->getGammaDofID(l,2),index,value*rz);
                            }
                        }
                    }
                } else {
                    // Coarse node: loop over nodes
                    for (UN l=0; l<entitySetVector[i]->getEntity(j)->getNumNodes(); l++) {
                        // Rotations
                        x = nodeList->getData(0)[tmpEntity->getLocalNodeID(l)];
                        y = nodeList->getData(1)[tmpEntity->getLocalNodeID(l)];

                        // Rotation 1
                        rx = y;
                        ry = -x;
                        rz = 0;
                        rotations[0]->replaceLocalValue(tmpEntity->getGammaDofID(l,0),rootID,rx);
                        rotations[0]->replaceLocalValue(tmpEntity->getGammaDofID(l,1),rootID,ry);
                        if (dimension == 3) {
                            z = nodeList->getData(2)[tmpEntity->getLocalNodeID(l)];

                            rotations[0]->replaceLocalValue(tmpEntity->getGammaDofID(l,2),rootID,rz);

                            // Rotation 2
                            rx = -z;
                            ry = 0;
                            rz = x;
                            rotations[1]->replaceLocalValue(tmpEntity->getGammaDofID(l,0),rootID,rx);
                            rotations[1]->replaceLocalValue(tmpEntity->getGammaDofID(l,1),rootID,ry);
                            rotations[1]->replaceLocalValue(tmpEntity->getGammaDofID(l,2),rootID,rz);

                            // Rotation 3
                            rx = 0;
                            ry = z;
                            rz = -y;
                            rotations[2]->replaceLocalValue(tmpEntity->getGammaDofID(l,0),rootID,rx);
                            rotations[2]->replaceLocalValue(tmpEntity->getGammaDofID(l,1),rootID,ry);
                            rotations[2]->replaceLocalValue(tmpEntity->getGammaDofID(l,2),rootID,rz);
                        }
                    }
                }
            }
        }
        return rotations;
    }
}

#endif<|MERGE_RESOLUTION|>--- conflicted
+++ resolved
@@ -177,20 +177,12 @@
 
                 XMultiVectorPtrVecPtr translations = this->computeTranslations(blockId,this->DDInterface_->getRoots(),entitySetVector,distanceFunction);
                 for (UN i=0; i<translations.size(); i++) {
-<<<<<<< HEAD
-                    this->InterfaceCoarseSpaces_[blockId]->addSubspace(this->DDInterface_->getRoots()->getEntityMap(),translations[i]);
-=======
                     this->InterfaceCoarseSpaces_[blockId]->addSubspace(this->DDInterface_->getRoots()->getEntityMap(),null,translations[i]);
->>>>>>> 0c9a0295
                 }
 
                 if (useRotations) {
                     XMultiVectorPtrVecPtr rotations = this->computeRotations(blockId,dimension,nodeList,this->DDInterface_->getRoots(),entitySetVector,distanceFunction);
-<<<<<<< HEAD
-                    for (UN i=0; i<rotations.size(); i++) {                        this->InterfaceCoarseSpaces_[blockId]->addSubspace(this->DDInterface_->getRoots()->getEntityMap(),rotations[i]);
-=======
                     for (UN i=0; i<rotations.size(); i++) {                        this->InterfaceCoarseSpaces_[blockId]->addSubspace(this->DDInterface_->getRoots()->getEntityMap(),null,rotations[i]);
->>>>>>> 0c9a0295
                     }
                 }
 
