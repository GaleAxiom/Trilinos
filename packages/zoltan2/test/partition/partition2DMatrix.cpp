// @HEADER
//
// ***********************************************************************
//
//   Zoltan2: A package of combinatorial algorithms for scientific computing
//                  Copyright 2012 Sandia Corporation
//
// Under the terms of Contract DE-AC04-94AL85000 with Sandia Corporation,
// the U.S. Government retains certain rights in this software.
//
// Redistribution and use in source and binary forms, with or without
// modification, are permitted provided that the following conditions are
// met:
//
// 1. Redistributions of source code must retain the above copyright
// notice, this list of conditions and the following disclaimer.
//
// 2. Redistributions in binary form must reproduce the above copyright
// notice, this list of conditions and the following disclaimer in the
// documentation and/or other materials provided with the distribution.
//
// 3. Neither the name of the Corporation nor the names of the
// contributors may be used to endorse or promote products derived from
// this software without specific prior written permission.
//
// THIS SOFTWARE IS PROVIDED BY SANDIA CORPORATION "AS IS" AND ANY
// EXPRESS OR IMPLIED WARRANTIES, INCLUDING, BUT NOT LIMITED TO, THE
// IMPLIED WARRANTIES OF MERCHANTABILITY AND FITNESS FOR A PARTICULAR
// PURPOSE ARE DISCLAIMED. IN NO EVENT SHALL SANDIA CORPORATION OR THE
// CONTRIBUTORS BE LIABLE FOR ANY DIRECT, INDIRECT, INCIDENTAL, SPECIAL,
// EXEMPLARY, OR CONSEQUENTIAL DAMAGES (INCLUDING, BUT NOT LIMITED TO,
// PROCUREMENT OF SUBSTITUTE GOODS OR SERVICES; LOSS OF USE, DATA, OR
// PROFITS; OR BUSINESS INTERRUPTION) HOWEVER CAUSED AND ON ANY THEORY OF
// LIABILITY, WHETHER IN CONTRACT, STRICT LIABILITY, OR TORT (INCLUDING
// NEGLIGENCE OR OTHERWISE) ARISING IN ANY WAY OUT OF THE USE OF THIS
// SOFTWARE, EVEN IF ADVISED OF THE POSSIBILITY OF SUCH DAMAGE.
//
// Questions? Contact Karen Devine      (kddevin@sandia.gov)
//                    Erik Boman        (egboman@sandia.gov)
//                    Siva Rajamanickam (srajama@sandia.gov)
//
// ***********************************************************************
//
// @HEADER


#include <Zoltan2_MatrixPartitioningProblem.hpp>
#include <Zoltan2_XpetraCrsMatrixAdapter.hpp>
// #include <Zoltan2_XpetraCrsGraphAdapter.hpp>
// #include <Zoltan2_XpetraMultiVectorAdapter.hpp>
#include <Zoltan2_TestHelpers.hpp>
// #include <iostream>
// #include <limits>
// #include <Teuchos_ParameterList.hpp>
// #include <Teuchos_RCP.hpp>
// #include <Teuchos_FancyOStream.hpp>
// #include <Teuchos_CommandLineProcessor.hpp>
// #include <Tpetra_CrsMatrix.hpp>
<<<<<<< HEAD
=======
// #include <Tpetra_Core.hpp>
>>>>>>> b5465b3f
// #include <Tpetra_Vector.hpp>
// #include <MatrixMarket_Tpetra.hpp>

using Teuchos::RCP;

/////////////////////////////////////////////////////////////////////////////
// Program to test Zoltan2 2D partitioning of a TPetra matrix
// (read from a MatrixMarket file) -- modified from partitioning1 test.
// Usage:
//     a.out [--inputFile=filename] [--outputFile=outfile] [--verbose]
// Karen Devine, 2011
/////////////////////////////////////////////////////////////////////////////

/////////////////////////////////////////////////////////////////////////////
// Eventually want to use Teuchos unit tests to vary z2TestLO and
// GO.  For now, we set them at compile time based on whether Tpetra
// is built with explicit instantiation on.  (in Zoltan2_TestHelpers.hpp)

typedef zlno_t z2TestLO;
typedef zgno_t z2TestGO;
typedef zscalar_t z2TestScalar;

typedef Tpetra::CrsMatrix<z2TestScalar, z2TestLO, z2TestGO> SparseMatrix;
typedef Tpetra::CrsGraph<z2TestLO, z2TestGO> SparseGraph;
typedef Tpetra::Vector<z2TestScalar, z2TestLO, z2TestGO> Vector;
typedef Vector::node_type Node;

typedef Zoltan2::XpetraCrsMatrixAdapter<SparseMatrix> SparseMatrixAdapter;
//typedef Zoltan2::TpetraRowMatrixAdapter<SparseMatrix> SparseMatrixAdapter;

//typedef Zoltan2::XpetraCrsGraphAdapter<SparseGraph> SparseGraphAdapter;
typedef Zoltan2::XpetraMultiVectorAdapter<Vector> MultiVectorAdapter;


// Integer vector
typedef Tpetra::Vector<int, z2TestLO, z2TestGO> IntVector;
typedef Zoltan2::XpetraMultiVectorAdapter<IntVector> IntVectorAdapter;

#define epsilon 0.00000001
#define NNZ_IDX 1

/////////////////////////////////////////////////////////////////////////////
int main(int narg, char** arg)
{
  std::string inputFile = "";        // Matrix Market or Zoltan file to read
  //  std::string outputFile = "";       // Matrix Market or Zoltan file to write
  std::string inputPath = testDataFilePath;  // Directory with input file



  std::string method = "scotch";
  bool verbose = false;              // Verbosity of output
  bool distributeInput = true;
  //  bool haveFailure = false;
  // int nVwgts = 0;
  // int nEwgts = 0;
  int testReturn = 0;

  ////// Establish session.
<<<<<<< HEAD
  Tpetra::ScopeGuard tscope(&narg, &arg);
  Teuchos::RCP<const Teuchos::Comm<int> > comm = Tpetra::getDefaultComm();
=======
  Tpetra::ScopeGuard mpiSession(&narg, &arg);
  RCP<const Teuchos::Comm<int> > comm = Tpetra::getDefaultComm();
>>>>>>> b5465b3f
  int me = comm->getRank();

  // Read run-time options.
  Teuchos::CommandLineProcessor cmdp (false, false);
  cmdp.setOption("inputPath", &inputPath,
                 "Path to the MatrixMarket or Zoltan file to be read; ",true);

  cmdp.setOption("inputFile", &inputFile,
                 "Name of the Matrix Market or Zoltan file to read; ",true);
  // cmdp.setOption("outputFile", &outputFile,
  //                "Name of the Matrix Market sparse matrix file to write, "
  //                "echoing the input/generated matrix.");
  // cmdp.setOption("method", &method,
  //                "Partitioning method to use:  scotch or parmetis.");
  cmdp.setOption("verbose", "quiet", &verbose,
                 "Print messages and results.");
  // cmdp.setOption("distribute", "no-distribute", &distributeInput,
  //               "indicate whether or not to distribute "
  //               "input across the communicator");


  cmdp.parse(narg, arg);

  RCP<UserInputForTests> uinput;

  // Input file specified; read a matrix
  uinput = rcp(new UserInputForTests(inputPath, inputFile, comm,true, distributeInput));

  RCP<SparseMatrix> origMatrix = uinput->getUITpetraCrsMatrix();

  if (origMatrix->getGlobalNumRows() < 40)
  {
    Teuchos::FancyOStream out(Teuchos::rcp(&std::cout,false));
    origMatrix->describe(out, Teuchos::VERB_EXTREME);
  }


  if (me == 0)
  {
    std::cout << "NumRows     = " << origMatrix->getGlobalNumRows() << std::endl
         << "NumNonzeros = " << origMatrix->getGlobalNumEntries() << std::endl
         << "NumProcs = " << comm->getSize() << std::endl
         << "NumLocalRows (rank 0) = " << origMatrix->getNodeNumRows() << std::endl;
  }


  // ////// Create vectors to use with matrices
  // // Don't use for now, wait until distribution is done.
  // RCP<Vector> origVector, origProd;
  // origProd   = Tpetra::createVector<z2TestScalar,z2TestLO,z2TestGO>(
  //                                   origMatrix->getRangeMap());
  // origVector = Tpetra::createVector<z2TestScalar,z2TestLO,z2TestGO>(
  //                                   origMatrix->getDomainMap());
  // origVector->randomize();

  ////// Specify problem parameters
  Teuchos::ParameterList params;

  params.set("partitioning_approach", "partition");


  // TODO this needs to be added back once parameter is properly validated
  //  params.set("algorithm", "2D Cartesian");


  ////// Create an input adapter for the graph of the Tpetra matrix.
  //  SparseGraphAdapter adapter(origMatrix->getCrsGraph(), nVwgts, nEwgts);

  SparseMatrixAdapter adapter(origMatrix, 0);

  // Zoltan2::TpetraRowMatrixAdapter< User, UserCoord >::TpetraRowMatrixAdapter(const RCP< const User > & inmatrix,
  //                                                                         int nWeightsPerRow = 0
  //                                                                         )

  ////// Create and solve partitioning problem
  Zoltan2::MatrixPartitioningProblem<SparseMatrixAdapter> problem(&adapter, &params);

  try {
    if (me == 0) std::cout << "Calling solve() " << std::endl;

    problem.solve();

    if (me == 0) std::cout << "Done solve() " << std::endl;
  }

  catch (std::runtime_error &e)
  {
    std::cout << "Runtime exception returned from solve(): " << e.what();
    if (!strncmp(e.what(), "BUILD ERROR", 11)) {
      // Catching build errors as exceptions is OK in the tests
      std::cout << " PASS" << std::endl;
      return 0;
    }
    else {
      // All other runtime_errors are failures
      std::cout << " FAIL" << std::endl;
      return -1;
    }
  }
  catch (std::logic_error &e) {
    std::cout << "Logic exception returned from solve(): " << e.what()
         << " FAIL" << std::endl;
    return -1;
  }
  catch (std::bad_alloc &e) {
    std::cout << "Bad_alloc exception returned from solve(): " << e.what()
         << " FAIL" << std::endl;
    return -1;
  }
  catch (std::exception &e) {
    std::cout << "Unknown exception returned from solve(). " << e.what()
         << " FAIL" << std::endl;
    return -1;
  }




//   // Don't distribute yet

//   ////// Redistribute matrix and vector into new matrix and vector.
//   if (me == 0) std::cout << "Redistributing matrix..." << std::endl;
//   SparseMatrix *redistribMatrix;
//   SparseMatrixAdapter adapterMatrix(origMatrix);
//   adapterMatrix.applyPartitioningSolution(*origMatrix, redistribMatrix,
//                                           problem.getSolution());
//   if (redistribMatrix->getGlobalNumRows() < 40) {
//     Teuchos::FancyOStream out(Teuchos::rcp(&std::cout,false));
//     redistribMatrix->describe(out, Teuchos::VERB_EXTREME);
//   }

//   if (me == 0) std::cout << "Redistributing vectors..." << std::endl;
//   Vector *redistribVector;
// //  std::vector<const zscalar_t *> weights;
// //  std::vector<int> weightStrides;
//   MultiVectorAdapter adapterVector(origVector); //, weights, weightStrides);
//   adapterVector.applyPartitioningSolution(*origVector, redistribVector,
//                                           problem.getSolution());

//   RCP<Vector> redistribProd;
//   redistribProd = Tpetra::createVector<z2TestScalar,z2TestLO,z2TestGO>(
//                                        redistribMatrix->getRangeMap());

//   // Test redistributing an integer vector with the same solution.
//   // This test is mostly to make sure compilation always works.
//   RCP<IntVector> origIntVec;
//   IntVector *redistIntVec;
//   origIntVec = Tpetra::createVector<int,z2TestLO,z2TestGO>(
//                                         origMatrix->getRangeMap());
//   for (size_t i = 0; i < origIntVec->getLocalLength(); i++)
//     origIntVec->replaceLocalValue(i, me);

//   IntVectorAdapter int_vec_adapter(origIntVec);
//   int_vec_adapter.applyPartitioningSolution(*origIntVec, redistIntVec,
//                                              problem.getSolution());
//   int origIntNorm = origIntVec->norm1();
//   int redistIntNorm = redistIntVec->norm1();
//   if (me == 0) std::cout << "IntegerVectorTest:  " << origIntNorm << " == "
//                          << redistIntNorm << " ?";
//   if (origIntNorm != redistIntNorm) {
//     if (me == 0) std::cout << " FAIL" << std::endl;
//     haveFailure = true;
//   }
//   else if (me == 0) std::cout << " OK" << std::endl;
//   delete redistIntVec;

//   ////// Verify that redistribution is "correct"; perform matvec with
//   ////// original and redistributed matrices/vectors and compare norms.

//   if (me == 0) std::cout << "Matvec original..." << std::endl;
//   origMatrix->apply(*origVector, *origProd);
//   z2TestScalar origNorm = origProd->norm2();
//   if (me == 0)
//     std::cout << "Norm of Original matvec prod:       " << origNorm << std::endl;

//   if (me == 0) std::cout << "Matvec redistributed..." << std::endl;
//   redistribMatrix->apply(*redistribVector, *redistribProd);
//   z2TestScalar redistribNorm = redistribProd->norm2();
//   if (me == 0)
//     std::cout << "Norm of Redistributed matvec prod:  " << redistribNorm << std::endl;

//   if (redistribNorm > origNorm+epsilon || redistribNorm < origNorm-epsilon) {
//     testReturn = 1;
//     haveFailure = true;
//   }

//   delete redistribVector;
//   delete redistribMatrix;

//   if (me == 0) {
//     if (testReturn) {
//       std::cout << "Mat-Vec product changed; FAIL" << std::endl;
//       haveFailure = true;
//     }
//     if (!haveFailure)
//       std::cout << "PASS" << std::endl;
//   }

  std::cout << "Finished" << std::endl;

  return testReturn;
}<|MERGE_RESOLUTION|>--- conflicted
+++ resolved
@@ -56,10 +56,6 @@
 // #include <Teuchos_FancyOStream.hpp>
 // #include <Teuchos_CommandLineProcessor.hpp>
 // #include <Tpetra_CrsMatrix.hpp>
-<<<<<<< HEAD
-=======
-// #include <Tpetra_Core.hpp>
->>>>>>> b5465b3f
 // #include <Tpetra_Vector.hpp>
 // #include <MatrixMarket_Tpetra.hpp>
 
@@ -119,13 +115,8 @@
   int testReturn = 0;
 
   ////// Establish session.
-<<<<<<< HEAD
   Tpetra::ScopeGuard tscope(&narg, &arg);
   Teuchos::RCP<const Teuchos::Comm<int> > comm = Tpetra::getDefaultComm();
-=======
-  Tpetra::ScopeGuard mpiSession(&narg, &arg);
-  RCP<const Teuchos::Comm<int> > comm = Tpetra::getDefaultComm();
->>>>>>> b5465b3f
   int me = comm->getRank();
 
   // Read run-time options.
