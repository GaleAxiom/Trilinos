--- conflicted
+++ resolved
@@ -59,25 +59,12 @@
   // Functors for implementing packAndPrepare and unpackAndCombine
   // through parallel_for
 
-<<<<<<< HEAD
-  template <typename DS, typename ... DP,
-            typename SS, typename ... SP,
-            typename IdxView>
-  struct PackArraySingleColumn<
-    Kokkos::View<Sacado::UQ::PCE<DS>*,DP...>,
-    Kokkos::View<const Sacado::UQ::PCE<SS>**,SP...>,
-    IdxView >
-  {
-    typedef Kokkos::View<Sacado::UQ::PCE<DS>*,DP...> DstView;
-    typedef Kokkos::View<const Sacado::UQ::PCE<SS>**,SP...> SrcView;
-=======
   template <typename DstView, typename SrcView, typename IdxView>
   struct PackArraySingleColumn<
     DstView, SrcView, IdxView,
     typename std::enable_if< Kokkos::is_view_uq_pce<DstView>::value &&
                              Kokkos::is_view_uq_pce<SrcView>::value >::type >
   {
->>>>>>> 4103bf6c
     typedef typename DstView::execution_space execution_space;
     typedef typename execution_space::size_type size_type;
 
@@ -115,25 +102,12 @@
     }
   };
 
-<<<<<<< HEAD
-  template <typename DS, typename ... DP,
-            typename SS, typename ... SP,
-            typename IdxView>
-  struct PackArrayMultiColumn<
-    Kokkos::View<Sacado::UQ::PCE<DS>*,DP...>,
-    Kokkos::View<const Sacado::UQ::PCE<SS>**,SP...>,
-    IdxView >
-  {
-    typedef Kokkos::View<Sacado::UQ::PCE<DS>*,DP...> DstView;
-    typedef Kokkos::View<const Sacado::UQ::PCE<SS>**,SP...> SrcView;
-=======
   template <typename DstView, typename SrcView, typename IdxView>
   struct PackArrayMultiColumn<
     DstView, SrcView, IdxView,
     typename std::enable_if< Kokkos::is_view_uq_pce<DstView>::value &&
                              Kokkos::is_view_uq_pce<SrcView>::value >::type >
   {
->>>>>>> 4103bf6c
     typedef typename DstView::execution_space execution_space;
     typedef typename execution_space::size_type size_type;
 
@@ -178,20 +152,6 @@
     }
   };
 
-<<<<<<< HEAD
-  template <typename DS, typename ... DP,
-            typename SS, typename ... SP,
-            typename IdxView,
-            typename ColView>
-  struct PackArrayMultiColumnVariableStride<
-    Kokkos::View<Sacado::UQ::PCE<DS>*,DP...>,
-    Kokkos::View<const Sacado::UQ::PCE<SS>**,SP...>,
-    IdxView,
-    ColView>
-  {
-    typedef Kokkos::View<Sacado::UQ::PCE<DS>*,DP...> DstView;
-    typedef Kokkos::View<const Sacado::UQ::PCE<SS>**,SP...> SrcView;
-=======
   template <typename DstView, typename SrcView, typename IdxView,
             typename ColView>
   struct PackArrayMultiColumnVariableStride<
@@ -199,7 +159,6 @@
     typename std::enable_if< Kokkos::is_view_uq_pce<DstView>::value &&
                              Kokkos::is_view_uq_pce<SrcView>::value >::type >
   {
->>>>>>> 4103bf6c
     typedef typename DstView::execution_space execution_space;
     typedef typename execution_space::size_type size_type;
 
@@ -248,23 +207,6 @@
   };
 
   template <typename ExecutionSpace,
-<<<<<<< HEAD
-            typename DS,
-            typename ... DP,
-            typename SS,
-            typename ... SP,
-            typename IdxView,
-            typename Op>
-  struct UnpackArrayMultiColumn<
-    ExecutionSpace,
-    Kokkos::View<Sacado::UQ::PCE<DS>**,DP...>,
-    Kokkos::View<const Sacado::UQ::PCE<SS>*,SP...>,
-    IdxView,
-    Op >
-  {
-    typedef Kokkos::View<Sacado::UQ::PCE<DS>**,DP...> DstView;
-    typedef Kokkos::View<const Sacado::UQ::PCE<SS>*,SP...> SrcView;
-=======
             typename DstView,
             typename SrcView,
             typename IdxView,
@@ -274,7 +216,6 @@
     typename std::enable_if< Kokkos::is_view_uq_pce<DstView>::value &&
                              Kokkos::is_view_uq_pce<SrcView>::value >::type >
   {
->>>>>>> 4103bf6c
     typedef typename ExecutionSpace::execution_space execution_space;
     typedef typename execution_space::size_type size_type;
 
@@ -299,26 +240,13 @@
       numCols (numCols_)
     {}
 
-<<<<<<< HEAD
-    KOKKOS_INLINE_FUNCTION void
-    operator() (const size_type k) const
-=======
     template <class TagType>
     KOKKOS_INLINE_FUNCTION void
     operator() (TagType tag, const size_type k) const
->>>>>>> 4103bf6c
     {
       const typename IdxView::value_type localRow = idx(k);
       const size_t offset = k*numCols;
       for (size_t j = 0; j < numCols; ++j) {
-<<<<<<< HEAD
-        op (dst(localRow, j), src(offset+j));
-      }
-    }
-
-    KOKKOS_INLINE_FUNCTION void
-    operator() (const size_type k, const size_type tidx) const
-=======
         op (tag, dst(localRow, j), src(offset+j));
       }
     }
@@ -326,17 +254,12 @@
     template <class TagType>
     KOKKOS_INLINE_FUNCTION void
     operator() (TagType tag, const size_type k, const size_type tidx) const
->>>>>>> 4103bf6c
     {
       const typename IdxView::value_type localRow = idx(k);
       const size_t offset = k*numCols;
       for (size_t j = 0; j < numCols; ++j) {
         for (size_type i=tidx; i<Kokkos::dimension_scalar(dst); i+=BlockSize) {
-<<<<<<< HEAD
-          op (dst(localRow, j).fastAccessCoeff(i),
-=======
           op (tag, dst(localRow, j).fastAccessCoeff(i),
->>>>>>> 4103bf6c
               src(offset+j).fastAccessCoeff(i));
         }
       }
@@ -348,14 +271,6 @@
             const SrcView& src,
             const IdxView& idx,
             const Op& op,
-<<<<<<< HEAD
-            const size_t numCols)
-    {
-      if (Details::device_is_cuda<execution_space>::value) {
-        Kokkos::parallel_for
-          ("Tpetra::MultiVector (Sacado::UQ::PCE) unpack (constant stride)",
-           Kokkos::MPVectorWorkConfig<execution_space> (idx.size (), BlockSize),
-=======
             const size_t numCols,
             const bool use_atomic_updates)
     {
@@ -364,53 +279,29 @@
           ("Tpetra::MultiVector (Sacado::UQ::PCE) unpack (constant stride)",
            Kokkos::MPVectorWorkConfig<execution_space, atomic_tag> (
              idx.size (), BlockSize),
->>>>>>> 4103bf6c
            UnpackArrayMultiColumn (execSpace, dst, src, idx, op, numCols));
       }
       else {
         Kokkos::parallel_for
           ("Tpetra::MultiVector (Sacado::UQ::PCE) unpack (constant stride)",
-<<<<<<< HEAD
-           Kokkos::RangePolicy<execution_space, size_type> (0, idx.size ()),
-=======
            Kokkos::MPVectorWorkConfig<execution_space, nonatomic_tag> (
              idx.size (), BlockSize),
->>>>>>> 4103bf6c
            UnpackArrayMultiColumn (execSpace, dst, src, idx, op, numCols));
       }
     }
   };
 
   template <typename ExecutionSpace,
-<<<<<<< HEAD
-            typename DS,
-            typename ... DP,
-            typename SS,
-            typename ... SP,
-=======
             typename DstView,
             typename SrcView,
->>>>>>> 4103bf6c
             typename IdxView,
             typename ColView,
             typename Op>
   struct UnpackArrayMultiColumnVariableStride<
-<<<<<<< HEAD
-    ExecutionSpace,
-    Kokkos::View<Sacado::UQ::PCE<DS>**,DP...>,
-    Kokkos::View<const Sacado::UQ::PCE<SS>*,SP...>,
-    IdxView,
-    ColView,
-    Op>
-  {
-    typedef Kokkos::View<Sacado::UQ::PCE<DS>**,DP...> DstView;
-    typedef Kokkos::View<const Sacado::UQ::PCE<SS>*,SP...> SrcView;
-=======
     ExecutionSpace, DstView, SrcView, IdxView, ColView, Op,
     typename std::enable_if< Kokkos::is_view_uq_pce<DstView>::value &&
                              Kokkos::is_view_uq_pce<SrcView>::value >::type>
   {
->>>>>>> 4103bf6c
     typedef typename ExecutionSpace::execution_space execution_space;
     typedef typename execution_space::size_type size_type;
 
@@ -448,11 +339,7 @@
       const size_t offset = k*numCols;
       for (size_t j = 0; j < numCols; ++j)
         for (size_type i=tidx; i<Kokkos::dimension_scalar(dst); i+=BlockSize)
-<<<<<<< HEAD
-          op( dst(localRow,col(j)).fastAccessCoeff(i),
-=======
           op( tag, dst(localRow,col(j)).fastAccessCoeff(i),
->>>>>>> 4103bf6c
               src(offset+j).fastAccessCoeff(i) );
     }
 
@@ -463,14 +350,6 @@
             const IdxView& idx,
             const ColView& col,
             const Op& op,
-<<<<<<< HEAD
-            const size_t numCols)
-    {
-      if ( Details::device_is_cuda<execution_space>::value ) {
-        Kokkos::parallel_for
-          ("Tpetra::MultiVector unpack (Sacado::UQ::PCE) (nonconstant stride)",
-           Kokkos::MPVectorWorkConfig<execution_space> (idx.size (), BlockSize),
-=======
             const size_t numCols,
             const bool use_atomic_updates)
     {
@@ -479,38 +358,20 @@
           ("Tpetra::MultiVector unpack (Sacado::UQ::PCE) (nonconstant stride)",
            Kokkos::MPVectorWorkConfig<execution_space, atomic_tag> (
              idx.size (), BlockSize),
->>>>>>> 4103bf6c
            UnpackArrayMultiColumnVariableStride (execSpace, dst, src,
                                                  idx, col, op, numCols));
       }
       else {
         Kokkos::parallel_for
           ("Tpetra::MultiVector unpack (Sacado::UQ::PCE) (nonconstant stride)",
-<<<<<<< HEAD
-           Kokkos::RangePolicy<execution_space, size_type> (0, idx.size ()),
-=======
            Kokkos::MPVectorWorkConfig<execution_space, nonatomic_tag> (
              idx.size (), BlockSize),
->>>>>>> 4103bf6c
            UnpackArrayMultiColumnVariableStride (execSpace, dst, src,
                                                  idx, col, op, numCols));
       }
     }
   };
 
-<<<<<<< HEAD
-  template <typename DS, typename ... DP,
-            typename SS, typename ... SP,
-            typename DstIdxView, typename SrcIdxView>
-  struct PermuteArrayMultiColumn<
-    Kokkos::View<Sacado::UQ::PCE<DS>**,DP...>,
-    Kokkos::View<const Sacado::UQ::PCE<SS>**,SP...>,
-    DstIdxView,
-    SrcIdxView>
-  {
-    typedef Kokkos::View<Sacado::UQ::PCE<DS>**,DP...> DstView;
-    typedef Kokkos::View<const Sacado::UQ::PCE<SS>**,SP...> SrcView;
-=======
   template <typename DstView, typename SrcView,
             typename DstIdxView, typename SrcIdxView, typename Op>
   struct PermuteArrayMultiColumn<
@@ -518,7 +379,6 @@
     typename std::enable_if< Kokkos::is_view_uq_pce<DstView>::value &&
                              Kokkos::is_view_uq_pce<SrcView>::value >::type>
   {
->>>>>>> 4103bf6c
     typedef typename DstView::execution_space execution_space;
     typedef typename execution_space::size_type size_type;
 
@@ -555,13 +415,8 @@
       nonatomic_tag tag;  // permute does not need atomics
       for (size_t j = 0; j < numCols; ++j)
         for (size_type i=tidx; i<Kokkos::dimension_scalar(dst); i+=BlockSize)
-<<<<<<< HEAD
-          dst(toRow, j).fastAccessCoeff(i) =
-            src(fromRow, j).fastAccessCoeff(i);
-=======
           op(tag, dst(toRow, j).fastAccessCoeff(i),
              src(fromRow, j).fastAccessCoeff(i));
->>>>>>> 4103bf6c
     }
 
     static void permute(const DstView& dst,
@@ -577,29 +432,14 @@
     }
   };
 
-<<<<<<< HEAD
-  template <typename DS, typename ... DP,
-            typename SS, typename ... SP,
-=======
   template <typename DstView, typename SrcView,
->>>>>>> 4103bf6c
             typename DstIdxView, typename SrcIdxView,
             typename DstColView, typename SrcColView, typename Op>
   struct PermuteArrayMultiColumnVariableStride<
-<<<<<<< HEAD
-    Kokkos::View<Sacado::UQ::PCE<DS>**,DP...>,
-    Kokkos::View<const Sacado::UQ::PCE<SS>**,SP...>,
-    DstIdxView, SrcIdxView,
-    DstColView, SrcColView >
-  {
-    typedef Kokkos::View<Sacado::UQ::PCE<DS>**,DP...> DstView;
-    typedef Kokkos::View<const Sacado::UQ::PCE<SS>**,SP...> SrcView;
-=======
     DstView, SrcView, DstIdxView, SrcIdxView, DstColView, SrcColView, Op,
     typename std::enable_if< Kokkos::is_view_uq_pce<DstView>::value &&
                              Kokkos::is_view_uq_pce<SrcView>::value >::type >
   {
->>>>>>> 4103bf6c
     typedef typename DstView::execution_space execution_space;
     typedef typename execution_space::size_type size_type;
 
@@ -642,13 +482,8 @@
       nonatomic_tag tag;  // permute does not need atomics
       for (size_t j = 0; j < numCols; ++j)
         for (size_type i=tidx; i<Kokkos::dimension_scalar(dst); i+=BlockSize)
-<<<<<<< HEAD
-          dst(toRow, dst_col(j)).fastAccessCoeff(i) =
-            src(fromRow, src_col(j)).fastAccessCoeff(i);
-=======
           op(tag, dst(toRow, dst_col(j)).fastAccessCoeff(i),
              src(fromRow, src_col(j)).fastAccessCoeff(i));
->>>>>>> 4103bf6c
     }
 
     static void permute(const DstView& dst,
