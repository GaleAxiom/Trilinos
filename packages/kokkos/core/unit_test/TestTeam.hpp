/*
//@HEADER
// ************************************************************************
//
//                        Kokkos v. 3.0
//       Copyright (2020) National Technology & Engineering
//               Solutions of Sandia, LLC (NTESS).
//
// Under the terms of Contract DE-NA0003525 with NTESS,
// the U.S. Government retains certain rights in this software.
//
// Redistribution and use in source and binary forms, with or without
// modification, are permitted provided that the following conditions are
// met:
//
// 1. Redistributions of source code must retain the above copyright
// notice, this list of conditions and the following disclaimer.
//
// 2. Redistributions in binary form must reproduce the above copyright
// notice, this list of conditions and the following disclaimer in the
// documentation and/or other materials provided with the distribution.
//
// 3. Neither the name of the Corporation nor the names of the
// contributors may be used to endorse or promote products derived from
// this software without specific prior written permission.
//
// THIS SOFTWARE IS PROVIDED BY NTESS "AS IS" AND ANY
// EXPRESS OR IMPLIED WARRANTIES, INCLUDING, BUT NOT LIMITED TO, THE
// IMPLIED WARRANTIES OF MERCHANTABILITY AND FITNESS FOR A PARTICULAR
// PURPOSE ARE DISCLAIMED. IN NO EVENT SHALL NTESS OR THE
// CONTRIBUTORS BE LIABLE FOR ANY DIRECT, INDIRECT, INCIDENTAL, SPECIAL,
// EXEMPLARY, OR CONSEQUENTIAL DAMAGES (INCLUDING, BUT NOT LIMITED TO,
// PROCUREMENT OF SUBSTITUTE GOODS OR SERVICES; LOSS OF USE, DATA, OR
// PROFITS; OR BUSINESS INTERRUPTION) HOWEVER CAUSED AND ON ANY THEORY OF
// LIABILITY, WHETHER IN CONTRACT, STRICT LIABILITY, OR TORT (INCLUDING
// NEGLIGENCE OR OTHERWISE) ARISING IN ANY WAY OUT OF THE USE OF THIS
// SOFTWARE, EVEN IF ADVISED OF THE POSSIBILITY OF SUCH DAMAGE.
//
// Questions? Contact Christian R. Trott (crtrott@sandia.gov)
//
// ************************************************************************
//@HEADER
*/

#include <cstdio>
#include <stdexcept>
#include <sstream>
#include <iostream>

#include <Kokkos_Core.hpp>

namespace Test {

namespace {

template <class ExecSpace, class ScheduleType>
struct TestTeamPolicy {
<<<<<<< HEAD
  typedef typename Kokkos::TeamPolicy<ScheduleType, ExecSpace>::member_type
      team_member;
  typedef Kokkos::View<int **, ExecSpace> view_type;
=======
  using team_member =
      typename Kokkos::TeamPolicy<ScheduleType, ExecSpace>::member_type;
  using view_type = Kokkos::View<int **, ExecSpace>;
>>>>>>> 4103bf6c

  view_type m_flags;

  TestTeamPolicy(const size_t league_size)
      : m_flags(Kokkos::ViewAllocateWithoutInitializing("flags"),
                Kokkos::TeamPolicy<ScheduleType, ExecSpace>(1, 1).team_size_max(
                    *this, Kokkos::ParallelReduceTag()),
                league_size) {}

  struct VerifyInitTag {};

  KOKKOS_INLINE_FUNCTION
  void operator()(const team_member &member) const {
    const int tid =
        member.team_rank() + member.team_size() * member.league_rank();

    m_flags(member.team_rank(), member.league_rank()) = tid;
    static_assert(
        (std::is_same<typename team_member::execution_space, ExecSpace>::value),
        "TeamMember::execution_space is not the same as "
        "TeamPolicy<>::execution_space");
  }

  KOKKOS_INLINE_FUNCTION
  void operator()(const VerifyInitTag &, const team_member &member) const {
    const int tid =
        member.team_rank() + member.team_size() * member.league_rank();

    if (tid != m_flags(member.team_rank(), member.league_rank())) {
      printf("TestTeamPolicy member(%d,%d) error %d != %d\n",
             member.league_rank(), member.team_rank(), tid,
             m_flags(member.team_rank(), member.league_rank()));
    }
  }

  // Included for test_small_league_size.
  TestTeamPolicy() : m_flags() {}

  // Included for test_small_league_size.
  struct NoOpTag {};

  KOKKOS_INLINE_FUNCTION
  void operator()(const NoOpTag &, const team_member & /*member*/) const {}

  static void test_small_league_size() {
    int bs = 8;   // batch size (number of elements per batch)
    int ns = 16;  // total number of "problems" to process

    // Calculate total scratch memory space size.
    const int level     = 0;
    int mem_size        = 960;
    const int num_teams = ns / bs;
    Kokkos::TeamPolicy<ExecSpace, NoOpTag> policy(num_teams, Kokkos::AUTO());

    Kokkos::parallel_for(
        policy.set_scratch_size(level, Kokkos::PerTeam(mem_size),
                                Kokkos::PerThread(0)),
        TestTeamPolicy());
  }

  static void test_for(const size_t league_size) {
    TestTeamPolicy functor(league_size);
<<<<<<< HEAD
    typedef Kokkos::TeamPolicy<ScheduleType, ExecSpace> policy_type;
    typedef Kokkos::TeamPolicy<ScheduleType, ExecSpace, VerifyInitTag>
        policy_type_init;
=======
    using policy_type = Kokkos::TeamPolicy<ScheduleType, ExecSpace>;
    using policy_type_init =
        Kokkos::TeamPolicy<ScheduleType, ExecSpace, VerifyInitTag>;
>>>>>>> 4103bf6c

    const int team_size = policy_type(league_size, 1)
                              .team_size_max(functor, Kokkos::ParallelForTag());
    const int team_size_init =
        policy_type_init(league_size, 1)
            .team_size_max(functor, Kokkos::ParallelForTag());

    Kokkos::parallel_for(policy_type(league_size, team_size), functor);
    Kokkos::parallel_for(policy_type_init(league_size, team_size_init),
                         functor);

    test_small_league_size();
  }

  struct ReduceTag {};

<<<<<<< HEAD
  typedef int64_t value_type;
=======
  using value_type = int64_t;
>>>>>>> 4103bf6c

  KOKKOS_INLINE_FUNCTION
  void operator()(const team_member &member, value_type &update) const {
    update += member.team_rank() + member.team_size() * member.league_rank();
  }

  KOKKOS_INLINE_FUNCTION
  void operator()(const ReduceTag &, const team_member &member,
                  value_type &update) const {
    update +=
        1 + member.team_rank() + member.team_size() * member.league_rank();
  }

  static void test_reduce(const size_t league_size) {
    TestTeamPolicy functor(league_size);

<<<<<<< HEAD
    typedef Kokkos::TeamPolicy<ScheduleType, ExecSpace> policy_type;
    typedef Kokkos::TeamPolicy<ScheduleType, ExecSpace, ReduceTag>
        policy_type_reduce;
=======
    using policy_type = Kokkos::TeamPolicy<ScheduleType, ExecSpace>;
    using policy_type_reduce =
        Kokkos::TeamPolicy<ScheduleType, ExecSpace, ReduceTag>;
>>>>>>> 4103bf6c

    const int team_size =
        policy_type_reduce(league_size, 1)
            .team_size_max(functor, Kokkos::ParallelReduceTag());

    const int64_t N = team_size * league_size;

    int64_t total = 0;

    Kokkos::parallel_reduce(policy_type(league_size, team_size), functor,
                            total);
    ASSERT_EQ(size_t((N - 1) * (N)) / 2, size_t(total));

    Kokkos::parallel_reduce(policy_type_reduce(league_size, team_size), functor,
                            total);
    ASSERT_EQ((size_t(N) * size_t(N + 1)) / 2, size_t(total));
  }
};

}  // namespace

}  // namespace Test

/*--------------------------------------------------------------------------*/

namespace Test {

template <typename ScalarType, class DeviceType, class ScheduleType>
class ReduceTeamFunctor {
 public:
<<<<<<< HEAD
  typedef DeviceType execution_space;
  typedef Kokkos::TeamPolicy<ScheduleType, execution_space> policy_type;
  typedef typename execution_space::size_type size_type;
=======
  using execution_space = DeviceType;
  using policy_type     = Kokkos::TeamPolicy<ScheduleType, execution_space>;
  using size_type       = typename execution_space::size_type;
>>>>>>> 4103bf6c

  struct value_type {
    ScalarType value[3];
  };

  const size_type nwork;

  KOKKOS_INLINE_FUNCTION
  ReduceTeamFunctor(const size_type &arg_nwork) : nwork(arg_nwork) {}

  KOKKOS_INLINE_FUNCTION
  ReduceTeamFunctor(const ReduceTeamFunctor &rhs) : nwork(rhs.nwork) {}

  KOKKOS_INLINE_FUNCTION
  void init(value_type &dst) const {
    dst.value[0] = 0;
    dst.value[1] = 0;
    dst.value[2] = 0;
  }

  KOKKOS_INLINE_FUNCTION
  void join(volatile value_type &dst, const volatile value_type &src) const {
    dst.value[0] += src.value[0];
    dst.value[1] += src.value[1];
    dst.value[2] += src.value[2];
  }

  KOKKOS_INLINE_FUNCTION
  void operator()(const typename policy_type::member_type ind,
                  value_type &dst) const {
    const int thread_rank =
        ind.team_rank() + ind.team_size() * ind.league_rank();
    const int thread_size = ind.team_size() * ind.league_size();
    const int chunk       = (nwork + thread_size - 1) / thread_size;

    size_type iwork           = chunk * thread_rank;
    const size_type iwork_end = iwork + chunk < nwork ? iwork + chunk : nwork;

    for (; iwork < iwork_end; ++iwork) {
      dst.value[0] += 1;
      dst.value[1] += iwork + 1;
      dst.value[2] += nwork - iwork;
    }
  }
};

}  // namespace Test

namespace {

template <typename ScalarType, class DeviceType, class ScheduleType>
class TestReduceTeam {
 public:
<<<<<<< HEAD
  typedef DeviceType execution_space;
  typedef Kokkos::TeamPolicy<ScheduleType, execution_space> policy_type;
  typedef typename execution_space::size_type size_type;
=======
  using execution_space = DeviceType;
  using policy_type     = Kokkos::TeamPolicy<ScheduleType, execution_space>;
  using size_type       = typename execution_space::size_type;
>>>>>>> 4103bf6c

  TestReduceTeam(const size_type &nwork) { run_test(nwork); }

  void run_test(const size_type &nwork) {
<<<<<<< HEAD
    typedef Test::ReduceTeamFunctor<ScalarType, execution_space, ScheduleType>
        functor_type;
    typedef typename functor_type::value_type value_type;
    typedef Kokkos::View<value_type, Kokkos::HostSpace, Kokkos::MemoryUnmanaged>
        result_type;
=======
    using functor_type =
        Test::ReduceTeamFunctor<ScalarType, execution_space, ScheduleType>;
    using value_type = typename functor_type::value_type;
    using result_type =
        Kokkos::View<value_type, Kokkos::HostSpace, Kokkos::MemoryUnmanaged>;
>>>>>>> 4103bf6c

    enum { Count = 3 };
    enum { Repeat = 100 };

    value_type result[Repeat];

    const uint64_t nw   = nwork;
    const uint64_t nsum = nw % 2 ? nw * ((nw + 1) / 2) : (nw / 2) * (nw + 1);

    policy_type team_exec(nw, 1);

    const unsigned team_size = team_exec.team_size_recommended(
        functor_type(nwork), Kokkos::ParallelReduceTag());
    const unsigned league_size = (nwork + team_size - 1) / team_size;

    team_exec = policy_type(league_size, team_size);

    for (unsigned i = 0; i < Repeat; ++i) {
      result_type tmp(&result[i]);
      Kokkos::parallel_reduce(team_exec, functor_type(nwork), tmp);
    }

    execution_space().fence();

    for (unsigned i = 0; i < Repeat; ++i) {
      for (unsigned j = 0; j < Count; ++j) {
        const uint64_t correct = 0 == j % 3 ? nw : nsum;
        ASSERT_EQ((ScalarType)correct, result[i].value[j]);
      }
    }
  }
};

}  // namespace

/*--------------------------------------------------------------------------*/

namespace Test {

template <class DeviceType, class ScheduleType>
class ScanTeamFunctor {
 public:
<<<<<<< HEAD
  typedef DeviceType execution_space;
  typedef Kokkos::TeamPolicy<ScheduleType, execution_space> policy_type;
  typedef int64_t value_type;
=======
  using execution_space = DeviceType;
  using policy_type     = Kokkos::TeamPolicy<ScheduleType, execution_space>;
  using value_type      = int64_t;
>>>>>>> 4103bf6c

  Kokkos::View<value_type, execution_space> accum;
  Kokkos::View<value_type, execution_space> total;

  ScanTeamFunctor() : accum("accum"), total("total") {}

  KOKKOS_INLINE_FUNCTION
  void init(value_type &error) const { error = 0; }

  KOKKOS_INLINE_FUNCTION
  void join(value_type volatile &error,
            value_type volatile const &input) const {
    if (input) error = 1;
  }

  struct JoinMax {
<<<<<<< HEAD
    typedef int64_t value_type;
=======
    using value_type = int64_t;
>>>>>>> 4103bf6c

    KOKKOS_INLINE_FUNCTION
    void join(value_type volatile &dst,
              value_type volatile const &input) const {
      if (dst < input) dst = input;
    }
  };

  KOKKOS_INLINE_FUNCTION
  void operator()(const typename policy_type::member_type ind,
                  value_type &error) const {
    if (0 == ind.league_rank() && 0 == ind.team_rank()) {
      const int64_t thread_count = ind.league_size() * ind.team_size();
      total()                    = (thread_count * (thread_count + 1)) / 2;
    }

    // Team max:
    int64_t m = (int64_t)(ind.league_rank() + ind.team_rank());
    ind.team_reduce(Kokkos::Max<int64_t>(m));

    if (m != ind.league_rank() + (ind.team_size() - 1)) {
      printf(
<<<<<<< HEAD
          "ScanTeamFunctor[%d.%d of %d.%d] reduce_max_answer(%ld) != "
          "reduce_max(%ld)\n",
          ind.league_rank(), ind.team_rank(), ind.league_size(),
          ind.team_size(), (int64_t)(ind.league_rank() + (ind.team_size() - 1)),
          m);
=======
          "ScanTeamFunctor[%i.%i of %i.%i] reduce_max_answer(%li) != "
          "reduce_max(%li)\n",
          static_cast<int>(ind.league_rank()),
          static_cast<int>(ind.team_rank()),
          static_cast<int>(ind.league_size()),
          static_cast<int>(ind.team_size()),
          static_cast<long>(ind.league_rank() + (ind.team_size() - 1)),
          static_cast<long>(m));
>>>>>>> 4103bf6c
    }

    // Scan:
    const int64_t answer = (ind.league_rank() + 1) * ind.team_rank() +
                           (ind.team_rank() * (ind.team_rank() + 1)) / 2;

    const int64_t result =
        ind.team_scan(ind.league_rank() + 1 + ind.team_rank() + 1);

    const int64_t result2 =
        ind.team_scan(ind.league_rank() + 1 + ind.team_rank() + 1);

    if (answer != result || answer != result2) {
      printf(
<<<<<<< HEAD
          "ScanTeamFunctor[%d.%d of %d.%d] answer(%ld) != scan_first(%ld) or "
          "scan_second(%ld)\n",
          ind.league_rank(), ind.team_rank(), ind.league_size(),
          ind.team_size(), answer, result, result2);
=======
          "ScanTeamFunctor[%i.%i of %i.%i] answer(%li) != scan_first(%li) or "
          "scan_second(%li)\n",
          static_cast<int>(ind.league_rank()),
          static_cast<int>(ind.team_rank()),
          static_cast<int>(ind.league_size()),
          static_cast<int>(ind.team_size()), static_cast<long>(answer),
          static_cast<long>(result), static_cast<long>(result2));
>>>>>>> 4103bf6c

      error = 1;
    }

    const int64_t thread_rank =
        ind.team_rank() + ind.team_size() * ind.league_rank();
    ind.team_scan(1 + thread_rank, accum.data());
  }
};

template <class DeviceType, class ScheduleType>
class TestScanTeam {
 public:
<<<<<<< HEAD
  typedef DeviceType execution_space;
  typedef int64_t value_type;
  typedef Kokkos::TeamPolicy<ScheduleType, execution_space> policy_type;
  typedef Test::ScanTeamFunctor<DeviceType, ScheduleType> functor_type;
=======
  using execution_space = DeviceType;
  using value_type      = int64_t;
  using policy_type     = Kokkos::TeamPolicy<ScheduleType, execution_space>;
  using functor_type    = Test::ScanTeamFunctor<DeviceType, ScheduleType>;
>>>>>>> 4103bf6c

  TestScanTeam(const size_t nteam) { run_test(nteam); }

  void run_test(const size_t nteam) {
<<<<<<< HEAD
    typedef Kokkos::View<int64_t, Kokkos::HostSpace, Kokkos::MemoryUnmanaged>
        result_type;
=======
    using result_type =
        Kokkos::View<int64_t, Kokkos::HostSpace, Kokkos::MemoryUnmanaged>;
>>>>>>> 4103bf6c

    const unsigned REPEAT = 100000;
    unsigned Repeat;

    if (nteam == 0) {
      Repeat = 1;
    } else {
      Repeat = (REPEAT + nteam - 1) / nteam;  // Error here.
    }

    functor_type functor;

    policy_type team_exec(nteam, 1);
    team_exec = policy_type(
        nteam, team_exec.team_size_max(functor, Kokkos::ParallelReduceTag()));

    for (unsigned i = 0; i < Repeat; ++i) {
      int64_t accum = 0;
      int64_t total = 0;
      int64_t error = 0;
      Kokkos::deep_copy(functor.accum, total);

      Kokkos::parallel_reduce(team_exec, functor, result_type(&error));
      DeviceType().fence();

      Kokkos::deep_copy(accum, functor.accum);
      Kokkos::deep_copy(total, functor.total);

      ASSERT_EQ(error, 0);
      ASSERT_EQ(total, accum);
    }

    execution_space().fence();
  }
};

}  // namespace Test

/*--------------------------------------------------------------------------*/

namespace Test {

template <class ExecSpace, class ScheduleType>
struct SharedTeamFunctor {
<<<<<<< HEAD
  typedef ExecSpace execution_space;
  typedef int value_type;
  typedef Kokkos::TeamPolicy<ScheduleType, execution_space> policy_type;

  enum { SHARED_COUNT = 1000 };

  typedef typename ExecSpace::scratch_memory_space shmem_space;

  // TBD: MemoryUnmanaged should be the default for shared memory space.
  typedef Kokkos::View<int *, shmem_space, Kokkos::MemoryUnmanaged>
      shared_int_array_type;
=======
  using execution_space = ExecSpace;
  using value_type      = int;
  using policy_type     = Kokkos::TeamPolicy<ScheduleType, execution_space>;

  enum { SHARED_COUNT = 1000 };

  using shmem_space = typename ExecSpace::scratch_memory_space;

  // TBD: MemoryUnmanaged should be the default for shared memory space.
  using shared_int_array_type =
      Kokkos::View<int *, shmem_space, Kokkos::MemoryUnmanaged>;
>>>>>>> 4103bf6c

  // Tell how much shared memory will be required by this functor.
  inline unsigned team_shmem_size(int /*team_size*/) const {
    return shared_int_array_type::shmem_size(SHARED_COUNT) +
           shared_int_array_type::shmem_size(SHARED_COUNT);
  }

  KOKKOS_INLINE_FUNCTION
  void operator()(const typename policy_type::member_type &ind,
                  value_type &update) const {
    const shared_int_array_type shared_A(ind.team_shmem(), SHARED_COUNT);
    const shared_int_array_type shared_B(ind.team_shmem(), SHARED_COUNT);

    if ((shared_A.data() == nullptr && SHARED_COUNT > 0) ||
        (shared_B.data() == nullptr && SHARED_COUNT > 0)) {
      printf(
<<<<<<< HEAD
          "member( %d/%d , %d/%d ) Failed to allocate shared memory of size "
          "%lu\n",
          ind.league_rank(), ind.league_size(), ind.team_rank(),
          ind.team_size(), static_cast<uint64_t>(SHARED_COUNT));
=======
          "member( %i/%i , %i/%i ) Failed to allocate shared memory of size "
          "%lu\n",
          static_cast<int>(ind.league_rank()),
          static_cast<int>(ind.league_size()),
          static_cast<int>(ind.team_rank()), static_cast<int>(ind.team_size()),
          static_cast<unsigned long>(SHARED_COUNT));
>>>>>>> 4103bf6c

      ++update;  // Failure to allocate is an error.
    } else {
      for (int i = ind.team_rank(); i < SHARED_COUNT; i += ind.team_size()) {
        shared_A[i] = i + ind.league_rank();
        shared_B[i] = 2 * i + ind.league_rank();
      }

      ind.team_barrier();

      if (ind.team_rank() + 1 == ind.team_size()) {
        for (int i = 0; i < SHARED_COUNT; ++i) {
          if (shared_A[i] != i + ind.league_rank()) {
            ++update;
          }

          if (shared_B[i] != 2 * i + ind.league_rank()) {
            ++update;
          }
        }
      }
    }
  }
};

}  // namespace Test

namespace {

template <class ExecSpace, class ScheduleType>
struct TestSharedTeam {
  TestSharedTeam() { run(); }

  void run() {
<<<<<<< HEAD
    typedef Test::SharedTeamFunctor<ExecSpace, ScheduleType> Functor;
    typedef Kokkos::View<typename Functor::value_type, Kokkos::HostSpace,
                         Kokkos::MemoryUnmanaged>
        result_type;
=======
    using Functor = Test::SharedTeamFunctor<ExecSpace, ScheduleType>;
    using result_type =
        Kokkos::View<typename Functor::value_type, Kokkos::HostSpace,
                     Kokkos::MemoryUnmanaged>;
>>>>>>> 4103bf6c

    const size_t team_size =
        Kokkos::TeamPolicy<ScheduleType, ExecSpace>(8192, 1).team_size_max(
            Functor(), Kokkos::ParallelReduceTag());

    Kokkos::TeamPolicy<ScheduleType, ExecSpace> team_exec(8192 / team_size,
                                                          team_size);

    typename Functor::value_type error_count = 0;

    Kokkos::parallel_reduce(team_exec, Functor(), result_type(&error_count));
    Kokkos::fence();

    ASSERT_EQ(error_count, 0);
  }
};

}  // namespace

namespace Test {

#if defined(KOKKOS_ENABLE_CXX11_DISPATCH_LAMBDA)
template <class MemorySpace, class ExecSpace, class ScheduleType>
struct TestLambdaSharedTeam {
  TestLambdaSharedTeam() { run(); }

  void run() {
<<<<<<< HEAD
    typedef Test::SharedTeamFunctor<ExecSpace, ScheduleType> Functor;
    // typedef Kokkos::View< typename Functor::value_type, Kokkos::HostSpace,
    // Kokkos::MemoryUnmanaged > result_type;
    typedef Kokkos::View<typename Functor::value_type, MemorySpace,
                         Kokkos::MemoryUnmanaged>
        result_type;

    typedef typename ExecSpace::scratch_memory_space shmem_space;

    // TBD: MemoryUnmanaged should be the default for shared memory space.
    typedef Kokkos::View<int *, shmem_space, Kokkos::MemoryUnmanaged>
        shared_int_array_type;
=======
    using Functor     = Test::SharedTeamFunctor<ExecSpace, ScheduleType>;
    using result_type = Kokkos::View<typename Functor::value_type, MemorySpace,
                                     Kokkos::MemoryUnmanaged>;

    using shmem_space = typename ExecSpace::scratch_memory_space;

    // TBD: MemoryUnmanaged should be the default for shared memory space.
    using shared_int_array_type =
        Kokkos::View<int *, shmem_space, Kokkos::MemoryUnmanaged>;
>>>>>>> 4103bf6c

    const int SHARED_COUNT = 1000;
    int team_size          = 1;

#ifdef KOKKOS_ENABLE_CUDA
    if (std::is_same<ExecSpace, Kokkos::Cuda>::value) team_size = 128;
#endif

    Kokkos::TeamPolicy<ScheduleType, ExecSpace> team_exec(8192 / team_size,
                                                          team_size);
    team_exec = team_exec.set_scratch_size(
        0, Kokkos::PerTeam(SHARED_COUNT * 2 * sizeof(int)));

    typename Functor::value_type error_count = 0;

    Kokkos::parallel_reduce(
        team_exec,
        KOKKOS_LAMBDA(
            const typename Kokkos::TeamPolicy<ScheduleType,
                                              ExecSpace>::member_type &ind,
            int &update) {
          const shared_int_array_type shared_A(ind.team_shmem(), SHARED_COUNT);
          const shared_int_array_type shared_B(ind.team_shmem(), SHARED_COUNT);

          if ((shared_A.data() == nullptr && SHARED_COUNT > 0) ||
              (shared_B.data() == nullptr && SHARED_COUNT > 0)) {
            printf("Failed to allocate shared memory of size %lu\n",
<<<<<<< HEAD
                   static_cast<uint64_t>(SHARED_COUNT));
=======
                   static_cast<unsigned long>(SHARED_COUNT));
>>>>>>> 4103bf6c

            ++update;  // Failure to allocate is an error.
          } else {
            for (int i = ind.team_rank(); i < SHARED_COUNT;
                 i += ind.team_size()) {
              shared_A[i] = i + ind.league_rank();
              shared_B[i] = 2 * i + ind.league_rank();
            }

            ind.team_barrier();

            if (ind.team_rank() + 1 == ind.team_size()) {
              for (int i = 0; i < SHARED_COUNT; ++i) {
                if (shared_A[i] != i + ind.league_rank()) {
                  ++update;
                }

                if (shared_B[i] != 2 * i + ind.league_rank()) {
                  ++update;
                }
              }
            }
          }
        },
        result_type(&error_count));

    Kokkos::fence();

    ASSERT_EQ(error_count, 0);
  }
};
#endif

}  // namespace Test

namespace Test {

template <class ExecSpace, class ScheduleType>
struct ScratchTeamFunctor {
<<<<<<< HEAD
  typedef ExecSpace execution_space;
  typedef int value_type;
  typedef Kokkos::TeamPolicy<ScheduleType, execution_space> policy_type;
=======
  using execution_space = ExecSpace;
  using value_type      = int;
  using policy_type     = Kokkos::TeamPolicy<ScheduleType, execution_space>;
>>>>>>> 4103bf6c

  enum { SHARED_TEAM_COUNT = 100 };
  enum { SHARED_THREAD_COUNT = 10 };

<<<<<<< HEAD
  typedef typename ExecSpace::scratch_memory_space shmem_space;

  // TBD: MemoryUnmanaged should be the default for shared memory space.
  typedef Kokkos::View<size_t *, shmem_space, Kokkos::MemoryUnmanaged>
      shared_int_array_type;
=======
  using shmem_space = typename ExecSpace::scratch_memory_space;

  // TBD: MemoryUnmanaged should be the default for shared memory space.
  using shared_int_array_type =
      Kokkos::View<size_t *, shmem_space, Kokkos::MemoryUnmanaged>;
>>>>>>> 4103bf6c

  KOKKOS_INLINE_FUNCTION
  void operator()(const typename policy_type::member_type &ind,
                  value_type &update) const {
    const shared_int_array_type scratch_ptr(ind.team_scratch(1),
                                            3 * ind.team_size());
    const shared_int_array_type scratch_A(ind.team_scratch(1),
                                          SHARED_TEAM_COUNT);
    const shared_int_array_type scratch_B(ind.thread_scratch(1),
                                          SHARED_THREAD_COUNT);

    if ((scratch_ptr.data() == nullptr) ||
        (scratch_A.data() == nullptr && SHARED_TEAM_COUNT > 0) ||
        (scratch_B.data() == nullptr && SHARED_THREAD_COUNT > 0)) {
      printf("Failed to allocate shared memory of size %lu\n",
<<<<<<< HEAD
             static_cast<uint64_t>(SHARED_TEAM_COUNT));
=======
             static_cast<unsigned long>(SHARED_TEAM_COUNT));
>>>>>>> 4103bf6c

      ++update;  // Failure to allocate is an error.
    } else {
      Kokkos::parallel_for(
          Kokkos::TeamThreadRange(ind, 0, (int)SHARED_TEAM_COUNT),
          [&](const int &i) { scratch_A[i] = i + ind.league_rank(); });

      for (int i = 0; i < SHARED_THREAD_COUNT; i++) {
        scratch_B[i] = 10000 * ind.league_rank() + 100 * ind.team_rank() + i;
      }

      scratch_ptr[ind.team_rank()]                   = (size_t)scratch_A.data();
      scratch_ptr[ind.team_rank() + ind.team_size()] = (size_t)scratch_B.data();

      ind.team_barrier();

      for (int i = 0; i < SHARED_TEAM_COUNT; i++) {
        if (scratch_A[i] != size_t(i + ind.league_rank())) ++update;
      }

      for (int i = 0; i < ind.team_size(); i++) {
        if (scratch_ptr[0] != scratch_ptr[i]) ++update;
      }

      if (scratch_ptr[1 + ind.team_size()] - scratch_ptr[0 + ind.team_size()] <
          SHARED_THREAD_COUNT * sizeof(size_t)) {
        ++update;
      }

      for (int i = 1; i < ind.team_size(); i++) {
        if ((scratch_ptr[i + ind.team_size()] -
             scratch_ptr[i - 1 + ind.team_size()]) !=
            (scratch_ptr[1 + ind.team_size()] -
             scratch_ptr[0 + ind.team_size()])) {
          ++update;
        }
      }
    }
  }
};

}  // namespace Test

namespace {

template <class ExecSpace, class ScheduleType>
struct TestScratchTeam {
  TestScratchTeam() { run(); }

  void run() {
<<<<<<< HEAD
    typedef Test::ScratchTeamFunctor<ExecSpace, ScheduleType> Functor;
    typedef Kokkos::View<typename Functor::value_type, Kokkos::HostSpace,
                         Kokkos::MemoryUnmanaged>
        result_type;
    typedef Kokkos::TeamPolicy<ScheduleType, ExecSpace> p_type;
=======
    using Functor = Test::ScratchTeamFunctor<ExecSpace, ScheduleType>;
    using result_type =
        Kokkos::View<typename Functor::value_type, Kokkos::HostSpace,
                     Kokkos::MemoryUnmanaged>;
    using p_type = Kokkos::TeamPolicy<ScheduleType, ExecSpace>;
>>>>>>> 4103bf6c

    typename Functor::value_type error_count = 0;

    int thread_scratch_size = Functor::shared_int_array_type::shmem_size(
        Functor::SHARED_THREAD_COUNT);

    p_type team_exec = p_type(8192, 1).set_scratch_size(
        1,
        Kokkos::PerTeam(Functor::shared_int_array_type::shmem_size(
            Functor::SHARED_TEAM_COUNT)),
        Kokkos::PerThread(thread_scratch_size + 3 * sizeof(int)));

    const size_t team_size =
        team_exec.team_size_max(Functor(), Kokkos::ParallelReduceTag());

    int team_scratch_size =
        Functor::shared_int_array_type::shmem_size(Functor::SHARED_TEAM_COUNT) +
        Functor::shared_int_array_type::shmem_size(3 * team_size);

    team_exec = p_type(8192 / team_size, team_size);

    Kokkos::parallel_reduce(
        team_exec.set_scratch_size(1, Kokkos::PerTeam(team_scratch_size),
                                   Kokkos::PerThread(thread_scratch_size)),
        Functor(), result_type(&error_count));
    Kokkos::fence();
    ASSERT_EQ(error_count, 0);
  }
};

}  // namespace

namespace Test {

template <class ExecSpace>
KOKKOS_INLINE_FUNCTION int test_team_mulit_level_scratch_loop_body(
    const typename Kokkos::TeamPolicy<ExecSpace>::member_type &team) {
  Kokkos::View<double *, ExecSpace, Kokkos::MemoryTraits<Kokkos::Unmanaged> >
      a_team1(team.team_scratch(0), 128);
  Kokkos::View<double *, ExecSpace, Kokkos::MemoryTraits<Kokkos::Unmanaged> >
      a_thread1(team.thread_scratch(0), 16);
  Kokkos::View<double *, ExecSpace, Kokkos::MemoryTraits<Kokkos::Unmanaged> >
      a_team2(team.team_scratch(0), 128);
  Kokkos::View<double *, ExecSpace, Kokkos::MemoryTraits<Kokkos::Unmanaged> >
      a_thread2(team.thread_scratch(0), 16);

  Kokkos::View<double *, ExecSpace, Kokkos::MemoryTraits<Kokkos::Unmanaged> >
      b_team1(team.team_scratch(1), 12800);
  Kokkos::View<double *, ExecSpace, Kokkos::MemoryTraits<Kokkos::Unmanaged> >
      b_thread1(team.thread_scratch(1), 1600);
  Kokkos::View<double *, ExecSpace, Kokkos::MemoryTraits<Kokkos::Unmanaged> >
      b_team2(team.team_scratch(1), 12800);
  Kokkos::View<double *, ExecSpace, Kokkos::MemoryTraits<Kokkos::Unmanaged> >
      b_thread2(team.thread_scratch(1), 1600);

  Kokkos::View<double *, ExecSpace, Kokkos::MemoryTraits<Kokkos::Unmanaged> >
      a_team3(team.team_scratch(0), 128);
  Kokkos::View<double *, ExecSpace, Kokkos::MemoryTraits<Kokkos::Unmanaged> >
      a_thread3(team.thread_scratch(0), 16);
  Kokkos::View<double *, ExecSpace, Kokkos::MemoryTraits<Kokkos::Unmanaged> >
      b_team3(team.team_scratch(1), 12800);
  Kokkos::View<double *, ExecSpace, Kokkos::MemoryTraits<Kokkos::Unmanaged> >
      b_thread3(team.thread_scratch(1), 1600);

  // The explicit types for 0 and 128 are here to test TeamThreadRange accepting
  // different types for begin and end.
  Kokkos::parallel_for(Kokkos::TeamThreadRange(team, int(0), unsigned(128)),
                       [&](const int &i) {
                         a_team1(i) = 1000000 + i + team.league_rank() * 100000;
                         a_team2(i) = 2000000 + i + team.league_rank() * 100000;
                         a_team3(i) = 3000000 + i + team.league_rank() * 100000;
                       });
  team.team_barrier();

  Kokkos::parallel_for(Kokkos::ThreadVectorRange(team, 16), [&](const int &i) {
    a_thread1(i) = 1000000 + 100000 * team.team_rank() + 16 - i +
                   team.league_rank() * 100000;
    a_thread2(i) = 2000000 + 100000 * team.team_rank() + 16 - i +
                   team.league_rank() * 100000;
    a_thread3(i) = 3000000 + 100000 * team.team_rank() + 16 - i +
                   team.league_rank() * 100000;
  });

  Kokkos::parallel_for(Kokkos::TeamThreadRange(team, 0, 12800),
                       [&](const int &i) {
                         b_team1(i) = 1000000 + i + team.league_rank() * 100000;
                         b_team2(i) = 2000000 + i + team.league_rank() * 100000;
                         b_team3(i) = 3000000 + i + team.league_rank() * 100000;
                       });
  team.team_barrier();

  Kokkos::parallel_for(Kokkos::ThreadVectorRange(team, 1600),
                       [&](const int &i) {
                         b_thread1(i) = 1000000 + 100000 * team.team_rank() +
                                        16 - i + team.league_rank() * 100000;
                         b_thread2(i) = 2000000 + 100000 * team.team_rank() +
                                        16 - i + team.league_rank() * 100000;
                         b_thread3(i) = 3000000 + 100000 * team.team_rank() +
                                        16 - i + team.league_rank() * 100000;
                       });

  team.team_barrier();

  int error = 0;
  Kokkos::parallel_for(
      Kokkos::TeamThreadRange(team, 0, 128), [&](const int &i) {
        if (a_team1(i) != 1000000 + i + team.league_rank() * 100000) error++;
        if (a_team2(i) != 2000000 + i + team.league_rank() * 100000) error++;
        if (a_team3(i) != 3000000 + i + team.league_rank() * 100000) error++;
      });
  team.team_barrier();

  Kokkos::parallel_for(Kokkos::ThreadVectorRange(team, 16), [&](const int &i) {
    if (a_thread1(i) != 1000000 + 100000 * team.team_rank() + 16 - i +
                            team.league_rank() * 100000)
      error++;
    if (a_thread2(i) != 2000000 + 100000 * team.team_rank() + 16 - i +
                            team.league_rank() * 100000)
      error++;
    if (a_thread3(i) != 3000000 + 100000 * team.team_rank() + 16 - i +
                            team.league_rank() * 100000)
      error++;
  });

  Kokkos::parallel_for(
      Kokkos::TeamThreadRange(team, 0, 12800), [&](const int &i) {
        if (b_team1(i) != 1000000 + i + team.league_rank() * 100000) error++;
        if (b_team2(i) != 2000000 + i + team.league_rank() * 100000) error++;
        if (b_team3(i) != 3000000 + i + team.league_rank() * 100000) error++;
      });
  team.team_barrier();

  Kokkos::parallel_for(
      Kokkos::ThreadVectorRange(team, 1600), [&](const int &i) {
        if (b_thread1(i) != 1000000 + 100000 * team.team_rank() + 16 - i +
                                team.league_rank() * 100000)
          error++;
        if (b_thread2(i) != 2000000 + 100000 * team.team_rank() + 16 - i +
                                team.league_rank() * 100000)
          error++;
        if (b_thread3(i) != 3000000 + 100000 * team.team_rank() + 16 - i +
                                team.league_rank() * 100000)
          error++;
      });

  return error;
}

struct TagReduce {};
struct TagFor {};

template <class ExecSpace, class ScheduleType>
struct ClassNoShmemSizeFunction {
<<<<<<< HEAD
  typedef typename Kokkos::TeamPolicy<ExecSpace, ScheduleType>::member_type
      member_type;

  Kokkos::View<int, ExecSpace, Kokkos::MemoryTraits<Kokkos::Atomic> > errors;

  KOKKOS_INLINE_FUNCTION
  void operator()(const TagFor &, const member_type &team) const {
    int error = test_team_mulit_level_scratch_loop_body<ExecSpace>(team);
    errors() += error;
  }

  KOKKOS_INLINE_FUNCTION
  void operator()(const TagReduce &, const member_type &team,
                  int &error) const {
    error += test_team_mulit_level_scratch_loop_body<ExecSpace>(team);
  }

=======
  using member_type =
      typename Kokkos::TeamPolicy<ExecSpace, ScheduleType>::member_type;

  Kokkos::View<int, ExecSpace, Kokkos::MemoryTraits<Kokkos::Atomic> > errors;

  KOKKOS_INLINE_FUNCTION
  void operator()(const TagFor &, const member_type &team) const {
    int error = test_team_mulit_level_scratch_loop_body<ExecSpace>(team);
    errors() += error;
  }

  KOKKOS_INLINE_FUNCTION
  void operator()(const TagReduce &, const member_type &team,
                  int &error) const {
    error += test_team_mulit_level_scratch_loop_body<ExecSpace>(team);
  }

  void run() {
    Kokkos::View<int, ExecSpace> d_errors =
        Kokkos::View<int, ExecSpace>("Errors");
    errors = d_errors;

    const int per_team0 =
        3 *
        Kokkos::View<double *, ExecSpace,
                     Kokkos::MemoryTraits<Kokkos::Unmanaged> >::shmem_size(128);
    const int per_thread0 =
        3 *
        Kokkos::View<double *, ExecSpace,
                     Kokkos::MemoryTraits<Kokkos::Unmanaged> >::shmem_size(16);

    const int per_team1 =
        3 * Kokkos::View<
                double *, ExecSpace,
                Kokkos::MemoryTraits<Kokkos::Unmanaged> >::shmem_size(12800);
    const int per_thread1 =
        3 * Kokkos::View<
                double *, ExecSpace,
                Kokkos::MemoryTraits<Kokkos::Unmanaged> >::shmem_size(1600);

    int team_size = 8;
    if (team_size > ExecSpace::concurrency())
      team_size = ExecSpace::concurrency();
    {
      Kokkos::TeamPolicy<TagFor, ExecSpace, ScheduleType> policy(10, team_size,
                                                                 16);

      Kokkos::parallel_for(
          policy
              .set_scratch_size(0, Kokkos::PerTeam(per_team0),
                                Kokkos::PerThread(per_thread0))
              .set_scratch_size(1, Kokkos::PerTeam(per_team1),
                                Kokkos::PerThread(per_thread1)),
          *this);
      Kokkos::fence();

      typename Kokkos::View<int, ExecSpace>::HostMirror h_errors =
          Kokkos::create_mirror_view(d_errors);
      Kokkos::deep_copy(h_errors, d_errors);
      ASSERT_EQ(h_errors(), 0);
    }

    {
      int error = 0;
      Kokkos::TeamPolicy<TagReduce, ExecSpace, ScheduleType> policy(
          10, team_size, 16);

      Kokkos::parallel_reduce(
          policy
              .set_scratch_size(0, Kokkos::PerTeam(per_team0),
                                Kokkos::PerThread(per_thread0))
              .set_scratch_size(1, Kokkos::PerTeam(per_team1),
                                Kokkos::PerThread(per_thread1)),
          *this, error);

      ASSERT_EQ(error, 0);
    }
  };
};

template <class ExecSpace, class ScheduleType>
struct ClassWithShmemSizeFunction {
  using member_type =
      typename Kokkos::TeamPolicy<ExecSpace, ScheduleType>::member_type;

  Kokkos::View<int, ExecSpace, Kokkos::MemoryTraits<Kokkos::Atomic> > errors;

  KOKKOS_INLINE_FUNCTION
  void operator()(const TagFor &, const member_type &team) const {
    int error = test_team_mulit_level_scratch_loop_body<ExecSpace>(team);
    errors() += error;
  }

  KOKKOS_INLINE_FUNCTION
  void operator()(const TagReduce &, const member_type &team,
                  int &error) const {
    error += test_team_mulit_level_scratch_loop_body<ExecSpace>(team);
  }

>>>>>>> 4103bf6c
  void run() {
    Kokkos::View<int, ExecSpace> d_errors =
        Kokkos::View<int, ExecSpace>("Errors");
    errors = d_errors;
<<<<<<< HEAD

    const int per_team0 =
        3 *
        Kokkos::View<double *, ExecSpace,
                     Kokkos::MemoryTraits<Kokkos::Unmanaged> >::shmem_size(128);
    const int per_thread0 =
        3 *
        Kokkos::View<double *, ExecSpace,
                     Kokkos::MemoryTraits<Kokkos::Unmanaged> >::shmem_size(16);

    const int per_team1 =
        3 * Kokkos::View<
                double *, ExecSpace,
                Kokkos::MemoryTraits<Kokkos::Unmanaged> >::shmem_size(12800);
    const int per_thread1 =
        3 * Kokkos::View<
                double *, ExecSpace,
                Kokkos::MemoryTraits<Kokkos::Unmanaged> >::shmem_size(1600);

    int team_size = 8;
    if (team_size > ExecSpace::concurrency())
      team_size = ExecSpace::concurrency();
    {
      Kokkos::TeamPolicy<TagFor, ExecSpace, ScheduleType> policy(10, team_size,
                                                                 16);

      Kokkos::parallel_for(
          policy
              .set_scratch_size(0, Kokkos::PerTeam(per_team0),
                                Kokkos::PerThread(per_thread0))
              .set_scratch_size(1, Kokkos::PerTeam(per_team1),
                                Kokkos::PerThread(per_thread1)),
          *this);
      Kokkos::fence();

      typename Kokkos::View<int, ExecSpace>::HostMirror h_errors =
          Kokkos::create_mirror_view(d_errors);
      Kokkos::deep_copy(h_errors, d_errors);
      ASSERT_EQ(h_errors(), 0);
    }

    {
      int error = 0;
      Kokkos::TeamPolicy<TagReduce, ExecSpace, ScheduleType> policy(
          10, team_size, 16);

      Kokkos::parallel_reduce(
          policy
              .set_scratch_size(0, Kokkos::PerTeam(per_team0),
                                Kokkos::PerThread(per_thread0))
              .set_scratch_size(1, Kokkos::PerTeam(per_team1),
                                Kokkos::PerThread(per_thread1)),
          *this, error);

      ASSERT_EQ(error, 0);
    }
  };
};

template <class ExecSpace, class ScheduleType>
struct ClassWithShmemSizeFunction {
  typedef typename Kokkos::TeamPolicy<ExecSpace, ScheduleType>::member_type
      member_type;

  Kokkos::View<int, ExecSpace, Kokkos::MemoryTraits<Kokkos::Atomic> > errors;

  KOKKOS_INLINE_FUNCTION
  void operator()(const TagFor &, const member_type &team) const {
    int error = test_team_mulit_level_scratch_loop_body<ExecSpace>(team);
    errors() += error;
  }

  KOKKOS_INLINE_FUNCTION
  void operator()(const TagReduce &, const member_type &team,
                  int &error) const {
    error += test_team_mulit_level_scratch_loop_body<ExecSpace>(team);
  }

  void run() {
    Kokkos::View<int, ExecSpace> d_errors =
        Kokkos::View<int, ExecSpace>("Errors");
    errors = d_errors;

    const int per_team1 =
        3 * Kokkos::View<
                double *, ExecSpace,
                Kokkos::MemoryTraits<Kokkos::Unmanaged> >::shmem_size(12800);
    const int per_thread1 =
        3 * Kokkos::View<
                double *, ExecSpace,
                Kokkos::MemoryTraits<Kokkos::Unmanaged> >::shmem_size(1600);

    int team_size = 8;
    if (team_size > ExecSpace::concurrency())
      team_size = ExecSpace::concurrency();

    {
      Kokkos::TeamPolicy<TagFor, ExecSpace, ScheduleType> policy(10, team_size,
                                                                 16);

      Kokkos::parallel_for(
          policy.set_scratch_size(1, Kokkos::PerTeam(per_team1),
                                  Kokkos::PerThread(per_thread1)),
          *this);
      Kokkos::fence();

      typename Kokkos::View<int, ExecSpace>::HostMirror h_errors =
          Kokkos::create_mirror_view(d_errors);
      Kokkos::deep_copy(h_errors, d_errors);
      ASSERT_EQ(h_errors(), 0);
    }

    {
      int error = 0;
      Kokkos::TeamPolicy<TagReduce, ExecSpace, ScheduleType> policy(
          10, team_size, 16);

      Kokkos::parallel_reduce(
          policy.set_scratch_size(1, Kokkos::PerTeam(per_team1),
                                  Kokkos::PerThread(per_thread1)),
          *this, error);

=======

    const int per_team1 =
        3 * Kokkos::View<
                double *, ExecSpace,
                Kokkos::MemoryTraits<Kokkos::Unmanaged> >::shmem_size(12800);
    const int per_thread1 =
        3 * Kokkos::View<
                double *, ExecSpace,
                Kokkos::MemoryTraits<Kokkos::Unmanaged> >::shmem_size(1600);

    int team_size = 8;
    if (team_size > ExecSpace::concurrency())
      team_size = ExecSpace::concurrency();

    {
      Kokkos::TeamPolicy<TagFor, ExecSpace, ScheduleType> policy(10, team_size,
                                                                 16);

      Kokkos::parallel_for(
          policy.set_scratch_size(1, Kokkos::PerTeam(per_team1),
                                  Kokkos::PerThread(per_thread1)),
          *this);
      Kokkos::fence();

      typename Kokkos::View<int, ExecSpace>::HostMirror h_errors =
          Kokkos::create_mirror_view(d_errors);
      Kokkos::deep_copy(h_errors, d_errors);
      ASSERT_EQ(h_errors(), 0);
    }

    {
      int error = 0;
      Kokkos::TeamPolicy<TagReduce, ExecSpace, ScheduleType> policy(
          10, team_size, 16);

      Kokkos::parallel_reduce(
          policy.set_scratch_size(1, Kokkos::PerTeam(per_team1),
                                  Kokkos::PerThread(per_thread1)),
          *this, error);

>>>>>>> 4103bf6c
      ASSERT_EQ(error, 0);
    }
  };

  unsigned team_shmem_size(int team_size) const {
    const int per_team0 =
        3 *
        Kokkos::View<double *, ExecSpace,
                     Kokkos::MemoryTraits<Kokkos::Unmanaged> >::shmem_size(128);
    const int per_thread0 =
        3 *
        Kokkos::View<double *, ExecSpace,
                     Kokkos::MemoryTraits<Kokkos::Unmanaged> >::shmem_size(16);
    return per_team0 + team_size * per_thread0;
  }
};

template <class ExecSpace, class ScheduleType>
void test_team_mulit_level_scratch_test_lambda() {
#ifdef KOKKOS_ENABLE_CXX11_DISPATCH_LAMBDA
  Kokkos::View<int, ExecSpace, Kokkos::MemoryTraits<Kokkos::Atomic> > errors;
  Kokkos::View<int, ExecSpace> d_errors("Errors");
  errors = d_errors;

  const int per_team0 =
      3 *
      Kokkos::View<double *, ExecSpace,
                   Kokkos::MemoryTraits<Kokkos::Unmanaged> >::shmem_size(128);
  const int per_thread0 =
      3 *
      Kokkos::View<double *, ExecSpace,
                   Kokkos::MemoryTraits<Kokkos::Unmanaged> >::shmem_size(16);

  const int per_team1 =
      3 *
      Kokkos::View<double *, ExecSpace,
                   Kokkos::MemoryTraits<Kokkos::Unmanaged> >::shmem_size(12800);
  const int per_thread1 =
      3 *
      Kokkos::View<double *, ExecSpace,
                   Kokkos::MemoryTraits<Kokkos::Unmanaged> >::shmem_size(1600);

  int team_size = 8;
  if (team_size > ExecSpace::concurrency())
    team_size = ExecSpace::concurrency();

  Kokkos::TeamPolicy<ExecSpace, ScheduleType> policy(10, team_size, 16);

  Kokkos::parallel_for(
      policy
          .set_scratch_size(0, Kokkos::PerTeam(per_team0),
                            Kokkos::PerThread(per_thread0))
          .set_scratch_size(1, Kokkos::PerTeam(per_team1),
                            Kokkos::PerThread(per_thread1)),
      KOKKOS_LAMBDA(
          const typename Kokkos::TeamPolicy<ExecSpace>::member_type &team) {
        int error = test_team_mulit_level_scratch_loop_body<ExecSpace>(team);
        errors() += error;
      });
  Kokkos::fence();

  typename Kokkos::View<int, ExecSpace>::HostMirror h_errors =
      Kokkos::create_mirror_view(errors);
  Kokkos::deep_copy(h_errors, d_errors);
  ASSERT_EQ(h_errors(), 0);

  int error = 0;
  Kokkos::parallel_reduce(
      policy
          .set_scratch_size(0, Kokkos::PerTeam(per_team0),
                            Kokkos::PerThread(per_thread0))
          .set_scratch_size(1, Kokkos::PerTeam(per_team1),
                            Kokkos::PerThread(per_thread1)),
      KOKKOS_LAMBDA(
          const typename Kokkos::TeamPolicy<ExecSpace>::member_type &team,
          int &count) {
        count += test_team_mulit_level_scratch_loop_body<ExecSpace>(team);
      },
      error);
  ASSERT_EQ(error, 0);
#endif
}

}  // namespace Test

namespace {

template <class ExecSpace, class ScheduleType>
struct TestMultiLevelScratchTeam {
  TestMultiLevelScratchTeam() { run(); }

  void run() {
#ifdef KOKKOS_ENABLE_CXX11_DISPATCH_LAMBDA
    Test::test_team_mulit_level_scratch_test_lambda<ExecSpace, ScheduleType>();
#endif
    Test::ClassNoShmemSizeFunction<ExecSpace, ScheduleType> c1;
    c1.run();

    Test::ClassWithShmemSizeFunction<ExecSpace, ScheduleType> c2;
    c2.run();
  }
};

}  // namespace

namespace Test {

template <class ExecSpace>
struct TestShmemSize {
  TestShmemSize() { run(); }

  void run() {
<<<<<<< HEAD
    typedef Kokkos::View<int64_t ***, ExecSpace> view_type;
=======
    using view_type = Kokkos::View<int64_t ***, ExecSpace>;
>>>>>>> 4103bf6c

    size_t d1 = 5;
    size_t d2 = 6;
    size_t d3 = 7;

    size_t size = view_type::shmem_size(d1, d2, d3);

    ASSERT_EQ(size, (d1 * d2 * d3 + 1) * sizeof(int64_t));

    test_layout_stride();
  }

  void test_layout_stride() {
    int rank       = 3;
    int order[3]   = {2, 0, 1};
    int extents[3] = {100, 10, 3};
    auto s1 =
        Kokkos::View<double ***, Kokkos::LayoutStride, ExecSpace>::shmem_size(
            Kokkos::LayoutStride::order_dimensions(rank, order, extents));
    auto s2 =
        Kokkos::View<double ***, Kokkos::LayoutRight, ExecSpace>::shmem_size(
            extents[0], extents[1], extents[2]);
    ASSERT_EQ(s1, s2);
  }
};

}  // namespace Test

/*--------------------------------------------------------------------------*/

namespace Test {

namespace {

template <class ExecSpace, class ScheduleType, class T, class Enabled = void>
struct TestTeamBroadcast;

template <class ExecSpace, class ScheduleType, class T>
struct TestTeamBroadcast<
    ExecSpace, ScheduleType, T,
    typename std::enable_if<(sizeof(T) == sizeof(char)), void>::type> {
  using team_member =
      typename Kokkos::TeamPolicy<ScheduleType, ExecSpace>::member_type;
  using memory_space = typename ExecSpace::memory_space;
  using value_type   = T;

  const value_type offset;

  TestTeamBroadcast(const size_t /*league_size*/, const value_type os_)
      : offset(os_) {}

  struct BroadcastTag {};

  KOKKOS_INLINE_FUNCTION
  void operator()(const team_member &teamMember, value_type &update) const {
    int lid = teamMember.league_rank();
    int tid = teamMember.team_rank();
    int ts  = teamMember.team_size();

    value_type parUpdate = 0;
    value_type value     = (value_type)(tid % 0xFF) + offset;

    // broadcast boolean and value to team from source thread
    teamMember.team_broadcast(value, lid % ts);

    Kokkos::parallel_reduce(
        Kokkos::TeamThreadRange(teamMember, ts),
        [&](const int /*j*/, value_type &teamUpdate) { teamUpdate |= value; },
        Kokkos::BOr<value_type, memory_space>(parUpdate));

    if (teamMember.team_rank() == 0) update |= parUpdate;
  }

  KOKKOS_INLINE_FUNCTION
  void operator()(const BroadcastTag &, const team_member &teamMember,
                  value_type &update) const {
    int lid = teamMember.league_rank();
    int tid = teamMember.team_rank();
    int ts  = teamMember.team_size();

    value_type parUpdate = 0;
    value_type value     = (value_type)(tid % 0xFF) + offset;

    teamMember.team_broadcast([&](value_type &var) { var -= offset; }, value,
                              lid % ts);

    Kokkos::parallel_reduce(
        Kokkos::TeamThreadRange(teamMember, ts),
        [&](const int /*j*/, value_type &teamUpdate) { teamUpdate |= value; },
        Kokkos::BOr<value_type, memory_space>(parUpdate));

    if (teamMember.team_rank() == 0) update |= parUpdate;
  }

  static void test_teambroadcast(const size_t league_size,
                                 const value_type off) {
    TestTeamBroadcast functor(league_size, off);

<<<<<<< HEAD
    typedef Kokkos::TeamPolicy<ScheduleType, ExecSpace> policy_type;
    typedef Kokkos::TeamPolicy<ScheduleType, ExecSpace, BroadcastTag>
        policy_type_f;
=======
    using policy_type = Kokkos::TeamPolicy<ScheduleType, ExecSpace>;
    using policy_type_f =
        Kokkos::TeamPolicy<ScheduleType, ExecSpace, BroadcastTag>;
>>>>>>> 4103bf6c

    const int team_size =
        policy_type_f(league_size, 1)
            .team_size_max(
                functor,
                Kokkos::
                    ParallelReduceTag());  // printf("team_size=%d\n",team_size);

    // team_broadcast with value
    value_type total = 0;

    Kokkos::parallel_reduce(policy_type(league_size, team_size), functor,
                            Kokkos::BOr<value_type, Kokkos::HostSpace>(total));

    value_type expected_result = 0;
    for (unsigned int i = 0; i < league_size; i++) {
      value_type val = (value_type((i % team_size % 0xFF)) + off);
      expected_result |= val;
    }
    ASSERT_EQ(expected_result, total);
    // printf("team_broadcast with value --"
    //"expected_result=%x,"
    //"total=%x\n",expected_result, total);

    // team_broadcast with function object
    total = 0;

    Kokkos::parallel_reduce(policy_type_f(league_size, team_size), functor,
                            Kokkos::BOr<value_type, Kokkos::HostSpace>(total));

    expected_result = 0;
    for (unsigned int i = 0; i < league_size; i++) {
      value_type val = ((value_type)((i % team_size % 0xFF)));
      expected_result |= val;
    }
    ASSERT_EQ(expected_result, total);
    // printf("team_broadcast with function object --"
    // "expected_result=%x,"
    // "total=%x\n",expected_result, total);
  }
};

template <class ExecSpace, class ScheduleType, class T>
struct TestTeamBroadcast<
    ExecSpace, ScheduleType, T,
    typename std::enable_if<(sizeof(T) > sizeof(char)), void>::type> {
  using team_member =
      typename Kokkos::TeamPolicy<ScheduleType, ExecSpace>::member_type;
  using value_type = T;

  const value_type offset;

  TestTeamBroadcast(const size_t /*league_size*/, const value_type os_)
      : offset(os_) {}

  struct BroadcastTag {};

  KOKKOS_INLINE_FUNCTION
  void operator()(const team_member &teamMember, value_type &update) const {
    int lid = teamMember.league_rank();
    int tid = teamMember.team_rank();
    int ts  = teamMember.team_size();

    value_type parUpdate = 0;
    value_type value     = (value_type)(tid * 3) + offset;

    // setValue is used to determine if the update should be
    // performed at the bottom.  The thread id must match the
    // thread id used to broadcast the value.  It is the
    // thread id that matches the league rank mod team size
    // this way each league rank will use a different thread id
    // which is likely not 0
    bool setValue = ((lid % ts) == tid);

    // broadcast boolean and value to team from source thread
    teamMember.team_broadcast(value, lid % ts);
    teamMember.team_broadcast(setValue, lid % ts);

    Kokkos::parallel_reduce(
        Kokkos::TeamThreadRange(teamMember, ts),
        [&](const int /*j*/, value_type &teamUpdate) { teamUpdate += value; },
        parUpdate);

    if (teamMember.team_rank() == 0 && setValue) update += parUpdate;
  }

  KOKKOS_INLINE_FUNCTION
  void operator()(const BroadcastTag &, const team_member &teamMember,
                  value_type &update) const {
    int lid = teamMember.league_rank();
    int tid = teamMember.team_rank();
    int ts  = teamMember.team_size();

    value_type parUpdate = 0;
    value_type value     = (value_type)(tid * 3) + offset;

    // setValue is used to determine if the update should be
    // performed at the bottom.  The thread id must match the
    // thread id used to broadcast the value.  It is the
    // thread id that matches the league rank mod team size
    // this way each league rank will use a different thread id
    // which is likely not 0. Note the logic is switched from
    // above because the functor switches it back.
    bool setValue = ((lid % ts) != tid);

    teamMember.team_broadcast([&](value_type &var) { var *= 2; }, value,
                              lid % ts);
    teamMember.team_broadcast([&](bool &bVar) { bVar = !bVar; }, setValue,
                              lid % ts);

    Kokkos::parallel_reduce(
        Kokkos::TeamThreadRange(teamMember, ts),
        [&](const int /*j*/, value_type &teamUpdate) { teamUpdate += value; },
        parUpdate);

    if (teamMember.team_rank() == 0 && setValue) update += parUpdate;
  }

  template <class ScalarType>
  static inline
      typename std::enable_if<!std::is_integral<ScalarType>::value, void>::type
      compare_test(ScalarType A, ScalarType B) {
    if (std::is_same<ScalarType, double>::value) {
      ASSERT_DOUBLE_EQ((double)A, (double)B);
    } else if (std::is_same<ScalarType, float>::value) {
      ASSERT_FLOAT_EQ((double)A, (double)B);
    } else {
      ASSERT_EQ(A, B);
    }
  }

  template <class ScalarType>
  static inline
      typename std::enable_if<std::is_integral<ScalarType>::value, void>::type
      compare_test(ScalarType A, ScalarType B) {
    ASSERT_EQ(A, B);
  }

  static void test_teambroadcast(const size_t league_size,
                                 const value_type off) {
    TestTeamBroadcast functor(league_size, off);

<<<<<<< HEAD
    typedef Kokkos::TeamPolicy<ScheduleType, ExecSpace> policy_type;
    typedef Kokkos::TeamPolicy<ScheduleType, ExecSpace, BroadcastTag>
        policy_type_f;
=======
    using policy_type = Kokkos::TeamPolicy<ScheduleType, ExecSpace>;
    using policy_type_f =
        Kokkos::TeamPolicy<ScheduleType, ExecSpace, BroadcastTag>;
>>>>>>> 4103bf6c

    const int team_size =
        policy_type_f(league_size, 1)
            .team_size_max(
                functor,
                Kokkos::
                    ParallelReduceTag());  // printf("team_size=%d\n",team_size);

    // team_broadcast with value
    value_type total = 0;

    Kokkos::parallel_reduce(policy_type(league_size, team_size), functor,
                            total);

    value_type expected_result = 0;
    for (unsigned int i = 0; i < league_size; i++) {
      value_type val =
          (value_type((i % team_size) * 3) + off) * (value_type)team_size;
      expected_result += val;
    }
    compare_test(expected_result,
                 total);  // printf("team_broadcast with value --
                          // expected_result=%d,
                          // total=%d\n",expected_result, total);

    // team_broadcast with function object
    total = 0;

    Kokkos::parallel_reduce(policy_type_f(league_size, team_size), functor,
                            total);

    expected_result = 0;
    for (unsigned int i = 0; i < league_size; i++) {
      value_type val = ((value_type)((i % team_size) * 3) + off) *
                       (value_type)(2 * team_size);
      expected_result += val;
    }
    compare_test(expected_result,
                 total);  // printf("team_broadcast with function object --
                          // expected_result=%d,
                          // total=%d\n",expected_result, total);
  }
};

template <class ExecSpace>
struct TestScratchAlignment {
  struct TestScalar {
    double x, y, z;
  };
  TestScratchAlignment() {
    test(true);
    test(false);
  }
<<<<<<< HEAD
  typedef Kokkos::View<TestScalar *, typename ExecSpace::scratch_memory_space>
      ScratchView;
  typedef Kokkos::View<int *, typename ExecSpace::scratch_memory_space>
      ScratchViewInt;
=======
  using ScratchView =
      Kokkos::View<TestScalar *, typename ExecSpace::scratch_memory_space>;
  using ScratchViewInt =
      Kokkos::View<int *, typename ExecSpace::scratch_memory_space>;
>>>>>>> 4103bf6c
  void test(bool allocate_small) {
    int shmem_size = ScratchView::shmem_size(11);
    if (allocate_small) shmem_size += ScratchViewInt::shmem_size(1);
    Kokkos::parallel_for(
        Kokkos::TeamPolicy<ExecSpace>(1, 1).set_scratch_size(
            0, Kokkos::PerTeam(shmem_size)),
        KOKKOS_LAMBDA(
            const typename Kokkos::TeamPolicy<ExecSpace>::member_type &team) {
          if (allocate_small) ScratchViewInt p(team.team_scratch(0), 1);
          ScratchView a(team.team_scratch(0), 11);
          if (ptrdiff_t(a.data()) % sizeof(TestScalar) != 0)
            Kokkos::abort("Error: invalid scratch view alignment\n");
        });
    Kokkos::fence();
  }
};

}  // namespace

}  // namespace Test

/*--------------------------------------------------------------------------*/<|MERGE_RESOLUTION|>--- conflicted
+++ resolved
@@ -55,15 +55,9 @@
 
 template <class ExecSpace, class ScheduleType>
 struct TestTeamPolicy {
-<<<<<<< HEAD
-  typedef typename Kokkos::TeamPolicy<ScheduleType, ExecSpace>::member_type
-      team_member;
-  typedef Kokkos::View<int **, ExecSpace> view_type;
-=======
   using team_member =
       typename Kokkos::TeamPolicy<ScheduleType, ExecSpace>::member_type;
   using view_type = Kokkos::View<int **, ExecSpace>;
->>>>>>> 4103bf6c
 
   view_type m_flags;
 
@@ -126,15 +120,9 @@
 
   static void test_for(const size_t league_size) {
     TestTeamPolicy functor(league_size);
-<<<<<<< HEAD
-    typedef Kokkos::TeamPolicy<ScheduleType, ExecSpace> policy_type;
-    typedef Kokkos::TeamPolicy<ScheduleType, ExecSpace, VerifyInitTag>
-        policy_type_init;
-=======
     using policy_type = Kokkos::TeamPolicy<ScheduleType, ExecSpace>;
     using policy_type_init =
         Kokkos::TeamPolicy<ScheduleType, ExecSpace, VerifyInitTag>;
->>>>>>> 4103bf6c
 
     const int team_size = policy_type(league_size, 1)
                               .team_size_max(functor, Kokkos::ParallelForTag());
@@ -151,11 +139,7 @@
 
   struct ReduceTag {};
 
-<<<<<<< HEAD
-  typedef int64_t value_type;
-=======
   using value_type = int64_t;
->>>>>>> 4103bf6c
 
   KOKKOS_INLINE_FUNCTION
   void operator()(const team_member &member, value_type &update) const {
@@ -172,15 +156,9 @@
   static void test_reduce(const size_t league_size) {
     TestTeamPolicy functor(league_size);
 
-<<<<<<< HEAD
-    typedef Kokkos::TeamPolicy<ScheduleType, ExecSpace> policy_type;
-    typedef Kokkos::TeamPolicy<ScheduleType, ExecSpace, ReduceTag>
-        policy_type_reduce;
-=======
     using policy_type = Kokkos::TeamPolicy<ScheduleType, ExecSpace>;
     using policy_type_reduce =
         Kokkos::TeamPolicy<ScheduleType, ExecSpace, ReduceTag>;
->>>>>>> 4103bf6c
 
     const int team_size =
         policy_type_reduce(league_size, 1)
@@ -211,15 +189,9 @@
 template <typename ScalarType, class DeviceType, class ScheduleType>
 class ReduceTeamFunctor {
  public:
-<<<<<<< HEAD
-  typedef DeviceType execution_space;
-  typedef Kokkos::TeamPolicy<ScheduleType, execution_space> policy_type;
-  typedef typename execution_space::size_type size_type;
-=======
   using execution_space = DeviceType;
   using policy_type     = Kokkos::TeamPolicy<ScheduleType, execution_space>;
   using size_type       = typename execution_space::size_type;
->>>>>>> 4103bf6c
 
   struct value_type {
     ScalarType value[3];
@@ -273,32 +245,18 @@
 template <typename ScalarType, class DeviceType, class ScheduleType>
 class TestReduceTeam {
  public:
-<<<<<<< HEAD
-  typedef DeviceType execution_space;
-  typedef Kokkos::TeamPolicy<ScheduleType, execution_space> policy_type;
-  typedef typename execution_space::size_type size_type;
-=======
   using execution_space = DeviceType;
   using policy_type     = Kokkos::TeamPolicy<ScheduleType, execution_space>;
   using size_type       = typename execution_space::size_type;
->>>>>>> 4103bf6c
 
   TestReduceTeam(const size_type &nwork) { run_test(nwork); }
 
   void run_test(const size_type &nwork) {
-<<<<<<< HEAD
-    typedef Test::ReduceTeamFunctor<ScalarType, execution_space, ScheduleType>
-        functor_type;
-    typedef typename functor_type::value_type value_type;
-    typedef Kokkos::View<value_type, Kokkos::HostSpace, Kokkos::MemoryUnmanaged>
-        result_type;
-=======
     using functor_type =
         Test::ReduceTeamFunctor<ScalarType, execution_space, ScheduleType>;
     using value_type = typename functor_type::value_type;
     using result_type =
         Kokkos::View<value_type, Kokkos::HostSpace, Kokkos::MemoryUnmanaged>;
->>>>>>> 4103bf6c
 
     enum { Count = 3 };
     enum { Repeat = 100 };
@@ -341,15 +299,9 @@
 template <class DeviceType, class ScheduleType>
 class ScanTeamFunctor {
  public:
-<<<<<<< HEAD
-  typedef DeviceType execution_space;
-  typedef Kokkos::TeamPolicy<ScheduleType, execution_space> policy_type;
-  typedef int64_t value_type;
-=======
   using execution_space = DeviceType;
   using policy_type     = Kokkos::TeamPolicy<ScheduleType, execution_space>;
   using value_type      = int64_t;
->>>>>>> 4103bf6c
 
   Kokkos::View<value_type, execution_space> accum;
   Kokkos::View<value_type, execution_space> total;
@@ -366,11 +318,7 @@
   }
 
   struct JoinMax {
-<<<<<<< HEAD
-    typedef int64_t value_type;
-=======
     using value_type = int64_t;
->>>>>>> 4103bf6c
 
     KOKKOS_INLINE_FUNCTION
     void join(value_type volatile &dst,
@@ -393,13 +341,6 @@
 
     if (m != ind.league_rank() + (ind.team_size() - 1)) {
       printf(
-<<<<<<< HEAD
-          "ScanTeamFunctor[%d.%d of %d.%d] reduce_max_answer(%ld) != "
-          "reduce_max(%ld)\n",
-          ind.league_rank(), ind.team_rank(), ind.league_size(),
-          ind.team_size(), (int64_t)(ind.league_rank() + (ind.team_size() - 1)),
-          m);
-=======
           "ScanTeamFunctor[%i.%i of %i.%i] reduce_max_answer(%li) != "
           "reduce_max(%li)\n",
           static_cast<int>(ind.league_rank()),
@@ -408,7 +349,6 @@
           static_cast<int>(ind.team_size()),
           static_cast<long>(ind.league_rank() + (ind.team_size() - 1)),
           static_cast<long>(m));
->>>>>>> 4103bf6c
     }
 
     // Scan:
@@ -423,12 +363,6 @@
 
     if (answer != result || answer != result2) {
       printf(
-<<<<<<< HEAD
-          "ScanTeamFunctor[%d.%d of %d.%d] answer(%ld) != scan_first(%ld) or "
-          "scan_second(%ld)\n",
-          ind.league_rank(), ind.team_rank(), ind.league_size(),
-          ind.team_size(), answer, result, result2);
-=======
           "ScanTeamFunctor[%i.%i of %i.%i] answer(%li) != scan_first(%li) or "
           "scan_second(%li)\n",
           static_cast<int>(ind.league_rank()),
@@ -436,7 +370,6 @@
           static_cast<int>(ind.league_size()),
           static_cast<int>(ind.team_size()), static_cast<long>(answer),
           static_cast<long>(result), static_cast<long>(result2));
->>>>>>> 4103bf6c
 
       error = 1;
     }
@@ -450,28 +383,16 @@
 template <class DeviceType, class ScheduleType>
 class TestScanTeam {
  public:
-<<<<<<< HEAD
-  typedef DeviceType execution_space;
-  typedef int64_t value_type;
-  typedef Kokkos::TeamPolicy<ScheduleType, execution_space> policy_type;
-  typedef Test::ScanTeamFunctor<DeviceType, ScheduleType> functor_type;
-=======
   using execution_space = DeviceType;
   using value_type      = int64_t;
   using policy_type     = Kokkos::TeamPolicy<ScheduleType, execution_space>;
   using functor_type    = Test::ScanTeamFunctor<DeviceType, ScheduleType>;
->>>>>>> 4103bf6c
 
   TestScanTeam(const size_t nteam) { run_test(nteam); }
 
   void run_test(const size_t nteam) {
-<<<<<<< HEAD
-    typedef Kokkos::View<int64_t, Kokkos::HostSpace, Kokkos::MemoryUnmanaged>
-        result_type;
-=======
     using result_type =
         Kokkos::View<int64_t, Kokkos::HostSpace, Kokkos::MemoryUnmanaged>;
->>>>>>> 4103bf6c
 
     const unsigned REPEAT = 100000;
     unsigned Repeat;
@@ -516,19 +437,6 @@
 
 template <class ExecSpace, class ScheduleType>
 struct SharedTeamFunctor {
-<<<<<<< HEAD
-  typedef ExecSpace execution_space;
-  typedef int value_type;
-  typedef Kokkos::TeamPolicy<ScheduleType, execution_space> policy_type;
-
-  enum { SHARED_COUNT = 1000 };
-
-  typedef typename ExecSpace::scratch_memory_space shmem_space;
-
-  // TBD: MemoryUnmanaged should be the default for shared memory space.
-  typedef Kokkos::View<int *, shmem_space, Kokkos::MemoryUnmanaged>
-      shared_int_array_type;
-=======
   using execution_space = ExecSpace;
   using value_type      = int;
   using policy_type     = Kokkos::TeamPolicy<ScheduleType, execution_space>;
@@ -540,7 +448,6 @@
   // TBD: MemoryUnmanaged should be the default for shared memory space.
   using shared_int_array_type =
       Kokkos::View<int *, shmem_space, Kokkos::MemoryUnmanaged>;
->>>>>>> 4103bf6c
 
   // Tell how much shared memory will be required by this functor.
   inline unsigned team_shmem_size(int /*team_size*/) const {
@@ -557,19 +464,12 @@
     if ((shared_A.data() == nullptr && SHARED_COUNT > 0) ||
         (shared_B.data() == nullptr && SHARED_COUNT > 0)) {
       printf(
-<<<<<<< HEAD
-          "member( %d/%d , %d/%d ) Failed to allocate shared memory of size "
-          "%lu\n",
-          ind.league_rank(), ind.league_size(), ind.team_rank(),
-          ind.team_size(), static_cast<uint64_t>(SHARED_COUNT));
-=======
           "member( %i/%i , %i/%i ) Failed to allocate shared memory of size "
           "%lu\n",
           static_cast<int>(ind.league_rank()),
           static_cast<int>(ind.league_size()),
           static_cast<int>(ind.team_rank()), static_cast<int>(ind.team_size()),
           static_cast<unsigned long>(SHARED_COUNT));
->>>>>>> 4103bf6c
 
       ++update;  // Failure to allocate is an error.
     } else {
@@ -604,17 +504,10 @@
   TestSharedTeam() { run(); }
 
   void run() {
-<<<<<<< HEAD
-    typedef Test::SharedTeamFunctor<ExecSpace, ScheduleType> Functor;
-    typedef Kokkos::View<typename Functor::value_type, Kokkos::HostSpace,
-                         Kokkos::MemoryUnmanaged>
-        result_type;
-=======
     using Functor = Test::SharedTeamFunctor<ExecSpace, ScheduleType>;
     using result_type =
         Kokkos::View<typename Functor::value_type, Kokkos::HostSpace,
                      Kokkos::MemoryUnmanaged>;
->>>>>>> 4103bf6c
 
     const size_t team_size =
         Kokkos::TeamPolicy<ScheduleType, ExecSpace>(8192, 1).team_size_max(
@@ -642,20 +535,6 @@
   TestLambdaSharedTeam() { run(); }
 
   void run() {
-<<<<<<< HEAD
-    typedef Test::SharedTeamFunctor<ExecSpace, ScheduleType> Functor;
-    // typedef Kokkos::View< typename Functor::value_type, Kokkos::HostSpace,
-    // Kokkos::MemoryUnmanaged > result_type;
-    typedef Kokkos::View<typename Functor::value_type, MemorySpace,
-                         Kokkos::MemoryUnmanaged>
-        result_type;
-
-    typedef typename ExecSpace::scratch_memory_space shmem_space;
-
-    // TBD: MemoryUnmanaged should be the default for shared memory space.
-    typedef Kokkos::View<int *, shmem_space, Kokkos::MemoryUnmanaged>
-        shared_int_array_type;
-=======
     using Functor     = Test::SharedTeamFunctor<ExecSpace, ScheduleType>;
     using result_type = Kokkos::View<typename Functor::value_type, MemorySpace,
                                      Kokkos::MemoryUnmanaged>;
@@ -665,7 +544,6 @@
     // TBD: MemoryUnmanaged should be the default for shared memory space.
     using shared_int_array_type =
         Kokkos::View<int *, shmem_space, Kokkos::MemoryUnmanaged>;
->>>>>>> 4103bf6c
 
     const int SHARED_COUNT = 1000;
     int team_size          = 1;
@@ -693,11 +571,7 @@
           if ((shared_A.data() == nullptr && SHARED_COUNT > 0) ||
               (shared_B.data() == nullptr && SHARED_COUNT > 0)) {
             printf("Failed to allocate shared memory of size %lu\n",
-<<<<<<< HEAD
-                   static_cast<uint64_t>(SHARED_COUNT));
-=======
                    static_cast<unsigned long>(SHARED_COUNT));
->>>>>>> 4103bf6c
 
             ++update;  // Failure to allocate is an error.
           } else {
@@ -737,32 +611,18 @@
 
 template <class ExecSpace, class ScheduleType>
 struct ScratchTeamFunctor {
-<<<<<<< HEAD
-  typedef ExecSpace execution_space;
-  typedef int value_type;
-  typedef Kokkos::TeamPolicy<ScheduleType, execution_space> policy_type;
-=======
   using execution_space = ExecSpace;
   using value_type      = int;
   using policy_type     = Kokkos::TeamPolicy<ScheduleType, execution_space>;
->>>>>>> 4103bf6c
 
   enum { SHARED_TEAM_COUNT = 100 };
   enum { SHARED_THREAD_COUNT = 10 };
 
-<<<<<<< HEAD
-  typedef typename ExecSpace::scratch_memory_space shmem_space;
-
-  // TBD: MemoryUnmanaged should be the default for shared memory space.
-  typedef Kokkos::View<size_t *, shmem_space, Kokkos::MemoryUnmanaged>
-      shared_int_array_type;
-=======
   using shmem_space = typename ExecSpace::scratch_memory_space;
 
   // TBD: MemoryUnmanaged should be the default for shared memory space.
   using shared_int_array_type =
       Kokkos::View<size_t *, shmem_space, Kokkos::MemoryUnmanaged>;
->>>>>>> 4103bf6c
 
   KOKKOS_INLINE_FUNCTION
   void operator()(const typename policy_type::member_type &ind,
@@ -778,11 +638,7 @@
         (scratch_A.data() == nullptr && SHARED_TEAM_COUNT > 0) ||
         (scratch_B.data() == nullptr && SHARED_THREAD_COUNT > 0)) {
       printf("Failed to allocate shared memory of size %lu\n",
-<<<<<<< HEAD
-             static_cast<uint64_t>(SHARED_TEAM_COUNT));
-=======
              static_cast<unsigned long>(SHARED_TEAM_COUNT));
->>>>>>> 4103bf6c
 
       ++update;  // Failure to allocate is an error.
     } else {
@@ -833,19 +689,11 @@
   TestScratchTeam() { run(); }
 
   void run() {
-<<<<<<< HEAD
-    typedef Test::ScratchTeamFunctor<ExecSpace, ScheduleType> Functor;
-    typedef Kokkos::View<typename Functor::value_type, Kokkos::HostSpace,
-                         Kokkos::MemoryUnmanaged>
-        result_type;
-    typedef Kokkos::TeamPolicy<ScheduleType, ExecSpace> p_type;
-=======
     using Functor = Test::ScratchTeamFunctor<ExecSpace, ScheduleType>;
     using result_type =
         Kokkos::View<typename Functor::value_type, Kokkos::HostSpace,
                      Kokkos::MemoryUnmanaged>;
     using p_type = Kokkos::TeamPolicy<ScheduleType, ExecSpace>;
->>>>>>> 4103bf6c
 
     typename Functor::value_type error_count = 0;
 
@@ -999,25 +847,6 @@
 
 template <class ExecSpace, class ScheduleType>
 struct ClassNoShmemSizeFunction {
-<<<<<<< HEAD
-  typedef typename Kokkos::TeamPolicy<ExecSpace, ScheduleType>::member_type
-      member_type;
-
-  Kokkos::View<int, ExecSpace, Kokkos::MemoryTraits<Kokkos::Atomic> > errors;
-
-  KOKKOS_INLINE_FUNCTION
-  void operator()(const TagFor &, const member_type &team) const {
-    int error = test_team_mulit_level_scratch_loop_body<ExecSpace>(team);
-    errors() += error;
-  }
-
-  KOKKOS_INLINE_FUNCTION
-  void operator()(const TagReduce &, const member_type &team,
-                  int &error) const {
-    error += test_team_mulit_level_scratch_loop_body<ExecSpace>(team);
-  }
-
-=======
   using member_type =
       typename Kokkos::TeamPolicy<ExecSpace, ScheduleType>::member_type;
 
@@ -1117,21 +946,10 @@
     error += test_team_mulit_level_scratch_loop_body<ExecSpace>(team);
   }
 
->>>>>>> 4103bf6c
   void run() {
     Kokkos::View<int, ExecSpace> d_errors =
         Kokkos::View<int, ExecSpace>("Errors");
     errors = d_errors;
-<<<<<<< HEAD
-
-    const int per_team0 =
-        3 *
-        Kokkos::View<double *, ExecSpace,
-                     Kokkos::MemoryTraits<Kokkos::Unmanaged> >::shmem_size(128);
-    const int per_thread0 =
-        3 *
-        Kokkos::View<double *, ExecSpace,
-                     Kokkos::MemoryTraits<Kokkos::Unmanaged> >::shmem_size(16);
 
     const int per_team1 =
         3 * Kokkos::View<
@@ -1145,79 +963,6 @@
     int team_size = 8;
     if (team_size > ExecSpace::concurrency())
       team_size = ExecSpace::concurrency();
-    {
-      Kokkos::TeamPolicy<TagFor, ExecSpace, ScheduleType> policy(10, team_size,
-                                                                 16);
-
-      Kokkos::parallel_for(
-          policy
-              .set_scratch_size(0, Kokkos::PerTeam(per_team0),
-                                Kokkos::PerThread(per_thread0))
-              .set_scratch_size(1, Kokkos::PerTeam(per_team1),
-                                Kokkos::PerThread(per_thread1)),
-          *this);
-      Kokkos::fence();
-
-      typename Kokkos::View<int, ExecSpace>::HostMirror h_errors =
-          Kokkos::create_mirror_view(d_errors);
-      Kokkos::deep_copy(h_errors, d_errors);
-      ASSERT_EQ(h_errors(), 0);
-    }
-
-    {
-      int error = 0;
-      Kokkos::TeamPolicy<TagReduce, ExecSpace, ScheduleType> policy(
-          10, team_size, 16);
-
-      Kokkos::parallel_reduce(
-          policy
-              .set_scratch_size(0, Kokkos::PerTeam(per_team0),
-                                Kokkos::PerThread(per_thread0))
-              .set_scratch_size(1, Kokkos::PerTeam(per_team1),
-                                Kokkos::PerThread(per_thread1)),
-          *this, error);
-
-      ASSERT_EQ(error, 0);
-    }
-  };
-};
-
-template <class ExecSpace, class ScheduleType>
-struct ClassWithShmemSizeFunction {
-  typedef typename Kokkos::TeamPolicy<ExecSpace, ScheduleType>::member_type
-      member_type;
-
-  Kokkos::View<int, ExecSpace, Kokkos::MemoryTraits<Kokkos::Atomic> > errors;
-
-  KOKKOS_INLINE_FUNCTION
-  void operator()(const TagFor &, const member_type &team) const {
-    int error = test_team_mulit_level_scratch_loop_body<ExecSpace>(team);
-    errors() += error;
-  }
-
-  KOKKOS_INLINE_FUNCTION
-  void operator()(const TagReduce &, const member_type &team,
-                  int &error) const {
-    error += test_team_mulit_level_scratch_loop_body<ExecSpace>(team);
-  }
-
-  void run() {
-    Kokkos::View<int, ExecSpace> d_errors =
-        Kokkos::View<int, ExecSpace>("Errors");
-    errors = d_errors;
-
-    const int per_team1 =
-        3 * Kokkos::View<
-                double *, ExecSpace,
-                Kokkos::MemoryTraits<Kokkos::Unmanaged> >::shmem_size(12800);
-    const int per_thread1 =
-        3 * Kokkos::View<
-                double *, ExecSpace,
-                Kokkos::MemoryTraits<Kokkos::Unmanaged> >::shmem_size(1600);
-
-    int team_size = 8;
-    if (team_size > ExecSpace::concurrency())
-      team_size = ExecSpace::concurrency();
 
     {
       Kokkos::TeamPolicy<TagFor, ExecSpace, ScheduleType> policy(10, team_size,
@@ -1245,48 +990,6 @@
                                   Kokkos::PerThread(per_thread1)),
           *this, error);
 
-=======
-
-    const int per_team1 =
-        3 * Kokkos::View<
-                double *, ExecSpace,
-                Kokkos::MemoryTraits<Kokkos::Unmanaged> >::shmem_size(12800);
-    const int per_thread1 =
-        3 * Kokkos::View<
-                double *, ExecSpace,
-                Kokkos::MemoryTraits<Kokkos::Unmanaged> >::shmem_size(1600);
-
-    int team_size = 8;
-    if (team_size > ExecSpace::concurrency())
-      team_size = ExecSpace::concurrency();
-
-    {
-      Kokkos::TeamPolicy<TagFor, ExecSpace, ScheduleType> policy(10, team_size,
-                                                                 16);
-
-      Kokkos::parallel_for(
-          policy.set_scratch_size(1, Kokkos::PerTeam(per_team1),
-                                  Kokkos::PerThread(per_thread1)),
-          *this);
-      Kokkos::fence();
-
-      typename Kokkos::View<int, ExecSpace>::HostMirror h_errors =
-          Kokkos::create_mirror_view(d_errors);
-      Kokkos::deep_copy(h_errors, d_errors);
-      ASSERT_EQ(h_errors(), 0);
-    }
-
-    {
-      int error = 0;
-      Kokkos::TeamPolicy<TagReduce, ExecSpace, ScheduleType> policy(
-          10, team_size, 16);
-
-      Kokkos::parallel_reduce(
-          policy.set_scratch_size(1, Kokkos::PerTeam(per_team1),
-                                  Kokkos::PerThread(per_thread1)),
-          *this, error);
-
->>>>>>> 4103bf6c
       ASSERT_EQ(error, 0);
     }
   };
@@ -1399,11 +1102,7 @@
   TestShmemSize() { run(); }
 
   void run() {
-<<<<<<< HEAD
-    typedef Kokkos::View<int64_t ***, ExecSpace> view_type;
-=======
     using view_type = Kokkos::View<int64_t ***, ExecSpace>;
->>>>>>> 4103bf6c
 
     size_t d1 = 5;
     size_t d2 = 6;
@@ -1502,15 +1201,9 @@
                                  const value_type off) {
     TestTeamBroadcast functor(league_size, off);
 
-<<<<<<< HEAD
-    typedef Kokkos::TeamPolicy<ScheduleType, ExecSpace> policy_type;
-    typedef Kokkos::TeamPolicy<ScheduleType, ExecSpace, BroadcastTag>
-        policy_type_f;
-=======
     using policy_type = Kokkos::TeamPolicy<ScheduleType, ExecSpace>;
     using policy_type_f =
         Kokkos::TeamPolicy<ScheduleType, ExecSpace, BroadcastTag>;
->>>>>>> 4103bf6c
 
     const int team_size =
         policy_type_f(league_size, 1)
@@ -1653,15 +1346,9 @@
                                  const value_type off) {
     TestTeamBroadcast functor(league_size, off);
 
-<<<<<<< HEAD
-    typedef Kokkos::TeamPolicy<ScheduleType, ExecSpace> policy_type;
-    typedef Kokkos::TeamPolicy<ScheduleType, ExecSpace, BroadcastTag>
-        policy_type_f;
-=======
     using policy_type = Kokkos::TeamPolicy<ScheduleType, ExecSpace>;
     using policy_type_f =
         Kokkos::TeamPolicy<ScheduleType, ExecSpace, BroadcastTag>;
->>>>>>> 4103bf6c
 
     const int team_size =
         policy_type_f(league_size, 1)
@@ -1715,17 +1402,10 @@
     test(true);
     test(false);
   }
-<<<<<<< HEAD
-  typedef Kokkos::View<TestScalar *, typename ExecSpace::scratch_memory_space>
-      ScratchView;
-  typedef Kokkos::View<int *, typename ExecSpace::scratch_memory_space>
-      ScratchViewInt;
-=======
   using ScratchView =
       Kokkos::View<TestScalar *, typename ExecSpace::scratch_memory_space>;
   using ScratchViewInt =
       Kokkos::View<int *, typename ExecSpace::scratch_memory_space>;
->>>>>>> 4103bf6c
   void test(bool allocate_small) {
     int shmem_size = ScratchView::shmem_size(11);
     if (allocate_small) shmem_size += ScratchViewInt::shmem_size(1);
