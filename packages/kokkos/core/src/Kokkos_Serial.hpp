/*
//@HEADER
// ************************************************************************
//
//                        Kokkos v. 3.0
//       Copyright (2020) National Technology & Engineering
//               Solutions of Sandia, LLC (NTESS).
//
// Under the terms of Contract DE-NA0003525 with NTESS,
// the U.S. Government retains certain rights in this software.
//
// Redistribution and use in source and binary forms, with or without
// modification, are permitted provided that the following conditions are
// met:
//
// 1. Redistributions of source code must retain the above copyright
// notice, this list of conditions and the following disclaimer.
//
// 2. Redistributions in binary form must reproduce the above copyright
// notice, this list of conditions and the following disclaimer in the
// documentation and/or other materials provided with the distribution.
//
// 3. Neither the name of the Corporation nor the names of the
// contributors may be used to endorse or promote products derived from
// this software without specific prior written permission.
//
// THIS SOFTWARE IS PROVIDED BY NTESS "AS IS" AND ANY
// EXPRESS OR IMPLIED WARRANTIES, INCLUDING, BUT NOT LIMITED TO, THE
// IMPLIED WARRANTIES OF MERCHANTABILITY AND FITNESS FOR A PARTICULAR
// PURPOSE ARE DISCLAIMED. IN NO EVENT SHALL NTESS OR THE
// CONTRIBUTORS BE LIABLE FOR ANY DIRECT, INDIRECT, INCIDENTAL, SPECIAL,
// EXEMPLARY, OR CONSEQUENTIAL DAMAGES (INCLUDING, BUT NOT LIMITED TO,
// PROCUREMENT OF SUBSTITUTE GOODS OR SERVICES; LOSS OF USE, DATA, OR
// PROFITS; OR BUSINESS INTERRUPTION) HOWEVER CAUSED AND ON ANY THEORY OF
// LIABILITY, WHETHER IN CONTRACT, STRICT LIABILITY, OR TORT (INCLUDING
// NEGLIGENCE OR OTHERWISE) ARISING IN ANY WAY OUT OF THE USE OF THIS
// SOFTWARE, EVEN IF ADVISED OF THE POSSIBILITY OF SUCH DAMAGE.
//
// Questions? Contact Christian R. Trott (crtrott@sandia.gov)
//
// ************************************************************************
//@HEADER
*/

/// \file Kokkos_Serial.hpp
/// \brief Declaration and definition of Kokkos::Serial device.

#ifndef KOKKOS_SERIAL_HPP
#define KOKKOS_SERIAL_HPP

#include <Kokkos_Macros.hpp>
#if defined(KOKKOS_ENABLE_SERIAL)

#include <cstddef>
#include <iosfwd>
#include <Kokkos_Parallel.hpp>
#include <Kokkos_TaskScheduler.hpp>
#include <Kokkos_Layout.hpp>
#include <Kokkos_HostSpace.hpp>
#include <Kokkos_ScratchSpace.hpp>
#include <Kokkos_MemoryTraits.hpp>
#include <impl/Kokkos_Tags.hpp>
#include <impl/Kokkos_HostThreadTeam.hpp>
#include <impl/Kokkos_FunctorAnalysis.hpp>
#include <impl/Kokkos_FunctorAdapter.hpp>
<<<<<<< HEAD
#include <impl/Kokkos_Profiling_Interface.hpp>
=======
#include <impl/Kokkos_Tools.hpp>
>>>>>>> 4103bf6c

#include <KokkosExp_MDRangePolicy.hpp>

#include <Kokkos_UniqueToken.hpp>

namespace Kokkos {

/// \class Serial
/// \brief Kokkos device for non-parallel execution
///
/// A "device" represents a parallel execution model.  It tells Kokkos
/// how to parallelize the execution of kernels in a parallel_for or
/// parallel_reduce.  For example, the Threads device uses Pthreads or
/// C++11 threads on a CPU, the OpenMP device uses the OpenMP language
/// extensions, and the Cuda device uses NVIDIA's CUDA programming
/// model.  The Serial device executes "parallel" kernels
/// sequentially.  This is useful if you really do not want to use
/// threads, or if you want to explore different combinations of MPI
/// and shared-memory parallel programming models.
class Serial {
 public:
  //! \name Type declarations that all Kokkos devices must provide.
  //@{

  //! Tag this class as an execution space:
<<<<<<< HEAD
  typedef Serial execution_space;
  //! The size_type typedef best suited for this device.
  typedef HostSpace::size_type size_type;
  //! This device's preferred memory space.
  typedef HostSpace memory_space;
  //! This execution space preferred device_type
  typedef Kokkos::Device<execution_space, memory_space> device_type;

  //! This device's preferred array layout.
  typedef LayoutRight array_layout;

  /// \brief  Scratch memory space
  typedef ScratchMemorySpace<Kokkos::Serial> scratch_memory_space;
=======
  using execution_space = Serial;
  //! The size_type alias best suited for this device.
  using size_type = HostSpace::size_type;
  //! This device's preferred memory space.
  using memory_space = HostSpace;
  //! This execution space preferred device_type
  using device_type = Kokkos::Device<execution_space, memory_space>;

  //! This device's preferred array layout.
  using array_layout = LayoutRight;

  /// \brief  Scratch memory space
  using scratch_memory_space = ScratchMemorySpace<Kokkos::Serial>;
>>>>>>> 4103bf6c

  //@}

  /// \brief True if and only if this method is being called in a
  ///   thread-parallel function.
  ///
  /// For the Serial device, this method <i>always</i> returns false,
  /// because parallel_for or parallel_reduce with the Serial device
  /// always execute sequentially.
  inline static int in_parallel() { return false; }

  /// \brief Wait until all dispatched functors complete.
  ///
  /// The parallel_for or parallel_reduce dispatch of a functor may
  /// return asynchronously, before the functor completes.  This
  /// method does not return until all dispatched functors on this
  /// device have completed.
  static void impl_static_fence() {}
<<<<<<< HEAD

#ifdef KOKKOS_ENABLE_DEPRECATED_CODE
  static void fence() {}
#else
  void fence() const {}
#endif

  /** \brief  Return the maximum amount of concurrency.  */
  static int concurrency() { return 1; }

  //! Print configuration information to the given output stream.
  static void print_configuration(std::ostream&,
                                  const bool /* detail */ = false) {}

#ifdef KOKKOS_ENABLE_DEPRECATED_CODE
  static bool sleep();
  static bool wake();

  static void initialize(unsigned threads_count             = 1,
                         unsigned use_numa_count            = 0,
                         unsigned use_cores_per_numa        = 0,
                         bool allow_asynchronous_threadpool = false);

  static bool is_initialized();

  //! Free any resources being consumed by the device.
  static void finalize();

  //--------------------------------------------------------------------------

  inline static int thread_pool_size(int = 0) { return 1; }
  KOKKOS_INLINE_FUNCTION static int thread_pool_rank() { return 0; }

  //--------------------------------------------------------------------------

  KOKKOS_INLINE_FUNCTION static unsigned hardware_thread_id() {
    return thread_pool_rank();
  }
  inline static unsigned max_hardware_threads() { return thread_pool_size(0); }
#else
  static void impl_initialize();

  static bool impl_is_initialized();

  //! Free any resources being consumed by the device.
  static void impl_finalize();

  //--------------------------------------------------------------------------

  inline static int impl_thread_pool_size(int = 0) { return 1; }
  KOKKOS_INLINE_FUNCTION static int impl_thread_pool_rank() { return 0; }

  //--------------------------------------------------------------------------

  KOKKOS_INLINE_FUNCTION static unsigned impl_hardware_thread_id() {
    return impl_thread_pool_rank();
  }
  inline static unsigned impl_max_hardware_threads() {
    return impl_thread_pool_size(0);
  }
#endif
=======

  void fence() const {}

  /** \brief  Return the maximum amount of concurrency.  */
  static int concurrency() { return 1; }

  //! Print configuration information to the given output stream.
  static void print_configuration(std::ostream&,
                                  const bool /* detail */ = false) {}

  static void impl_initialize();

  static bool impl_is_initialized();

  //! Free any resources being consumed by the device.
  static void impl_finalize();

  //--------------------------------------------------------------------------

  inline static int impl_thread_pool_size(int = 0) { return 1; }
  KOKKOS_INLINE_FUNCTION static int impl_thread_pool_rank() { return 0; }

  //--------------------------------------------------------------------------

  KOKKOS_INLINE_FUNCTION static unsigned impl_hardware_thread_id() {
    return impl_thread_pool_rank();
  }
  inline static unsigned impl_max_hardware_threads() {
    return impl_thread_pool_size(0);
  }

>>>>>>> 4103bf6c
  uint32_t impl_instance_id() const noexcept { return 0; }

  static const char* name();
  //--------------------------------------------------------------------------
};

<<<<<<< HEAD
namespace Profiling {
=======
namespace Tools {
>>>>>>> 4103bf6c
namespace Experimental {
template <>
struct DeviceTypeTraits<Serial> {
  static constexpr DeviceType id = DeviceType::Serial;
};
}  // namespace Experimental
<<<<<<< HEAD
}  // namespace Profiling
=======
}  // namespace Tools
>>>>>>> 4103bf6c
}  // namespace Kokkos

/*--------------------------------------------------------------------------*/
/*--------------------------------------------------------------------------*/

namespace Kokkos {
namespace Impl {

template <>
struct MemorySpaceAccess<Kokkos::Serial::memory_space,
                         Kokkos::Serial::scratch_memory_space> {
  enum { assignable = false };
  enum { accessible = true };
  enum { deepcopy = false };
};

template <>
struct VerifyExecutionCanAccessMemorySpace<
    Kokkos::Serial::memory_space, Kokkos::Serial::scratch_memory_space> {
  enum { value = true };
  inline static void verify(void) {}
  inline static void verify(const void*) {}
};

}  // namespace Impl
}  // namespace Kokkos

/*--------------------------------------------------------------------------*/
/*--------------------------------------------------------------------------*/
<<<<<<< HEAD

namespace Kokkos {
namespace Impl {

// Resize thread team data scratch memory
void serial_resize_thread_team_data(size_t pool_reduce_bytes,
                                    size_t team_reduce_bytes,
                                    size_t team_shared_bytes,
                                    size_t thread_local_bytes);

HostThreadTeamData* serial_get_thread_team_data();

} /* namespace Impl */
} /* namespace Kokkos */
=======

namespace Kokkos {
namespace Impl {

// Resize thread team data scratch memory
void serial_resize_thread_team_data(size_t pool_reduce_bytes,
                                    size_t team_reduce_bytes,
                                    size_t team_shared_bytes,
                                    size_t thread_local_bytes);

HostThreadTeamData* serial_get_thread_team_data();

} /* namespace Impl */
} /* namespace Kokkos */

namespace Kokkos {
namespace Impl {

/*
 * < Kokkos::Serial , WorkArgTag >
 * < WorkArgTag , Impl::enable_if< std::is_same< Kokkos::Serial ,
 * Kokkos::DefaultExecutionSpace >::value >::type >
 *
 */
template <class... Properties>
class TeamPolicyInternal<Kokkos::Serial, Properties...>
    : public PolicyTraits<Properties...> {
 private:
  size_t m_team_scratch_size[2];
  size_t m_thread_scratch_size[2];
  int m_league_size;
  int m_chunk_size;

 public:
  //! Tag this class as a kokkos execution policy
  using execution_policy = TeamPolicyInternal;

  using traits = PolicyTraits<Properties...>;

  //! Execution space of this execution policy:
  using execution_space = Kokkos::Serial;

  const typename traits::execution_space& space() const {
    static typename traits::execution_space m_space;
    return m_space;
  }

  template <class ExecSpace, class... OtherProperties>
  friend class TeamPolicyInternal;

  template <class... OtherProperties>
  TeamPolicyInternal(
      const TeamPolicyInternal<Kokkos::Serial, OtherProperties...>& p) {
    m_league_size            = p.m_league_size;
    m_team_scratch_size[0]   = p.m_team_scratch_size[0];
    m_thread_scratch_size[0] = p.m_thread_scratch_size[0];
    m_team_scratch_size[1]   = p.m_team_scratch_size[1];
    m_thread_scratch_size[1] = p.m_thread_scratch_size[1];
    m_chunk_size             = p.m_chunk_size;
  }

  //----------------------------------------

  template <class FunctorType>
  int team_size_max(const FunctorType&, const ParallelForTag&) const {
    return 1;
  }
  template <class FunctorType>
  int team_size_max(const FunctorType&, const ParallelReduceTag&) const {
    return 1;
  }
  template <class FunctorType, class ReducerType>
  int team_size_max(const FunctorType&, const ReducerType&,
                    const ParallelReduceTag&) const {
    return 1;
  }
  template <class FunctorType>
  int team_size_recommended(const FunctorType&, const ParallelForTag&) const {
    return 1;
  }
  template <class FunctorType>
  int team_size_recommended(const FunctorType&,
                            const ParallelReduceTag&) const {
    return 1;
  }
  template <class FunctorType, class ReducerType>
  int team_size_recommended(const FunctorType&, const ReducerType&,
                            const ParallelReduceTag&) const {
    return 1;
  }

  //----------------------------------------

  inline int team_size() const { return 1; }
  inline int league_size() const { return m_league_size; }
  inline size_t scratch_size(const int& level, int = 0) const {
    return m_team_scratch_size[level] + m_thread_scratch_size[level];
  }

  inline static int vector_length_max() {
    return 1024;
  }  // Use arbitrary large number, is meant as a vectorizable length

  inline static int scratch_size_max(int level) {
    return (level == 0 ? 1024 * 32 : 20 * 1024 * 1024);
  }
  /** \brief  Specify league size, request team size */
  TeamPolicyInternal(const execution_space&, int league_size_request,
                     int team_size_request, int /* vector_length_request */ = 1)
      : m_team_scratch_size{0, 0},
        m_thread_scratch_size{0, 0},
        m_league_size(league_size_request),
        m_chunk_size(32) {
    if (team_size_request > 1)
      Kokkos::abort("Kokkos::abort: Requested Team Size is too large!");
  }

  TeamPolicyInternal(const execution_space&, int league_size_request,
                     const Kokkos::AUTO_t& /* team_size_request */
                     ,
                     int /* vector_length_request */ = 1)
      : m_team_scratch_size{0, 0},
        m_thread_scratch_size{0, 0},
        m_league_size(league_size_request),
        m_chunk_size(32) {}

  TeamPolicyInternal(int league_size_request, int team_size_request,
                     int /* vector_length_request */ = 1)
      : m_team_scratch_size{0, 0},
        m_thread_scratch_size{0, 0},
        m_league_size(league_size_request),
        m_chunk_size(32) {
    if (team_size_request > 1)
      Kokkos::abort("Kokkos::abort: Requested Team Size is too large!");
  }

  TeamPolicyInternal(int league_size_request,
                     const Kokkos::AUTO_t& /* team_size_request */
                     ,
                     int /* vector_length_request */ = 1)
      : m_team_scratch_size{0, 0},
        m_thread_scratch_size{0, 0},
        m_league_size(league_size_request),
        m_chunk_size(32) {}

  inline int chunk_size() const { return m_chunk_size; }

  /** \brief set chunk_size to a discrete value*/
  inline TeamPolicyInternal& set_chunk_size(
      typename traits::index_type chunk_size_) {
    m_chunk_size = chunk_size_;
    return *this;
  }

  /** \brief set per team scratch size for a specific level of the scratch
   * hierarchy */
  inline TeamPolicyInternal& set_scratch_size(const int& level,
                                              const PerTeamValue& per_team) {
    m_team_scratch_size[level] = per_team.value;
    return *this;
  }

  /** \brief set per thread scratch size for a specific level of the scratch
   * hierarchy */
  inline TeamPolicyInternal& set_scratch_size(
      const int& level, const PerThreadValue& per_thread) {
    m_thread_scratch_size[level] = per_thread.value;
    return *this;
  }

  /** \brief set per thread and per team scratch size for a specific level of
   * the scratch hierarchy */
  inline TeamPolicyInternal& set_scratch_size(
      const int& level, const PerTeamValue& per_team,
      const PerThreadValue& per_thread) {
    m_team_scratch_size[level]   = per_team.value;
    m_thread_scratch_size[level] = per_thread.value;
    return *this;
  }

  using member_type = Impl::HostThreadTeamMember<Kokkos::Serial>;
};
} /* namespace Impl */
} /* namespace Kokkos */

/*--------------------------------------------------------------------------*/
/*--------------------------------------------------------------------------*/
/* Parallel patterns for Kokkos::Serial with RangePolicy */
>>>>>>> 4103bf6c

namespace Kokkos {
namespace Impl {

<<<<<<< HEAD
/*
 * < Kokkos::Serial , WorkArgTag >
 * < WorkArgTag , Impl::enable_if< std::is_same< Kokkos::Serial ,
 * Kokkos::DefaultExecutionSpace >::value >::type >
 *
 */
template <class... Properties>
class TeamPolicyInternal<Kokkos::Serial, Properties...>
    : public PolicyTraits<Properties...> {
 private:
  size_t m_team_scratch_size[2];
  size_t m_thread_scratch_size[2];
  int m_league_size;
  int m_chunk_size;

 public:
  //! Tag this class as a kokkos execution policy
  typedef TeamPolicyInternal execution_policy;

  typedef PolicyTraits<Properties...> traits;

  //! Execution space of this execution policy:
  typedef Kokkos::Serial execution_space;

  const typename traits::execution_space& space() const {
    static typename traits::execution_space m_space;
    return m_space;
  }

  TeamPolicyInternal& operator=(const TeamPolicyInternal& p) {
    m_league_size            = p.m_league_size;
    m_team_scratch_size[0]   = p.m_team_scratch_size[0];
    m_thread_scratch_size[0] = p.m_thread_scratch_size[0];
    m_team_scratch_size[1]   = p.m_team_scratch_size[1];
    m_thread_scratch_size[1] = p.m_thread_scratch_size[1];
    m_chunk_size             = p.m_chunk_size;
    return *this;
  }

  template <class ExecSpace, class... OtherProperties>
  friend class TeamPolicyInternal;

  template <class... OtherProperties>
  TeamPolicyInternal(
      const TeamPolicyInternal<Kokkos::Serial, OtherProperties...>& p) {
    m_league_size            = p.m_league_size;
    m_team_scratch_size[0]   = p.m_team_scratch_size[0];
    m_thread_scratch_size[0] = p.m_thread_scratch_size[0];
    m_team_scratch_size[1]   = p.m_team_scratch_size[1];
    m_thread_scratch_size[1] = p.m_thread_scratch_size[1];
    m_chunk_size             = p.m_chunk_size;
  }

  //----------------------------------------
#ifdef KOKKOS_ENABLE_DEPRECATED_CODE
  template <class FunctorType>
  static int team_size_max(const FunctorType&) {
    return 1;
  }

  template <class FunctorType>
  static int team_size_recommended(const FunctorType&) {
    return 1;
  }

  template <class FunctorType>
  static int team_size_recommended(const FunctorType&, const int&) {
    return 1;
  }
#endif

  template <class FunctorType>
  int team_size_max(const FunctorType&, const ParallelForTag&) const {
    return 1;
  }
  template <class FunctorType>
  int team_size_max(const FunctorType&, const ParallelReduceTag&) const {
    return 1;
  }
  template <class FunctorType, class ReducerType>
  int team_size_max(const FunctorType&, const ReducerType&,
                    const ParallelReduceTag&) const {
    return 1;
  }
  template <class FunctorType>
  int team_size_recommended(const FunctorType&, const ParallelForTag&) const {
    return 1;
  }
  template <class FunctorType>
  int team_size_recommended(const FunctorType&,
                            const ParallelReduceTag&) const {
    return 1;
  }
  template <class FunctorType, class ReducerType>
  int team_size_recommended(const FunctorType&, const ReducerType&,
                            const ParallelReduceTag&) const {
    return 1;
  }

  //----------------------------------------

  inline int team_size() const { return 1; }
  inline int league_size() const { return m_league_size; }
  inline size_t scratch_size(const int& level, int = 0) const {
    return m_team_scratch_size[level] + m_thread_scratch_size[level];
  }

  inline static int vector_length_max() {
    return 1024;
  }  // Use arbitrary large number, is meant as a vectorizable length

  inline static int scratch_size_max(int level) {
    return (level == 0 ? 1024 * 32 : 20 * 1024 * 1024);
  }
  /** \brief  Specify league size, request team size */
  TeamPolicyInternal(const execution_space&, int league_size_request
#ifndef KOKKOS_ENABLE_DEPRECATED_CODE
                     ,
                     int team_size_request
#else
                     ,
                     int /* team_size_request */
#endif
                     ,
                     int /* vector_length_request */ = 1)
      : m_team_scratch_size{0, 0},
        m_thread_scratch_size{0, 0},
        m_league_size(league_size_request),
        m_chunk_size(32) {
#ifndef KOKKOS_ENABLE_DEPRECATED_CODE
    if (team_size_request > 1)
      Kokkos::abort("Kokkos::abort: Requested Team Size is too large!");
#endif
  }

  TeamPolicyInternal(const execution_space&, int league_size_request,
                     const Kokkos::AUTO_t& /* team_size_request */
                     ,
                     int /* vector_length_request */ = 1)
      : m_team_scratch_size{0, 0},
        m_thread_scratch_size{0, 0},
        m_league_size(league_size_request),
        m_chunk_size(32) {}

  TeamPolicyInternal(int league_size_request
#ifndef KOKKOS_ENABLE_DEPRECATED_CODE
                     ,
                     int team_size_request
#else
                     ,
                     int /* team_size_request */
#endif
                     ,
                     int /* vector_length_request */ = 1)
      : m_team_scratch_size{0, 0},
        m_thread_scratch_size{0, 0},
        m_league_size(league_size_request),
        m_chunk_size(32) {
#ifndef KOKKOS_ENABLE_DEPRECATED_CODE
    if (team_size_request > 1)
      Kokkos::abort("Kokkos::abort: Requested Team Size is too large!");
#endif
  }

  TeamPolicyInternal(int league_size_request,
                     const Kokkos::AUTO_t& /* team_size_request */
                     ,
                     int /* vector_length_request */ = 1)
      : m_team_scratch_size{0, 0},
        m_thread_scratch_size{0, 0},
        m_league_size(league_size_request),
        m_chunk_size(32) {}

  inline int chunk_size() const { return m_chunk_size; }

#ifdef KOKKOS_ENABLE_DEPRECATED_CODE
  /** \brief set chunk_size to a discrete value*/
  inline TeamPolicyInternal set_chunk_size(
      typename traits::index_type chunk_size_) const {
    TeamPolicyInternal p = *this;
    p.m_chunk_size       = chunk_size_;
    return p;
  }

  /** \brief set per team scratch size for a specific level of the scratch
   * hierarchy */
  inline TeamPolicyInternal set_scratch_size(
      const int& level, const PerTeamValue& per_team) const {
    TeamPolicyInternal p         = *this;
    p.m_team_scratch_size[level] = per_team.value;
    return p;
  }

  /** \brief set per thread scratch size for a specific level of the scratch
   * hierarchy */
  inline TeamPolicyInternal set_scratch_size(
      const int& level, const PerThreadValue& per_thread) const {
    TeamPolicyInternal p           = *this;
    p.m_thread_scratch_size[level] = per_thread.value;
    return p;
  }

  /** \brief set per thread and per team scratch size for a specific level of
   * the scratch hierarchy */
  inline TeamPolicyInternal set_scratch_size(
      const int& level, const PerTeamValue& per_team,
      const PerThreadValue& per_thread) const {
    TeamPolicyInternal p           = *this;
    p.m_team_scratch_size[level]   = per_team.value;
    p.m_thread_scratch_size[level] = per_thread.value;
    return p;
  }
#else
  /** \brief set chunk_size to a discrete value*/
  inline TeamPolicyInternal& set_chunk_size(
      typename traits::index_type chunk_size_) {
    m_chunk_size = chunk_size_;
    return *this;
  }

  /** \brief set per team scratch size for a specific level of the scratch
   * hierarchy */
  inline TeamPolicyInternal& set_scratch_size(const int& level,
                                              const PerTeamValue& per_team) {
    m_team_scratch_size[level] = per_team.value;
    return *this;
  }

  /** \brief set per thread scratch size for a specific level of the scratch
   * hierarchy */
  inline TeamPolicyInternal& set_scratch_size(
      const int& level, const PerThreadValue& per_thread) {
    m_thread_scratch_size[level] = per_thread.value;
    return *this;
  }

  /** \brief set per thread and per team scratch size for a specific level of
   * the scratch hierarchy */
  inline TeamPolicyInternal& set_scratch_size(
      const int& level, const PerTeamValue& per_team,
      const PerThreadValue& per_thread) {
    m_team_scratch_size[level]   = per_team.value;
    m_thread_scratch_size[level] = per_thread.value;
    return *this;
  }
#endif

  typedef Impl::HostThreadTeamMember<Kokkos::Serial> member_type;

 protected:
#ifdef KOKKOS_ENABLE_DEPRECATED_CODE
  /** \brief set chunk_size to a discrete value*/
  inline TeamPolicyInternal internal_set_chunk_size(
      typename traits::index_type chunk_size_) {
    m_chunk_size = chunk_size_;
    return *this;
  }

  /** \brief set per team scratch size for a specific level of the scratch
   * hierarchy */
  inline TeamPolicyInternal internal_set_scratch_size(
      const int& level, const PerTeamValue& per_team) {
    m_team_scratch_size[level] = per_team.value;
    return *this;
  }

  /** \brief set per thread scratch size for a specific level of the scratch
   * hierarchy */
  inline TeamPolicyInternal internal_set_scratch_size(
      const int& level, const PerThreadValue& per_thread) {
    m_thread_scratch_size[level] = per_thread.value;
    return *this;
  }

  /** \brief set per thread and per team scratch size for a specific level of
   * the scratch hierarchy */
  inline TeamPolicyInternal internal_set_scratch_size(
      const int& level, const PerTeamValue& per_team,
      const PerThreadValue& per_thread) {
    m_team_scratch_size[level]   = per_team.value;
    m_thread_scratch_size[level] = per_thread.value;
    return *this;
  }
#endif
};
} /* namespace Impl */
} /* namespace Kokkos */

/*--------------------------------------------------------------------------*/
/*--------------------------------------------------------------------------*/
/* Parallel patterns for Kokkos::Serial with RangePolicy */
=======
template <class FunctorType, class... Traits>
class ParallelFor<FunctorType, Kokkos::RangePolicy<Traits...>, Kokkos::Serial> {
 private:
  using Policy = Kokkos::RangePolicy<Traits...>;

  const FunctorType m_functor;
  const Policy m_policy;

  template <class TagType>
  typename std::enable_if<std::is_same<TagType, void>::value>::type exec()
      const {
    const typename Policy::member_type e = m_policy.end();
    for (typename Policy::member_type i = m_policy.begin(); i < e; ++i) {
      m_functor(i);
    }
  }

  template <class TagType>
  typename std::enable_if<!std::is_same<TagType, void>::value>::type exec()
      const {
    const TagType t{};
    const typename Policy::member_type e = m_policy.end();
    for (typename Policy::member_type i = m_policy.begin(); i < e; ++i) {
      m_functor(t, i);
    }
  }

 public:
  inline void execute() const {
    this->template exec<typename Policy::work_tag>();
  }

  inline ParallelFor(const FunctorType& arg_functor, const Policy& arg_policy)
      : m_functor(arg_functor), m_policy(arg_policy) {}
};

/*--------------------------------------------------------------------------*/

template <class FunctorType, class ReducerType, class... Traits>
class ParallelReduce<FunctorType, Kokkos::RangePolicy<Traits...>, ReducerType,
                     Kokkos::Serial> {
 private:
  using Policy  = Kokkos::RangePolicy<Traits...>;
  using WorkTag = typename Policy::work_tag;

  using ReducerConditional =
      Kokkos::Impl::if_c<std::is_same<InvalidType, ReducerType>::value,
                         FunctorType, ReducerType>;

  using ReducerTypeFwd = typename ReducerConditional::type;
  using WorkTagFwd =
      typename Kokkos::Impl::if_c<std::is_same<InvalidType, ReducerType>::value,
                                  WorkTag, void>::type;

  using Analysis =
      FunctorAnalysis<FunctorPatternInterface::REDUCE, Policy, FunctorType>;

  using ValueInit = Kokkos::Impl::FunctorValueInit<ReducerTypeFwd, WorkTagFwd>;

  using pointer_type   = typename Analysis::pointer_type;
  using reference_type = typename Analysis::reference_type;

  const FunctorType m_functor;
  const Policy m_policy;
  const ReducerType m_reducer;
  const pointer_type m_result_ptr;

  template <class TagType>
  inline typename std::enable_if<std::is_same<TagType, void>::value>::type exec(
      reference_type update) const {
    const typename Policy::member_type e = m_policy.end();
    for (typename Policy::member_type i = m_policy.begin(); i < e; ++i) {
      m_functor(i, update);
    }
  }

  template <class TagType>
  inline typename std::enable_if<!std::is_same<TagType, void>::value>::type
  exec(reference_type update) const {
    const TagType t{};

    const typename Policy::member_type e = m_policy.end();
    for (typename Policy::member_type i = m_policy.begin(); i < e; ++i) {
      m_functor(t, i, update);
    }
  }

 public:
  inline void execute() const {
    const size_t pool_reduce_size =
        Analysis::value_size(ReducerConditional::select(m_functor, m_reducer));
    const size_t team_reduce_size  = 0;  // Never shrinks
    const size_t team_shared_size  = 0;  // Never shrinks
    const size_t thread_local_size = 0;  // Never shrinks

    serial_resize_thread_team_data(pool_reduce_size, team_reduce_size,
                                   team_shared_size, thread_local_size);

    HostThreadTeamData& data = *serial_get_thread_team_data();

    pointer_type ptr =
        m_result_ptr ? m_result_ptr : pointer_type(data.pool_reduce_local());

    reference_type update =
        ValueInit::init(ReducerConditional::select(m_functor, m_reducer), ptr);

    this->template exec<WorkTag>(update);

    Kokkos::Impl::FunctorFinal<ReducerTypeFwd, WorkTagFwd>::final(
        ReducerConditional::select(m_functor, m_reducer), ptr);
  }

  template <class HostViewType>
  ParallelReduce(
      const FunctorType& arg_functor, const Policy& arg_policy,
      const HostViewType& arg_result_view,
      typename std::enable_if<Kokkos::is_view<HostViewType>::value &&
                                  !Kokkos::is_reducer_type<ReducerType>::value,
                              void*>::type = nullptr)
      : m_functor(arg_functor),
        m_policy(arg_policy),
        m_reducer(InvalidType()),
        m_result_ptr(arg_result_view.data()) {
    static_assert(Kokkos::is_view<HostViewType>::value,
                  "Kokkos::Serial reduce result must be a View");

    static_assert(
        std::is_same<typename HostViewType::memory_space, HostSpace>::value,
        "Kokkos::Serial reduce result must be a View in HostSpace");
  }

  inline ParallelReduce(const FunctorType& arg_functor, Policy arg_policy,
                        const ReducerType& reducer)
      : m_functor(arg_functor),
        m_policy(arg_policy),
        m_reducer(reducer),
        m_result_ptr(reducer.view().data()) {
    /*static_assert( std::is_same< typename ViewType::memory_space
                                    , Kokkos::HostSpace >::value
      , "Reduction result on Kokkos::OpenMP must be a Kokkos::View in HostSpace"
      );*/
  }
};

/*--------------------------------------------------------------------------*/

template <class FunctorType, class... Traits>
class ParallelScan<FunctorType, Kokkos::RangePolicy<Traits...>,
                   Kokkos::Serial> {
 private:
  using Policy  = Kokkos::RangePolicy<Traits...>;
  using WorkTag = typename Policy::work_tag;

  using Analysis =
      FunctorAnalysis<FunctorPatternInterface::SCAN, Policy, FunctorType>;

  using ValueInit = Kokkos::Impl::FunctorValueInit<FunctorType, WorkTag>;

  using pointer_type   = typename Analysis::pointer_type;
  using reference_type = typename Analysis::reference_type;

  const FunctorType m_functor;
  const Policy m_policy;

  template <class TagType>
  inline typename std::enable_if<std::is_same<TagType, void>::value>::type exec(
      reference_type update) const {
    const typename Policy::member_type e = m_policy.end();
    for (typename Policy::member_type i = m_policy.begin(); i < e; ++i) {
      m_functor(i, update, true);
    }
  }

  template <class TagType>
  inline typename std::enable_if<!std::is_same<TagType, void>::value>::type
  exec(reference_type update) const {
    const TagType t{};
    const typename Policy::member_type e = m_policy.end();
    for (typename Policy::member_type i = m_policy.begin(); i < e; ++i) {
      m_functor(t, i, update, true);
    }
  }

 public:
  inline void execute() const {
    const size_t pool_reduce_size  = Analysis::value_size(m_functor);
    const size_t team_reduce_size  = 0;  // Never shrinks
    const size_t team_shared_size  = 0;  // Never shrinks
    const size_t thread_local_size = 0;  // Never shrinks

    serial_resize_thread_team_data(pool_reduce_size, team_reduce_size,
                                   team_shared_size, thread_local_size);

    HostThreadTeamData& data = *serial_get_thread_team_data();

    reference_type update =
        ValueInit::init(m_functor, pointer_type(data.pool_reduce_local()));

    this->template exec<WorkTag>(update);
  }

  inline ParallelScan(const FunctorType& arg_functor, const Policy& arg_policy)
      : m_functor(arg_functor), m_policy(arg_policy) {}
};

/*--------------------------------------------------------------------------*/
template <class FunctorType, class ReturnType, class... Traits>
class ParallelScanWithTotal<FunctorType, Kokkos::RangePolicy<Traits...>,
                            ReturnType, Kokkos::Serial> {
 private:
  using Policy  = Kokkos::RangePolicy<Traits...>;
  using WorkTag = typename Policy::work_tag;

  using Analysis =
      FunctorAnalysis<FunctorPatternInterface::SCAN, Policy, FunctorType>;

  using ValueInit = Kokkos::Impl::FunctorValueInit<FunctorType, WorkTag>;

  using pointer_type   = typename Analysis::pointer_type;
  using reference_type = typename Analysis::reference_type;

  const FunctorType m_functor;
  const Policy m_policy;
  ReturnType& m_returnvalue;

  template <class TagType>
  inline typename std::enable_if<std::is_same<TagType, void>::value>::type exec(
      reference_type update) const {
    const typename Policy::member_type e = m_policy.end();
    for (typename Policy::member_type i = m_policy.begin(); i < e; ++i) {
      m_functor(i, update, true);
    }
  }

  template <class TagType>
  inline typename std::enable_if<!std::is_same<TagType, void>::value>::type
  exec(reference_type update) const {
    const TagType t{};
    const typename Policy::member_type e = m_policy.end();
    for (typename Policy::member_type i = m_policy.begin(); i < e; ++i) {
      m_functor(t, i, update, true);
    }
  }

 public:
  inline void execute() {
    const size_t pool_reduce_size  = Analysis::value_size(m_functor);
    const size_t team_reduce_size  = 0;  // Never shrinks
    const size_t team_shared_size  = 0;  // Never shrinks
    const size_t thread_local_size = 0;  // Never shrinks

    serial_resize_thread_team_data(pool_reduce_size, team_reduce_size,
                                   team_shared_size, thread_local_size);

    HostThreadTeamData& data = *serial_get_thread_team_data();

    reference_type update =
        ValueInit::init(m_functor, pointer_type(data.pool_reduce_local()));

    this->template exec<WorkTag>(update);

    m_returnvalue = update;
  }

  inline ParallelScanWithTotal(const FunctorType& arg_functor,
                               const Policy& arg_policy,
                               ReturnType& arg_returnvalue)
      : m_functor(arg_functor),
        m_policy(arg_policy),
        m_returnvalue(arg_returnvalue) {}
};

}  // namespace Impl
}  // namespace Kokkos

/*--------------------------------------------------------------------------*/
/*--------------------------------------------------------------------------*/
/* Parallel patterns for Kokkos::Serial with MDRangePolicy */
>>>>>>> 4103bf6c

namespace Kokkos {
namespace Impl {

template <class FunctorType, class... Traits>
<<<<<<< HEAD
class ParallelFor<FunctorType, Kokkos::RangePolicy<Traits...>, Kokkos::Serial> {
 private:
  typedef Kokkos::RangePolicy<Traits...> Policy;

  const FunctorType m_functor;
  const Policy m_policy;

  template <class TagType>
  typename std::enable_if<std::is_same<TagType, void>::value>::type exec()
      const {
    const typename Policy::member_type e = m_policy.end();
    for (typename Policy::member_type i = m_policy.begin(); i < e; ++i) {
      m_functor(i);
    }
  }

  template <class TagType>
  typename std::enable_if<!std::is_same<TagType, void>::value>::type exec()
      const {
    const TagType t{};
    const typename Policy::member_type e = m_policy.end();
    for (typename Policy::member_type i = m_policy.begin(); i < e; ++i) {
      m_functor(t, i);
    }
  }

 public:
  inline void execute() const {
    this->template exec<typename Policy::work_tag>();
  }

  inline ParallelFor(const FunctorType& arg_functor, const Policy& arg_policy)
      : m_functor(arg_functor), m_policy(arg_policy) {}
};

/*--------------------------------------------------------------------------*/

template <class FunctorType, class ReducerType, class... Traits>
class ParallelReduce<FunctorType, Kokkos::RangePolicy<Traits...>, ReducerType,
                     Kokkos::Serial> {
 private:
  typedef Kokkos::RangePolicy<Traits...> Policy;
  typedef typename Policy::work_tag WorkTag;

  typedef Kokkos::Impl::if_c<std::is_same<InvalidType, ReducerType>::value,
                             FunctorType, ReducerType>
      ReducerConditional;

  typedef typename ReducerConditional::type ReducerTypeFwd;
  typedef
      typename Kokkos::Impl::if_c<std::is_same<InvalidType, ReducerType>::value,
                                  WorkTag, void>::type WorkTagFwd;

  typedef FunctorAnalysis<FunctorPatternInterface::REDUCE, Policy, FunctorType>
      Analysis;

  typedef Kokkos::Impl::FunctorValueInit<ReducerTypeFwd, WorkTagFwd> ValueInit;

  typedef typename Analysis::pointer_type pointer_type;
  typedef typename Analysis::reference_type reference_type;

  const FunctorType m_functor;
  const Policy m_policy;
  const ReducerType m_reducer;
  const pointer_type m_result_ptr;

  template <class TagType>
  inline typename std::enable_if<std::is_same<TagType, void>::value>::type exec(
      reference_type update) const {
    const typename Policy::member_type e = m_policy.end();
    for (typename Policy::member_type i = m_policy.begin(); i < e; ++i) {
      m_functor(i, update);
    }
  }

  template <class TagType>
  inline typename std::enable_if<!std::is_same<TagType, void>::value>::type
  exec(reference_type update) const {
    const TagType t{};

    const typename Policy::member_type e = m_policy.end();
    for (typename Policy::member_type i = m_policy.begin(); i < e; ++i) {
      m_functor(t, i, update);
=======
class ParallelFor<FunctorType, Kokkos::MDRangePolicy<Traits...>,
                  Kokkos::Serial> {
 private:
  using MDRangePolicy = Kokkos::MDRangePolicy<Traits...>;
  using Policy        = typename MDRangePolicy::impl_range_policy;

  using iterate_type = typename Kokkos::Impl::HostIterateTile<
      MDRangePolicy, FunctorType, typename MDRangePolicy::work_tag, void>;

  const FunctorType m_functor;
  const MDRangePolicy m_mdr_policy;
  const Policy m_policy;

  void exec() const {
    const typename Policy::member_type e = m_policy.end();
    for (typename Policy::member_type i = m_policy.begin(); i < e; ++i) {
      iterate_type(m_mdr_policy, m_functor)(i);
>>>>>>> 4103bf6c
    }
  }

 public:
<<<<<<< HEAD
  inline void execute() const {
    const size_t pool_reduce_size =
        Analysis::value_size(ReducerConditional::select(m_functor, m_reducer));
    const size_t team_reduce_size  = 0;  // Never shrinks
    const size_t team_shared_size  = 0;  // Never shrinks
    const size_t thread_local_size = 0;  // Never shrinks

    serial_resize_thread_team_data(pool_reduce_size, team_reduce_size,
                                   team_shared_size, thread_local_size);

    HostThreadTeamData& data = *serial_get_thread_team_data();

    pointer_type ptr =
        m_result_ptr ? m_result_ptr : pointer_type(data.pool_reduce_local());

    reference_type update =
        ValueInit::init(ReducerConditional::select(m_functor, m_reducer), ptr);

    this->template exec<WorkTag>(update);

    Kokkos::Impl::FunctorFinal<ReducerTypeFwd, WorkTagFwd>::final(
        ReducerConditional::select(m_functor, m_reducer), ptr);
  }

  template <class HostViewType>
  ParallelReduce(
      const FunctorType& arg_functor, const Policy& arg_policy,
      const HostViewType& arg_result_view,
      typename std::enable_if<Kokkos::is_view<HostViewType>::value &&
                                  !Kokkos::is_reducer_type<ReducerType>::value,
                              void*>::type = nullptr)
      : m_functor(arg_functor),
        m_policy(arg_policy),
        m_reducer(InvalidType()),
        m_result_ptr(arg_result_view.data()) {
    static_assert(Kokkos::is_view<HostViewType>::value,
                  "Kokkos::Serial reduce result must be a View");

    static_assert(
        std::is_same<typename HostViewType::memory_space, HostSpace>::value,
        "Kokkos::Serial reduce result must be a View in HostSpace");
  }

  inline ParallelReduce(const FunctorType& arg_functor, Policy arg_policy,
                        const ReducerType& reducer)
      : m_functor(arg_functor),
        m_policy(arg_policy),
        m_reducer(reducer),
        m_result_ptr(reducer.view().data()) {
    /*static_assert( std::is_same< typename ViewType::memory_space
                                    , Kokkos::HostSpace >::value
      , "Reduction result on Kokkos::OpenMP must be a Kokkos::View in HostSpace"
      );*/
  }
};

/*--------------------------------------------------------------------------*/

template <class FunctorType, class... Traits>
class ParallelScan<FunctorType, Kokkos::RangePolicy<Traits...>,
                   Kokkos::Serial> {
 private:
  typedef Kokkos::RangePolicy<Traits...> Policy;
  typedef typename Policy::work_tag WorkTag;

  typedef FunctorAnalysis<FunctorPatternInterface::SCAN, Policy, FunctorType>
      Analysis;

  typedef Kokkos::Impl::FunctorValueInit<FunctorType, WorkTag> ValueInit;

  typedef typename Analysis::pointer_type pointer_type;
  typedef typename Analysis::reference_type reference_type;

  const FunctorType m_functor;
  const Policy m_policy;

  template <class TagType>
  inline typename std::enable_if<std::is_same<TagType, void>::value>::type exec(
      reference_type update) const {
    const typename Policy::member_type e = m_policy.end();
    for (typename Policy::member_type i = m_policy.begin(); i < e; ++i) {
      m_functor(i, update, true);
    }
  }

  template <class TagType>
  inline typename std::enable_if<!std::is_same<TagType, void>::value>::type
  exec(reference_type update) const {
    const TagType t{};
    const typename Policy::member_type e = m_policy.end();
    for (typename Policy::member_type i = m_policy.begin(); i < e; ++i) {
      m_functor(t, i, update, true);
    }
  }

 public:
  inline void execute() const {
    const size_t pool_reduce_size  = Analysis::value_size(m_functor);
    const size_t team_reduce_size  = 0;  // Never shrinks
    const size_t team_shared_size  = 0;  // Never shrinks
    const size_t thread_local_size = 0;  // Never shrinks

    serial_resize_thread_team_data(pool_reduce_size, team_reduce_size,
                                   team_shared_size, thread_local_size);

    HostThreadTeamData& data = *serial_get_thread_team_data();

    reference_type update =
        ValueInit::init(m_functor, pointer_type(data.pool_reduce_local()));

    this->template exec<WorkTag>(update);
  }

  inline ParallelScan(const FunctorType& arg_functor, const Policy& arg_policy)
      : m_functor(arg_functor), m_policy(arg_policy) {}
};

/*--------------------------------------------------------------------------*/
template <class FunctorType, class ReturnType, class... Traits>
class ParallelScanWithTotal<FunctorType, Kokkos::RangePolicy<Traits...>,
                            ReturnType, Kokkos::Serial> {
 private:
  typedef Kokkos::RangePolicy<Traits...> Policy;
  typedef typename Policy::work_tag WorkTag;

  typedef FunctorAnalysis<FunctorPatternInterface::SCAN, Policy, FunctorType>
      Analysis;

  typedef Kokkos::Impl::FunctorValueInit<FunctorType, WorkTag> ValueInit;

  typedef typename Analysis::pointer_type pointer_type;
  typedef typename Analysis::reference_type reference_type;

  const FunctorType m_functor;
  const Policy m_policy;
  ReturnType& m_returnvalue;

  template <class TagType>
  inline typename std::enable_if<std::is_same<TagType, void>::value>::type exec(
      reference_type update) const {
    const typename Policy::member_type e = m_policy.end();
    for (typename Policy::member_type i = m_policy.begin(); i < e; ++i) {
      m_functor(i, update, true);
    }
  }

  template <class TagType>
  inline typename std::enable_if<!std::is_same<TagType, void>::value>::type
  exec(reference_type update) const {
    const TagType t{};
    const typename Policy::member_type e = m_policy.end();
    for (typename Policy::member_type i = m_policy.begin(); i < e; ++i) {
      m_functor(t, i, update, true);
    }
  }

 public:
  inline void execute() {
    const size_t pool_reduce_size  = Analysis::value_size(m_functor);
    const size_t team_reduce_size  = 0;  // Never shrinks
    const size_t team_shared_size  = 0;  // Never shrinks
    const size_t thread_local_size = 0;  // Never shrinks

    serial_resize_thread_team_data(pool_reduce_size, team_reduce_size,
                                   team_shared_size, thread_local_size);

    HostThreadTeamData& data = *serial_get_thread_team_data();

    reference_type update =
        ValueInit::init(m_functor, pointer_type(data.pool_reduce_local()));

    this->template exec<WorkTag>(update);

    m_returnvalue = update;
  }

  inline ParallelScanWithTotal(const FunctorType& arg_functor,
                               const Policy& arg_policy,
                               ReturnType& arg_returnvalue)
      : m_functor(arg_functor),
        m_policy(arg_policy),
        m_returnvalue(arg_returnvalue) {}
=======
  inline void execute() const { this->exec(); }

  inline ParallelFor(const FunctorType& arg_functor,
                     const MDRangePolicy& arg_policy)
      : m_functor(arg_functor),
        m_mdr_policy(arg_policy),
        m_policy(Policy(0, m_mdr_policy.m_num_tiles).set_chunk_size(1)) {}
};

template <class FunctorType, class ReducerType, class... Traits>
class ParallelReduce<FunctorType, Kokkos::MDRangePolicy<Traits...>, ReducerType,
                     Kokkos::Serial> {
 private:
  using MDRangePolicy = Kokkos::MDRangePolicy<Traits...>;
  using Policy        = typename MDRangePolicy::impl_range_policy;

  using WorkTag = typename MDRangePolicy::work_tag;

  using ReducerConditional =
      Kokkos::Impl::if_c<std::is_same<InvalidType, ReducerType>::value,
                         FunctorType, ReducerType>;
  using ReducerTypeFwd = typename ReducerConditional::type;
  using WorkTagFwd =
      typename Kokkos::Impl::if_c<std::is_same<InvalidType, ReducerType>::value,
                                  WorkTag, void>::type;

  using Analysis = FunctorAnalysis<FunctorPatternInterface::REDUCE,
                                   MDRangePolicy, FunctorType>;

  using ValueInit = Kokkos::Impl::FunctorValueInit<ReducerTypeFwd, WorkTagFwd>;

  using pointer_type   = typename Analysis::pointer_type;
  using value_type     = typename Analysis::value_type;
  using reference_type = typename Analysis::reference_type;

  using iterate_type =
      typename Kokkos::Impl::HostIterateTile<MDRangePolicy, FunctorType,
                                             WorkTag, reference_type>;

  const FunctorType m_functor;
  const MDRangePolicy m_mdr_policy;
  const Policy m_policy;
  const ReducerType m_reducer;
  const pointer_type m_result_ptr;

  inline void exec(reference_type update) const {
    const typename Policy::member_type e = m_policy.end();
    for (typename Policy::member_type i = m_policy.begin(); i < e; ++i) {
      iterate_type(m_mdr_policy, m_functor, update)(i);
    }
  }

 public:
  inline void execute() const {
    const size_t pool_reduce_size =
        Analysis::value_size(ReducerConditional::select(m_functor, m_reducer));
    const size_t team_reduce_size  = 0;  // Never shrinks
    const size_t team_shared_size  = 0;  // Never shrinks
    const size_t thread_local_size = 0;  // Never shrinks

    serial_resize_thread_team_data(pool_reduce_size, team_reduce_size,
                                   team_shared_size, thread_local_size);

    HostThreadTeamData& data = *serial_get_thread_team_data();

    pointer_type ptr =
        m_result_ptr ? m_result_ptr : pointer_type(data.pool_reduce_local());

    reference_type update =
        ValueInit::init(ReducerConditional::select(m_functor, m_reducer), ptr);

    this->exec(update);

    Kokkos::Impl::FunctorFinal<ReducerTypeFwd, WorkTagFwd>::final(
        ReducerConditional::select(m_functor, m_reducer), ptr);
  }

  template <class HostViewType>
  ParallelReduce(
      const FunctorType& arg_functor, const MDRangePolicy& arg_policy,
      const HostViewType& arg_result_view,
      typename std::enable_if<Kokkos::is_view<HostViewType>::value &&
                                  !Kokkos::is_reducer_type<ReducerType>::value,
                              void*>::type = nullptr)
      : m_functor(arg_functor),
        m_mdr_policy(arg_policy),
        m_policy(Policy(0, m_mdr_policy.m_num_tiles).set_chunk_size(1)),
        m_reducer(InvalidType()),
        m_result_ptr(arg_result_view.data()) {
    static_assert(Kokkos::is_view<HostViewType>::value,
                  "Kokkos::Serial reduce result must be a View");

    static_assert(
        std::is_same<typename HostViewType::memory_space, HostSpace>::value,
        "Kokkos::Serial reduce result must be a View in HostSpace");
  }

  inline ParallelReduce(const FunctorType& arg_functor,
                        MDRangePolicy arg_policy, const ReducerType& reducer)
      : m_functor(arg_functor),
        m_mdr_policy(arg_policy),
        m_policy(Policy(0, m_mdr_policy.m_num_tiles).set_chunk_size(1)),
        m_reducer(reducer),
        m_result_ptr(reducer.view().data()) {
    /*static_assert( std::is_same< typename ViewType::memory_space
                                    , Kokkos::HostSpace >::value
      , "Reduction result on Kokkos::OpenMP must be a Kokkos::View in HostSpace"
      );*/
  }
>>>>>>> 4103bf6c
};

}  // namespace Impl
}  // namespace Kokkos

/*--------------------------------------------------------------------------*/
/*--------------------------------------------------------------------------*/
<<<<<<< HEAD
/* Parallel patterns for Kokkos::Serial with MDRangePolicy */
=======
/* Parallel patterns for Kokkos::Serial with TeamPolicy */
>>>>>>> 4103bf6c

namespace Kokkos {
namespace Impl {

<<<<<<< HEAD
template <class FunctorType, class... Traits>
class ParallelFor<FunctorType, Kokkos::MDRangePolicy<Traits...>,
                  Kokkos::Serial> {
 private:
  typedef Kokkos::MDRangePolicy<Traits...> MDRangePolicy;
  typedef typename MDRangePolicy::impl_range_policy Policy;

  typedef typename Kokkos::Impl::HostIterateTile<
      MDRangePolicy, FunctorType, typename MDRangePolicy::work_tag, void>
      iterate_type;

  const FunctorType m_functor;
  const MDRangePolicy m_mdr_policy;
  const Policy m_policy;

  void exec() const {
    const typename Policy::member_type e = m_policy.end();
    for (typename Policy::member_type i = m_policy.begin(); i < e; ++i) {
      iterate_type(m_mdr_policy, m_functor)(i);
    }
  }

 public:
  inline void execute() const { this->exec(); }

  inline ParallelFor(const FunctorType& arg_functor,
                     const MDRangePolicy& arg_policy)
      : m_functor(arg_functor),
        m_mdr_policy(arg_policy),
        m_policy(Policy(0, m_mdr_policy.m_num_tiles).set_chunk_size(1)) {}
};

template <class FunctorType, class ReducerType, class... Traits>
class ParallelReduce<FunctorType, Kokkos::MDRangePolicy<Traits...>, ReducerType,
                     Kokkos::Serial> {
 private:
  typedef Kokkos::MDRangePolicy<Traits...> MDRangePolicy;
  typedef typename MDRangePolicy::impl_range_policy Policy;

  typedef typename MDRangePolicy::work_tag WorkTag;

  typedef Kokkos::Impl::if_c<std::is_same<InvalidType, ReducerType>::value,
                             FunctorType, ReducerType>
      ReducerConditional;
  typedef typename ReducerConditional::type ReducerTypeFwd;
  typedef
      typename Kokkos::Impl::if_c<std::is_same<InvalidType, ReducerType>::value,
                                  WorkTag, void>::type WorkTagFwd;

  typedef FunctorAnalysis<FunctorPatternInterface::REDUCE, MDRangePolicy,
                          FunctorType>
      Analysis;

  typedef Kokkos::Impl::FunctorValueInit<ReducerTypeFwd, WorkTagFwd> ValueInit;

  typedef typename Analysis::pointer_type pointer_type;
  typedef typename Analysis::value_type value_type;
  typedef typename Analysis::reference_type reference_type;

  using iterate_type =
      typename Kokkos::Impl::HostIterateTile<MDRangePolicy, FunctorType,
                                             WorkTag, reference_type>;

  const FunctorType m_functor;
  const MDRangePolicy m_mdr_policy;
  const Policy m_policy;
  const ReducerType m_reducer;
  const pointer_type m_result_ptr;

  inline void exec(reference_type update) const {
    const typename Policy::member_type e = m_policy.end();
    for (typename Policy::member_type i = m_policy.begin(); i < e; ++i) {
      iterate_type(m_mdr_policy, m_functor, update)(i);
    }
  }

 public:
  inline void execute() const {
    const size_t pool_reduce_size =
        Analysis::value_size(ReducerConditional::select(m_functor, m_reducer));
    const size_t team_reduce_size  = 0;  // Never shrinks
    const size_t team_shared_size  = 0;  // Never shrinks
    const size_t thread_local_size = 0;  // Never shrinks

    serial_resize_thread_team_data(pool_reduce_size, team_reduce_size,
                                   team_shared_size, thread_local_size);

    HostThreadTeamData& data = *serial_get_thread_team_data();

    pointer_type ptr =
        m_result_ptr ? m_result_ptr : pointer_type(data.pool_reduce_local());

    reference_type update =
        ValueInit::init(ReducerConditional::select(m_functor, m_reducer), ptr);

    this->exec(update);

    Kokkos::Impl::FunctorFinal<ReducerTypeFwd, WorkTagFwd>::final(
        ReducerConditional::select(m_functor, m_reducer), ptr);
  }

  template <class HostViewType>
  ParallelReduce(
      const FunctorType& arg_functor, const MDRangePolicy& arg_policy,
      const HostViewType& arg_result_view,
      typename std::enable_if<Kokkos::is_view<HostViewType>::value &&
                                  !Kokkos::is_reducer_type<ReducerType>::value,
                              void*>::type = nullptr)
      : m_functor(arg_functor),
        m_mdr_policy(arg_policy),
        m_policy(Policy(0, m_mdr_policy.m_num_tiles).set_chunk_size(1)),
        m_reducer(InvalidType()),
        m_result_ptr(arg_result_view.data()) {
    static_assert(Kokkos::is_view<HostViewType>::value,
                  "Kokkos::Serial reduce result must be a View");

    static_assert(
        std::is_same<typename HostViewType::memory_space, HostSpace>::value,
        "Kokkos::Serial reduce result must be a View in HostSpace");
  }

  inline ParallelReduce(const FunctorType& arg_functor,
                        MDRangePolicy arg_policy, const ReducerType& reducer)
      : m_functor(arg_functor),
        m_mdr_policy(arg_policy),
        m_policy(Policy(0, m_mdr_policy.m_num_tiles).set_chunk_size(1)),
        m_reducer(reducer),
        m_result_ptr(reducer.view().data()) {
    /*static_assert( std::is_same< typename ViewType::memory_space
                                    , Kokkos::HostSpace >::value
      , "Reduction result on Kokkos::OpenMP must be a Kokkos::View in HostSpace"
      );*/
  }
};

}  // namespace Impl
}  // namespace Kokkos

/*--------------------------------------------------------------------------*/
/*--------------------------------------------------------------------------*/
/* Parallel patterns for Kokkos::Serial with TeamPolicy */

namespace Kokkos {
namespace Impl {

template <class FunctorType, class... Properties>
class ParallelFor<FunctorType, Kokkos::TeamPolicy<Properties...>,
                  Kokkos::Serial> {
 private:
  enum { TEAM_REDUCE_SIZE = 512 };

  typedef TeamPolicyInternal<Kokkos::Serial, Properties...> Policy;
  typedef typename Policy::member_type Member;

  const FunctorType m_functor;
  const int m_league;
  const int m_shared;

  template <class TagType>
  inline typename std::enable_if<std::is_same<TagType, void>::value>::type exec(
      HostThreadTeamData& data) const {
    for (int ileague = 0; ileague < m_league; ++ileague) {
      m_functor(Member(data, ileague, m_league));
    }
  }

  template <class TagType>
  inline typename std::enable_if<!std::is_same<TagType, void>::value>::type
  exec(HostThreadTeamData& data) const {
    const TagType t{};
    for (int ileague = 0; ileague < m_league; ++ileague) {
      m_functor(t, Member(data, ileague, m_league));
    }
  }

 public:
  inline void execute() const {
    const size_t pool_reduce_size  = 0;  // Never shrinks
    const size_t team_reduce_size  = TEAM_REDUCE_SIZE;
    const size_t team_shared_size  = m_shared;
    const size_t thread_local_size = 0;  // Never shrinks

    serial_resize_thread_team_data(pool_reduce_size, team_reduce_size,
                                   team_shared_size, thread_local_size);

    HostThreadTeamData& data = *serial_get_thread_team_data();

    this->template exec<typename Policy::work_tag>(data);
  }

  ParallelFor(const FunctorType& arg_functor, const Policy& arg_policy)
      : m_functor(arg_functor),
        m_league(arg_policy.league_size()),
        m_shared(arg_policy.scratch_size(0) + arg_policy.scratch_size(1) +
                 FunctorTeamShmemSize<FunctorType>::value(arg_functor, 1)) {}
};

/*--------------------------------------------------------------------------*/

template <class FunctorType, class ReducerType, class... Properties>
class ParallelReduce<FunctorType, Kokkos::TeamPolicy<Properties...>,
                     ReducerType, Kokkos::Serial> {
 private:
  enum { TEAM_REDUCE_SIZE = 512 };

  typedef TeamPolicyInternal<Kokkos::Serial, Properties...> Policy;

  typedef FunctorAnalysis<FunctorPatternInterface::REDUCE, Policy, FunctorType>
      Analysis;

  typedef typename Policy::member_type Member;
  typedef typename Policy::work_tag WorkTag;

  typedef Kokkos::Impl::if_c<std::is_same<InvalidType, ReducerType>::value,
                             FunctorType, ReducerType>
      ReducerConditional;
  typedef typename ReducerConditional::type ReducerTypeFwd;
  typedef
      typename Kokkos::Impl::if_c<std::is_same<InvalidType, ReducerType>::value,
                                  WorkTag, void>::type WorkTagFwd;

  typedef Kokkos::Impl::FunctorValueInit<ReducerTypeFwd, WorkTagFwd> ValueInit;

  typedef typename Analysis::pointer_type pointer_type;
  typedef typename Analysis::reference_type reference_type;

  const FunctorType m_functor;
  const int m_league;
  const ReducerType m_reducer;
  pointer_type m_result_ptr;
  const int m_shared;

  template <class TagType>
  inline typename std::enable_if<std::is_same<TagType, void>::value>::type exec(
      HostThreadTeamData& data, reference_type update) const {
    for (int ileague = 0; ileague < m_league; ++ileague) {
      m_functor(Member(data, ileague, m_league), update);
    }
  }

  template <class TagType>
  inline typename std::enable_if<!std::is_same<TagType, void>::value>::type
  exec(HostThreadTeamData& data, reference_type update) const {
    const TagType t{};

    for (int ileague = 0; ileague < m_league; ++ileague) {
      m_functor(t, Member(data, ileague, m_league), update);
    }
  }

 public:
  inline void execute() const {
    const size_t pool_reduce_size =
        Analysis::value_size(ReducerConditional::select(m_functor, m_reducer));

    const size_t team_reduce_size  = TEAM_REDUCE_SIZE;
    const size_t team_shared_size  = m_shared;
    const size_t thread_local_size = 0;  // Never shrinks

    serial_resize_thread_team_data(pool_reduce_size, team_reduce_size,
                                   team_shared_size, thread_local_size);

    HostThreadTeamData& data = *serial_get_thread_team_data();

    pointer_type ptr =
        m_result_ptr ? m_result_ptr : pointer_type(data.pool_reduce_local());

    reference_type update =
        ValueInit::init(ReducerConditional::select(m_functor, m_reducer), ptr);

    this->template exec<WorkTag>(data, update);

    Kokkos::Impl::FunctorFinal<ReducerTypeFwd, WorkTagFwd>::final(
        ReducerConditional::select(m_functor, m_reducer), ptr);
  }

  template <class ViewType>
  ParallelReduce(
      const FunctorType& arg_functor, const Policy& arg_policy,
      const ViewType& arg_result,
      typename std::enable_if<Kokkos::is_view<ViewType>::value &&
                                  !Kokkos::is_reducer_type<ReducerType>::value,
                              void*>::type = nullptr)
      : m_functor(arg_functor),
        m_league(arg_policy.league_size()),
        m_reducer(InvalidType()),
        m_result_ptr(arg_result.data()),
        m_shared(arg_policy.scratch_size(0) + arg_policy.scratch_size(1) +
                 FunctorTeamShmemSize<FunctorType>::value(m_functor, 1)) {
    static_assert(Kokkos::is_view<ViewType>::value,
                  "Reduction result on Kokkos::Serial must be a Kokkos::View");

    static_assert(
        std::is_same<typename ViewType::memory_space, Kokkos::HostSpace>::value,
        "Reduction result on Kokkos::Serial must be a Kokkos::View in "
        "HostSpace");
  }

  inline ParallelReduce(const FunctorType& arg_functor, Policy arg_policy,
                        const ReducerType& reducer)
      : m_functor(arg_functor),
        m_league(arg_policy.league_size()),
        m_reducer(reducer),
        m_result_ptr(reducer.view().data()),
        m_shared(arg_policy.scratch_size(0) + arg_policy.scratch_size(1) +
                 FunctorTeamShmemSize<FunctorType>::value(arg_functor, 1)) {
    /*static_assert( std::is_same< typename ViewType::memory_space
                            , Kokkos::HostSpace >::value
    , "Reduction result on Kokkos::OpenMP must be a Kokkos::View in HostSpace"
    );*/
  }
};

}  // namespace Impl
}  // namespace Kokkos

/*--------------------------------------------------------------------------*/
/*--------------------------------------------------------------------------*/

namespace Kokkos {
namespace Experimental {

template <>
class UniqueToken<Serial, UniqueTokenScope::Instance> {
 public:
  using execution_space = Serial;
  using size_type       = int;

  /// \brief create object size for concurrency on the given instance
  ///
  /// This object should not be shared between instances
  UniqueToken(execution_space const& = execution_space()) noexcept {}

  /// \brief upper bound for acquired values, i.e. 0 <= value < size()
  KOKKOS_INLINE_FUNCTION
  int size() const noexcept { return 1; }

=======
template <class FunctorType, class... Properties>
class ParallelFor<FunctorType, Kokkos::TeamPolicy<Properties...>,
                  Kokkos::Serial> {
 private:
  enum { TEAM_REDUCE_SIZE = 512 };

  using Policy = TeamPolicyInternal<Kokkos::Serial, Properties...>;
  using Member = typename Policy::member_type;

  const FunctorType m_functor;
  const int m_league;
  const int m_shared;

  template <class TagType>
  inline typename std::enable_if<std::is_same<TagType, void>::value>::type exec(
      HostThreadTeamData& data) const {
    for (int ileague = 0; ileague < m_league; ++ileague) {
      m_functor(Member(data, ileague, m_league));
    }
  }

  template <class TagType>
  inline typename std::enable_if<!std::is_same<TagType, void>::value>::type
  exec(HostThreadTeamData& data) const {
    const TagType t{};
    for (int ileague = 0; ileague < m_league; ++ileague) {
      m_functor(t, Member(data, ileague, m_league));
    }
  }

 public:
  inline void execute() const {
    const size_t pool_reduce_size  = 0;  // Never shrinks
    const size_t team_reduce_size  = TEAM_REDUCE_SIZE;
    const size_t team_shared_size  = m_shared;
    const size_t thread_local_size = 0;  // Never shrinks

    serial_resize_thread_team_data(pool_reduce_size, team_reduce_size,
                                   team_shared_size, thread_local_size);

    HostThreadTeamData& data = *serial_get_thread_team_data();

    this->template exec<typename Policy::work_tag>(data);
  }

  ParallelFor(const FunctorType& arg_functor, const Policy& arg_policy)
      : m_functor(arg_functor),
        m_league(arg_policy.league_size()),
        m_shared(arg_policy.scratch_size(0) + arg_policy.scratch_size(1) +
                 FunctorTeamShmemSize<FunctorType>::value(arg_functor, 1)) {}
};

/*--------------------------------------------------------------------------*/

template <class FunctorType, class ReducerType, class... Properties>
class ParallelReduce<FunctorType, Kokkos::TeamPolicy<Properties...>,
                     ReducerType, Kokkos::Serial> {
 private:
  enum { TEAM_REDUCE_SIZE = 512 };

  using Policy = TeamPolicyInternal<Kokkos::Serial, Properties...>;

  using Analysis =
      FunctorAnalysis<FunctorPatternInterface::REDUCE, Policy, FunctorType>;

  using Member  = typename Policy::member_type;
  using WorkTag = typename Policy::work_tag;

  using ReducerConditional =
      Kokkos::Impl::if_c<std::is_same<InvalidType, ReducerType>::value,
                         FunctorType, ReducerType>;
  using ReducerTypeFwd = typename ReducerConditional::type;
  using WorkTagFwd =
      typename Kokkos::Impl::if_c<std::is_same<InvalidType, ReducerType>::value,
                                  WorkTag, void>::type;

  using ValueInit = Kokkos::Impl::FunctorValueInit<ReducerTypeFwd, WorkTagFwd>;

  using pointer_type   = typename Analysis::pointer_type;
  using reference_type = typename Analysis::reference_type;

  const FunctorType m_functor;
  const int m_league;
  const ReducerType m_reducer;
  pointer_type m_result_ptr;
  const int m_shared;

  template <class TagType>
  inline typename std::enable_if<std::is_same<TagType, void>::value>::type exec(
      HostThreadTeamData& data, reference_type update) const {
    for (int ileague = 0; ileague < m_league; ++ileague) {
      m_functor(Member(data, ileague, m_league), update);
    }
  }

  template <class TagType>
  inline typename std::enable_if<!std::is_same<TagType, void>::value>::type
  exec(HostThreadTeamData& data, reference_type update) const {
    const TagType t{};

    for (int ileague = 0; ileague < m_league; ++ileague) {
      m_functor(t, Member(data, ileague, m_league), update);
    }
  }

 public:
  inline void execute() const {
    const size_t pool_reduce_size =
        Analysis::value_size(ReducerConditional::select(m_functor, m_reducer));

    const size_t team_reduce_size  = TEAM_REDUCE_SIZE;
    const size_t team_shared_size  = m_shared;
    const size_t thread_local_size = 0;  // Never shrinks

    serial_resize_thread_team_data(pool_reduce_size, team_reduce_size,
                                   team_shared_size, thread_local_size);

    HostThreadTeamData& data = *serial_get_thread_team_data();

    pointer_type ptr =
        m_result_ptr ? m_result_ptr : pointer_type(data.pool_reduce_local());

    reference_type update =
        ValueInit::init(ReducerConditional::select(m_functor, m_reducer), ptr);

    this->template exec<WorkTag>(data, update);

    Kokkos::Impl::FunctorFinal<ReducerTypeFwd, WorkTagFwd>::final(
        ReducerConditional::select(m_functor, m_reducer), ptr);
  }

  template <class ViewType>
  ParallelReduce(
      const FunctorType& arg_functor, const Policy& arg_policy,
      const ViewType& arg_result,
      typename std::enable_if<Kokkos::is_view<ViewType>::value &&
                                  !Kokkos::is_reducer_type<ReducerType>::value,
                              void*>::type = nullptr)
      : m_functor(arg_functor),
        m_league(arg_policy.league_size()),
        m_reducer(InvalidType()),
        m_result_ptr(arg_result.data()),
        m_shared(arg_policy.scratch_size(0) + arg_policy.scratch_size(1) +
                 FunctorTeamShmemSize<FunctorType>::value(m_functor, 1)) {
    static_assert(Kokkos::is_view<ViewType>::value,
                  "Reduction result on Kokkos::Serial must be a Kokkos::View");

    static_assert(
        std::is_same<typename ViewType::memory_space, Kokkos::HostSpace>::value,
        "Reduction result on Kokkos::Serial must be a Kokkos::View in "
        "HostSpace");
  }

  inline ParallelReduce(const FunctorType& arg_functor, Policy arg_policy,
                        const ReducerType& reducer)
      : m_functor(arg_functor),
        m_league(arg_policy.league_size()),
        m_reducer(reducer),
        m_result_ptr(reducer.view().data()),
        m_shared(arg_policy.scratch_size(0) + arg_policy.scratch_size(1) +
                 FunctorTeamShmemSize<FunctorType>::value(arg_functor, 1)) {
    /*static_assert( std::is_same< typename ViewType::memory_space
                            , Kokkos::HostSpace >::value
    , "Reduction result on Kokkos::OpenMP must be a Kokkos::View in HostSpace"
    );*/
  }
};

}  // namespace Impl
}  // namespace Kokkos

/*--------------------------------------------------------------------------*/
/*--------------------------------------------------------------------------*/

namespace Kokkos {
namespace Experimental {

template <>
class UniqueToken<Serial, UniqueTokenScope::Instance> {
 public:
  using execution_space = Serial;
  using size_type       = int;

  /// \brief create object size for concurrency on the given instance
  ///
  /// This object should not be shared between instances
  UniqueToken(execution_space const& = execution_space()) noexcept {}

  /// \brief create object size for requested size on given instance
  ///
  /// It is the users responsibility to only acquire size tokens concurrently
  UniqueToken(size_type, execution_space const& = execution_space()) {}

  /// \brief upper bound for acquired values, i.e. 0 <= value < size()
  KOKKOS_INLINE_FUNCTION
  int size() const noexcept { return 1; }

>>>>>>> 4103bf6c
  /// \brief acquire value such that 0 <= value < size()
  KOKKOS_INLINE_FUNCTION
  int acquire() const noexcept { return 0; }

  /// \brief release a value acquired by generate
  KOKKOS_INLINE_FUNCTION
  void release(int) const noexcept {}
};

template <>
class UniqueToken<Serial, UniqueTokenScope::Global> {
 public:
  using execution_space = Serial;
  using size_type       = int;

  /// \brief create object size for concurrency on the given instance
  ///
  /// This object should not be shared between instances
  UniqueToken(execution_space const& = execution_space()) noexcept {}

  /// \brief upper bound for acquired values, i.e. 0 <= value < size()
  KOKKOS_INLINE_FUNCTION
  int size() const noexcept { return 1; }

  /// \brief acquire value such that 0 <= value < size()
  KOKKOS_INLINE_FUNCTION
  int acquire() const noexcept { return 0; }

  /// \brief release a value acquired by generate
  KOKKOS_INLINE_FUNCTION
  void release(int) const noexcept {}
};

}  // namespace Experimental
}  // namespace Kokkos

#include <impl/Kokkos_Serial_Task.hpp>

#endif  // defined( KOKKOS_ENABLE_SERIAL )
#endif  /* #define KOKKOS_SERIAL_HPP */<|MERGE_RESOLUTION|>--- conflicted
+++ resolved
@@ -63,11 +63,7 @@
 #include <impl/Kokkos_HostThreadTeam.hpp>
 #include <impl/Kokkos_FunctorAnalysis.hpp>
 #include <impl/Kokkos_FunctorAdapter.hpp>
-<<<<<<< HEAD
-#include <impl/Kokkos_Profiling_Interface.hpp>
-=======
 #include <impl/Kokkos_Tools.hpp>
->>>>>>> 4103bf6c
 
 #include <KokkosExp_MDRangePolicy.hpp>
 
@@ -93,21 +89,6 @@
   //@{
 
   //! Tag this class as an execution space:
-<<<<<<< HEAD
-  typedef Serial execution_space;
-  //! The size_type typedef best suited for this device.
-  typedef HostSpace::size_type size_type;
-  //! This device's preferred memory space.
-  typedef HostSpace memory_space;
-  //! This execution space preferred device_type
-  typedef Kokkos::Device<execution_space, memory_space> device_type;
-
-  //! This device's preferred array layout.
-  typedef LayoutRight array_layout;
-
-  /// \brief  Scratch memory space
-  typedef ScratchMemorySpace<Kokkos::Serial> scratch_memory_space;
-=======
   using execution_space = Serial;
   //! The size_type alias best suited for this device.
   using size_type = HostSpace::size_type;
@@ -121,7 +102,6 @@
 
   /// \brief  Scratch memory space
   using scratch_memory_space = ScratchMemorySpace<Kokkos::Serial>;
->>>>>>> 4103bf6c
 
   //@}
 
@@ -140,13 +120,8 @@
   /// method does not return until all dispatched functors on this
   /// device have completed.
   static void impl_static_fence() {}
-<<<<<<< HEAD
-
-#ifdef KOKKOS_ENABLE_DEPRECATED_CODE
-  static void fence() {}
-#else
+
   void fence() const {}
-#endif
 
   /** \brief  Return the maximum amount of concurrency.  */
   static int concurrency() { return 1; }
@@ -155,32 +130,6 @@
   static void print_configuration(std::ostream&,
                                   const bool /* detail */ = false) {}
 
-#ifdef KOKKOS_ENABLE_DEPRECATED_CODE
-  static bool sleep();
-  static bool wake();
-
-  static void initialize(unsigned threads_count             = 1,
-                         unsigned use_numa_count            = 0,
-                         unsigned use_cores_per_numa        = 0,
-                         bool allow_asynchronous_threadpool = false);
-
-  static bool is_initialized();
-
-  //! Free any resources being consumed by the device.
-  static void finalize();
-
-  //--------------------------------------------------------------------------
-
-  inline static int thread_pool_size(int = 0) { return 1; }
-  KOKKOS_INLINE_FUNCTION static int thread_pool_rank() { return 0; }
-
-  //--------------------------------------------------------------------------
-
-  KOKKOS_INLINE_FUNCTION static unsigned hardware_thread_id() {
-    return thread_pool_rank();
-  }
-  inline static unsigned max_hardware_threads() { return thread_pool_size(0); }
-#else
   static void impl_initialize();
 
   static bool impl_is_initialized();
@@ -201,62 +150,21 @@
   inline static unsigned impl_max_hardware_threads() {
     return impl_thread_pool_size(0);
   }
-#endif
-=======
-
-  void fence() const {}
-
-  /** \brief  Return the maximum amount of concurrency.  */
-  static int concurrency() { return 1; }
-
-  //! Print configuration information to the given output stream.
-  static void print_configuration(std::ostream&,
-                                  const bool /* detail */ = false) {}
-
-  static void impl_initialize();
-
-  static bool impl_is_initialized();
-
-  //! Free any resources being consumed by the device.
-  static void impl_finalize();
-
-  //--------------------------------------------------------------------------
-
-  inline static int impl_thread_pool_size(int = 0) { return 1; }
-  KOKKOS_INLINE_FUNCTION static int impl_thread_pool_rank() { return 0; }
-
-  //--------------------------------------------------------------------------
-
-  KOKKOS_INLINE_FUNCTION static unsigned impl_hardware_thread_id() {
-    return impl_thread_pool_rank();
-  }
-  inline static unsigned impl_max_hardware_threads() {
-    return impl_thread_pool_size(0);
-  }
-
->>>>>>> 4103bf6c
+
   uint32_t impl_instance_id() const noexcept { return 0; }
 
   static const char* name();
   //--------------------------------------------------------------------------
 };
 
-<<<<<<< HEAD
-namespace Profiling {
-=======
 namespace Tools {
->>>>>>> 4103bf6c
 namespace Experimental {
 template <>
 struct DeviceTypeTraits<Serial> {
   static constexpr DeviceType id = DeviceType::Serial;
 };
 }  // namespace Experimental
-<<<<<<< HEAD
-}  // namespace Profiling
-=======
 }  // namespace Tools
->>>>>>> 4103bf6c
 }  // namespace Kokkos
 
 /*--------------------------------------------------------------------------*/
@@ -286,22 +194,6 @@
 
 /*--------------------------------------------------------------------------*/
 /*--------------------------------------------------------------------------*/
-<<<<<<< HEAD
-
-namespace Kokkos {
-namespace Impl {
-
-// Resize thread team data scratch memory
-void serial_resize_thread_team_data(size_t pool_reduce_bytes,
-                                    size_t team_reduce_bytes,
-                                    size_t team_shared_bytes,
-                                    size_t thread_local_bytes);
-
-HostThreadTeamData* serial_get_thread_team_data();
-
-} /* namespace Impl */
-} /* namespace Kokkos */
-=======
 
 namespace Kokkos {
 namespace Impl {
@@ -490,304 +382,10 @@
 /*--------------------------------------------------------------------------*/
 /*--------------------------------------------------------------------------*/
 /* Parallel patterns for Kokkos::Serial with RangePolicy */
->>>>>>> 4103bf6c
 
 namespace Kokkos {
 namespace Impl {
 
-<<<<<<< HEAD
-/*
- * < Kokkos::Serial , WorkArgTag >
- * < WorkArgTag , Impl::enable_if< std::is_same< Kokkos::Serial ,
- * Kokkos::DefaultExecutionSpace >::value >::type >
- *
- */
-template <class... Properties>
-class TeamPolicyInternal<Kokkos::Serial, Properties...>
-    : public PolicyTraits<Properties...> {
- private:
-  size_t m_team_scratch_size[2];
-  size_t m_thread_scratch_size[2];
-  int m_league_size;
-  int m_chunk_size;
-
- public:
-  //! Tag this class as a kokkos execution policy
-  typedef TeamPolicyInternal execution_policy;
-
-  typedef PolicyTraits<Properties...> traits;
-
-  //! Execution space of this execution policy:
-  typedef Kokkos::Serial execution_space;
-
-  const typename traits::execution_space& space() const {
-    static typename traits::execution_space m_space;
-    return m_space;
-  }
-
-  TeamPolicyInternal& operator=(const TeamPolicyInternal& p) {
-    m_league_size            = p.m_league_size;
-    m_team_scratch_size[0]   = p.m_team_scratch_size[0];
-    m_thread_scratch_size[0] = p.m_thread_scratch_size[0];
-    m_team_scratch_size[1]   = p.m_team_scratch_size[1];
-    m_thread_scratch_size[1] = p.m_thread_scratch_size[1];
-    m_chunk_size             = p.m_chunk_size;
-    return *this;
-  }
-
-  template <class ExecSpace, class... OtherProperties>
-  friend class TeamPolicyInternal;
-
-  template <class... OtherProperties>
-  TeamPolicyInternal(
-      const TeamPolicyInternal<Kokkos::Serial, OtherProperties...>& p) {
-    m_league_size            = p.m_league_size;
-    m_team_scratch_size[0]   = p.m_team_scratch_size[0];
-    m_thread_scratch_size[0] = p.m_thread_scratch_size[0];
-    m_team_scratch_size[1]   = p.m_team_scratch_size[1];
-    m_thread_scratch_size[1] = p.m_thread_scratch_size[1];
-    m_chunk_size             = p.m_chunk_size;
-  }
-
-  //----------------------------------------
-#ifdef KOKKOS_ENABLE_DEPRECATED_CODE
-  template <class FunctorType>
-  static int team_size_max(const FunctorType&) {
-    return 1;
-  }
-
-  template <class FunctorType>
-  static int team_size_recommended(const FunctorType&) {
-    return 1;
-  }
-
-  template <class FunctorType>
-  static int team_size_recommended(const FunctorType&, const int&) {
-    return 1;
-  }
-#endif
-
-  template <class FunctorType>
-  int team_size_max(const FunctorType&, const ParallelForTag&) const {
-    return 1;
-  }
-  template <class FunctorType>
-  int team_size_max(const FunctorType&, const ParallelReduceTag&) const {
-    return 1;
-  }
-  template <class FunctorType, class ReducerType>
-  int team_size_max(const FunctorType&, const ReducerType&,
-                    const ParallelReduceTag&) const {
-    return 1;
-  }
-  template <class FunctorType>
-  int team_size_recommended(const FunctorType&, const ParallelForTag&) const {
-    return 1;
-  }
-  template <class FunctorType>
-  int team_size_recommended(const FunctorType&,
-                            const ParallelReduceTag&) const {
-    return 1;
-  }
-  template <class FunctorType, class ReducerType>
-  int team_size_recommended(const FunctorType&, const ReducerType&,
-                            const ParallelReduceTag&) const {
-    return 1;
-  }
-
-  //----------------------------------------
-
-  inline int team_size() const { return 1; }
-  inline int league_size() const { return m_league_size; }
-  inline size_t scratch_size(const int& level, int = 0) const {
-    return m_team_scratch_size[level] + m_thread_scratch_size[level];
-  }
-
-  inline static int vector_length_max() {
-    return 1024;
-  }  // Use arbitrary large number, is meant as a vectorizable length
-
-  inline static int scratch_size_max(int level) {
-    return (level == 0 ? 1024 * 32 : 20 * 1024 * 1024);
-  }
-  /** \brief  Specify league size, request team size */
-  TeamPolicyInternal(const execution_space&, int league_size_request
-#ifndef KOKKOS_ENABLE_DEPRECATED_CODE
-                     ,
-                     int team_size_request
-#else
-                     ,
-                     int /* team_size_request */
-#endif
-                     ,
-                     int /* vector_length_request */ = 1)
-      : m_team_scratch_size{0, 0},
-        m_thread_scratch_size{0, 0},
-        m_league_size(league_size_request),
-        m_chunk_size(32) {
-#ifndef KOKKOS_ENABLE_DEPRECATED_CODE
-    if (team_size_request > 1)
-      Kokkos::abort("Kokkos::abort: Requested Team Size is too large!");
-#endif
-  }
-
-  TeamPolicyInternal(const execution_space&, int league_size_request,
-                     const Kokkos::AUTO_t& /* team_size_request */
-                     ,
-                     int /* vector_length_request */ = 1)
-      : m_team_scratch_size{0, 0},
-        m_thread_scratch_size{0, 0},
-        m_league_size(league_size_request),
-        m_chunk_size(32) {}
-
-  TeamPolicyInternal(int league_size_request
-#ifndef KOKKOS_ENABLE_DEPRECATED_CODE
-                     ,
-                     int team_size_request
-#else
-                     ,
-                     int /* team_size_request */
-#endif
-                     ,
-                     int /* vector_length_request */ = 1)
-      : m_team_scratch_size{0, 0},
-        m_thread_scratch_size{0, 0},
-        m_league_size(league_size_request),
-        m_chunk_size(32) {
-#ifndef KOKKOS_ENABLE_DEPRECATED_CODE
-    if (team_size_request > 1)
-      Kokkos::abort("Kokkos::abort: Requested Team Size is too large!");
-#endif
-  }
-
-  TeamPolicyInternal(int league_size_request,
-                     const Kokkos::AUTO_t& /* team_size_request */
-                     ,
-                     int /* vector_length_request */ = 1)
-      : m_team_scratch_size{0, 0},
-        m_thread_scratch_size{0, 0},
-        m_league_size(league_size_request),
-        m_chunk_size(32) {}
-
-  inline int chunk_size() const { return m_chunk_size; }
-
-#ifdef KOKKOS_ENABLE_DEPRECATED_CODE
-  /** \brief set chunk_size to a discrete value*/
-  inline TeamPolicyInternal set_chunk_size(
-      typename traits::index_type chunk_size_) const {
-    TeamPolicyInternal p = *this;
-    p.m_chunk_size       = chunk_size_;
-    return p;
-  }
-
-  /** \brief set per team scratch size for a specific level of the scratch
-   * hierarchy */
-  inline TeamPolicyInternal set_scratch_size(
-      const int& level, const PerTeamValue& per_team) const {
-    TeamPolicyInternal p         = *this;
-    p.m_team_scratch_size[level] = per_team.value;
-    return p;
-  }
-
-  /** \brief set per thread scratch size for a specific level of the scratch
-   * hierarchy */
-  inline TeamPolicyInternal set_scratch_size(
-      const int& level, const PerThreadValue& per_thread) const {
-    TeamPolicyInternal p           = *this;
-    p.m_thread_scratch_size[level] = per_thread.value;
-    return p;
-  }
-
-  /** \brief set per thread and per team scratch size for a specific level of
-   * the scratch hierarchy */
-  inline TeamPolicyInternal set_scratch_size(
-      const int& level, const PerTeamValue& per_team,
-      const PerThreadValue& per_thread) const {
-    TeamPolicyInternal p           = *this;
-    p.m_team_scratch_size[level]   = per_team.value;
-    p.m_thread_scratch_size[level] = per_thread.value;
-    return p;
-  }
-#else
-  /** \brief set chunk_size to a discrete value*/
-  inline TeamPolicyInternal& set_chunk_size(
-      typename traits::index_type chunk_size_) {
-    m_chunk_size = chunk_size_;
-    return *this;
-  }
-
-  /** \brief set per team scratch size for a specific level of the scratch
-   * hierarchy */
-  inline TeamPolicyInternal& set_scratch_size(const int& level,
-                                              const PerTeamValue& per_team) {
-    m_team_scratch_size[level] = per_team.value;
-    return *this;
-  }
-
-  /** \brief set per thread scratch size for a specific level of the scratch
-   * hierarchy */
-  inline TeamPolicyInternal& set_scratch_size(
-      const int& level, const PerThreadValue& per_thread) {
-    m_thread_scratch_size[level] = per_thread.value;
-    return *this;
-  }
-
-  /** \brief set per thread and per team scratch size for a specific level of
-   * the scratch hierarchy */
-  inline TeamPolicyInternal& set_scratch_size(
-      const int& level, const PerTeamValue& per_team,
-      const PerThreadValue& per_thread) {
-    m_team_scratch_size[level]   = per_team.value;
-    m_thread_scratch_size[level] = per_thread.value;
-    return *this;
-  }
-#endif
-
-  typedef Impl::HostThreadTeamMember<Kokkos::Serial> member_type;
-
- protected:
-#ifdef KOKKOS_ENABLE_DEPRECATED_CODE
-  /** \brief set chunk_size to a discrete value*/
-  inline TeamPolicyInternal internal_set_chunk_size(
-      typename traits::index_type chunk_size_) {
-    m_chunk_size = chunk_size_;
-    return *this;
-  }
-
-  /** \brief set per team scratch size for a specific level of the scratch
-   * hierarchy */
-  inline TeamPolicyInternal internal_set_scratch_size(
-      const int& level, const PerTeamValue& per_team) {
-    m_team_scratch_size[level] = per_team.value;
-    return *this;
-  }
-
-  /** \brief set per thread scratch size for a specific level of the scratch
-   * hierarchy */
-  inline TeamPolicyInternal internal_set_scratch_size(
-      const int& level, const PerThreadValue& per_thread) {
-    m_thread_scratch_size[level] = per_thread.value;
-    return *this;
-  }
-
-  /** \brief set per thread and per team scratch size for a specific level of
-   * the scratch hierarchy */
-  inline TeamPolicyInternal internal_set_scratch_size(
-      const int& level, const PerTeamValue& per_team,
-      const PerThreadValue& per_thread) {
-    m_team_scratch_size[level]   = per_team.value;
-    m_thread_scratch_size[level] = per_thread.value;
-    return *this;
-  }
-#endif
-};
-} /* namespace Impl */
-} /* namespace Kokkos */
-
-/*--------------------------------------------------------------------------*/
-/*--------------------------------------------------------------------------*/
-/* Parallel patterns for Kokkos::Serial with RangePolicy */
-=======
 template <class FunctorType, class... Traits>
 class ParallelFor<FunctorType, Kokkos::RangePolicy<Traits...>, Kokkos::Serial> {
  private:
@@ -1066,97 +664,11 @@
 /*--------------------------------------------------------------------------*/
 /*--------------------------------------------------------------------------*/
 /* Parallel patterns for Kokkos::Serial with MDRangePolicy */
->>>>>>> 4103bf6c
 
 namespace Kokkos {
 namespace Impl {
 
 template <class FunctorType, class... Traits>
-<<<<<<< HEAD
-class ParallelFor<FunctorType, Kokkos::RangePolicy<Traits...>, Kokkos::Serial> {
- private:
-  typedef Kokkos::RangePolicy<Traits...> Policy;
-
-  const FunctorType m_functor;
-  const Policy m_policy;
-
-  template <class TagType>
-  typename std::enable_if<std::is_same<TagType, void>::value>::type exec()
-      const {
-    const typename Policy::member_type e = m_policy.end();
-    for (typename Policy::member_type i = m_policy.begin(); i < e; ++i) {
-      m_functor(i);
-    }
-  }
-
-  template <class TagType>
-  typename std::enable_if<!std::is_same<TagType, void>::value>::type exec()
-      const {
-    const TagType t{};
-    const typename Policy::member_type e = m_policy.end();
-    for (typename Policy::member_type i = m_policy.begin(); i < e; ++i) {
-      m_functor(t, i);
-    }
-  }
-
- public:
-  inline void execute() const {
-    this->template exec<typename Policy::work_tag>();
-  }
-
-  inline ParallelFor(const FunctorType& arg_functor, const Policy& arg_policy)
-      : m_functor(arg_functor), m_policy(arg_policy) {}
-};
-
-/*--------------------------------------------------------------------------*/
-
-template <class FunctorType, class ReducerType, class... Traits>
-class ParallelReduce<FunctorType, Kokkos::RangePolicy<Traits...>, ReducerType,
-                     Kokkos::Serial> {
- private:
-  typedef Kokkos::RangePolicy<Traits...> Policy;
-  typedef typename Policy::work_tag WorkTag;
-
-  typedef Kokkos::Impl::if_c<std::is_same<InvalidType, ReducerType>::value,
-                             FunctorType, ReducerType>
-      ReducerConditional;
-
-  typedef typename ReducerConditional::type ReducerTypeFwd;
-  typedef
-      typename Kokkos::Impl::if_c<std::is_same<InvalidType, ReducerType>::value,
-                                  WorkTag, void>::type WorkTagFwd;
-
-  typedef FunctorAnalysis<FunctorPatternInterface::REDUCE, Policy, FunctorType>
-      Analysis;
-
-  typedef Kokkos::Impl::FunctorValueInit<ReducerTypeFwd, WorkTagFwd> ValueInit;
-
-  typedef typename Analysis::pointer_type pointer_type;
-  typedef typename Analysis::reference_type reference_type;
-
-  const FunctorType m_functor;
-  const Policy m_policy;
-  const ReducerType m_reducer;
-  const pointer_type m_result_ptr;
-
-  template <class TagType>
-  inline typename std::enable_if<std::is_same<TagType, void>::value>::type exec(
-      reference_type update) const {
-    const typename Policy::member_type e = m_policy.end();
-    for (typename Policy::member_type i = m_policy.begin(); i < e; ++i) {
-      m_functor(i, update);
-    }
-  }
-
-  template <class TagType>
-  inline typename std::enable_if<!std::is_same<TagType, void>::value>::type
-  exec(reference_type update) const {
-    const TagType t{};
-
-    const typename Policy::member_type e = m_policy.end();
-    for (typename Policy::member_type i = m_policy.begin(); i < e; ++i) {
-      m_functor(t, i, update);
-=======
 class ParallelFor<FunctorType, Kokkos::MDRangePolicy<Traits...>,
                   Kokkos::Serial> {
  private:
@@ -1174,195 +686,10 @@
     const typename Policy::member_type e = m_policy.end();
     for (typename Policy::member_type i = m_policy.begin(); i < e; ++i) {
       iterate_type(m_mdr_policy, m_functor)(i);
->>>>>>> 4103bf6c
-    }
-  }
-
- public:
-<<<<<<< HEAD
-  inline void execute() const {
-    const size_t pool_reduce_size =
-        Analysis::value_size(ReducerConditional::select(m_functor, m_reducer));
-    const size_t team_reduce_size  = 0;  // Never shrinks
-    const size_t team_shared_size  = 0;  // Never shrinks
-    const size_t thread_local_size = 0;  // Never shrinks
-
-    serial_resize_thread_team_data(pool_reduce_size, team_reduce_size,
-                                   team_shared_size, thread_local_size);
-
-    HostThreadTeamData& data = *serial_get_thread_team_data();
-
-    pointer_type ptr =
-        m_result_ptr ? m_result_ptr : pointer_type(data.pool_reduce_local());
-
-    reference_type update =
-        ValueInit::init(ReducerConditional::select(m_functor, m_reducer), ptr);
-
-    this->template exec<WorkTag>(update);
-
-    Kokkos::Impl::FunctorFinal<ReducerTypeFwd, WorkTagFwd>::final(
-        ReducerConditional::select(m_functor, m_reducer), ptr);
-  }
-
-  template <class HostViewType>
-  ParallelReduce(
-      const FunctorType& arg_functor, const Policy& arg_policy,
-      const HostViewType& arg_result_view,
-      typename std::enable_if<Kokkos::is_view<HostViewType>::value &&
-                                  !Kokkos::is_reducer_type<ReducerType>::value,
-                              void*>::type = nullptr)
-      : m_functor(arg_functor),
-        m_policy(arg_policy),
-        m_reducer(InvalidType()),
-        m_result_ptr(arg_result_view.data()) {
-    static_assert(Kokkos::is_view<HostViewType>::value,
-                  "Kokkos::Serial reduce result must be a View");
-
-    static_assert(
-        std::is_same<typename HostViewType::memory_space, HostSpace>::value,
-        "Kokkos::Serial reduce result must be a View in HostSpace");
-  }
-
-  inline ParallelReduce(const FunctorType& arg_functor, Policy arg_policy,
-                        const ReducerType& reducer)
-      : m_functor(arg_functor),
-        m_policy(arg_policy),
-        m_reducer(reducer),
-        m_result_ptr(reducer.view().data()) {
-    /*static_assert( std::is_same< typename ViewType::memory_space
-                                    , Kokkos::HostSpace >::value
-      , "Reduction result on Kokkos::OpenMP must be a Kokkos::View in HostSpace"
-      );*/
-  }
-};
-
-/*--------------------------------------------------------------------------*/
-
-template <class FunctorType, class... Traits>
-class ParallelScan<FunctorType, Kokkos::RangePolicy<Traits...>,
-                   Kokkos::Serial> {
- private:
-  typedef Kokkos::RangePolicy<Traits...> Policy;
-  typedef typename Policy::work_tag WorkTag;
-
-  typedef FunctorAnalysis<FunctorPatternInterface::SCAN, Policy, FunctorType>
-      Analysis;
-
-  typedef Kokkos::Impl::FunctorValueInit<FunctorType, WorkTag> ValueInit;
-
-  typedef typename Analysis::pointer_type pointer_type;
-  typedef typename Analysis::reference_type reference_type;
-
-  const FunctorType m_functor;
-  const Policy m_policy;
-
-  template <class TagType>
-  inline typename std::enable_if<std::is_same<TagType, void>::value>::type exec(
-      reference_type update) const {
-    const typename Policy::member_type e = m_policy.end();
-    for (typename Policy::member_type i = m_policy.begin(); i < e; ++i) {
-      m_functor(i, update, true);
-    }
-  }
-
-  template <class TagType>
-  inline typename std::enable_if<!std::is_same<TagType, void>::value>::type
-  exec(reference_type update) const {
-    const TagType t{};
-    const typename Policy::member_type e = m_policy.end();
-    for (typename Policy::member_type i = m_policy.begin(); i < e; ++i) {
-      m_functor(t, i, update, true);
-    }
-  }
-
- public:
-  inline void execute() const {
-    const size_t pool_reduce_size  = Analysis::value_size(m_functor);
-    const size_t team_reduce_size  = 0;  // Never shrinks
-    const size_t team_shared_size  = 0;  // Never shrinks
-    const size_t thread_local_size = 0;  // Never shrinks
-
-    serial_resize_thread_team_data(pool_reduce_size, team_reduce_size,
-                                   team_shared_size, thread_local_size);
-
-    HostThreadTeamData& data = *serial_get_thread_team_data();
-
-    reference_type update =
-        ValueInit::init(m_functor, pointer_type(data.pool_reduce_local()));
-
-    this->template exec<WorkTag>(update);
-  }
-
-  inline ParallelScan(const FunctorType& arg_functor, const Policy& arg_policy)
-      : m_functor(arg_functor), m_policy(arg_policy) {}
-};
-
-/*--------------------------------------------------------------------------*/
-template <class FunctorType, class ReturnType, class... Traits>
-class ParallelScanWithTotal<FunctorType, Kokkos::RangePolicy<Traits...>,
-                            ReturnType, Kokkos::Serial> {
- private:
-  typedef Kokkos::RangePolicy<Traits...> Policy;
-  typedef typename Policy::work_tag WorkTag;
-
-  typedef FunctorAnalysis<FunctorPatternInterface::SCAN, Policy, FunctorType>
-      Analysis;
-
-  typedef Kokkos::Impl::FunctorValueInit<FunctorType, WorkTag> ValueInit;
-
-  typedef typename Analysis::pointer_type pointer_type;
-  typedef typename Analysis::reference_type reference_type;
-
-  const FunctorType m_functor;
-  const Policy m_policy;
-  ReturnType& m_returnvalue;
-
-  template <class TagType>
-  inline typename std::enable_if<std::is_same<TagType, void>::value>::type exec(
-      reference_type update) const {
-    const typename Policy::member_type e = m_policy.end();
-    for (typename Policy::member_type i = m_policy.begin(); i < e; ++i) {
-      m_functor(i, update, true);
-    }
-  }
-
-  template <class TagType>
-  inline typename std::enable_if<!std::is_same<TagType, void>::value>::type
-  exec(reference_type update) const {
-    const TagType t{};
-    const typename Policy::member_type e = m_policy.end();
-    for (typename Policy::member_type i = m_policy.begin(); i < e; ++i) {
-      m_functor(t, i, update, true);
-    }
-  }
-
- public:
-  inline void execute() {
-    const size_t pool_reduce_size  = Analysis::value_size(m_functor);
-    const size_t team_reduce_size  = 0;  // Never shrinks
-    const size_t team_shared_size  = 0;  // Never shrinks
-    const size_t thread_local_size = 0;  // Never shrinks
-
-    serial_resize_thread_team_data(pool_reduce_size, team_reduce_size,
-                                   team_shared_size, thread_local_size);
-
-    HostThreadTeamData& data = *serial_get_thread_team_data();
-
-    reference_type update =
-        ValueInit::init(m_functor, pointer_type(data.pool_reduce_local()));
-
-    this->template exec<WorkTag>(update);
-
-    m_returnvalue = update;
-  }
-
-  inline ParallelScanWithTotal(const FunctorType& arg_functor,
-                               const Policy& arg_policy,
-                               ReturnType& arg_returnvalue)
-      : m_functor(arg_functor),
-        m_policy(arg_policy),
-        m_returnvalue(arg_returnvalue) {}
-=======
+    }
+  }
+
+ public:
   inline void execute() const { this->exec(); }
 
   inline ParallelFor(const FunctorType& arg_functor,
@@ -1472,157 +799,6 @@
       , "Reduction result on Kokkos::OpenMP must be a Kokkos::View in HostSpace"
       );*/
   }
->>>>>>> 4103bf6c
-};
-
-}  // namespace Impl
-}  // namespace Kokkos
-
-/*--------------------------------------------------------------------------*/
-/*--------------------------------------------------------------------------*/
-<<<<<<< HEAD
-/* Parallel patterns for Kokkos::Serial with MDRangePolicy */
-=======
-/* Parallel patterns for Kokkos::Serial with TeamPolicy */
->>>>>>> 4103bf6c
-
-namespace Kokkos {
-namespace Impl {
-
-<<<<<<< HEAD
-template <class FunctorType, class... Traits>
-class ParallelFor<FunctorType, Kokkos::MDRangePolicy<Traits...>,
-                  Kokkos::Serial> {
- private:
-  typedef Kokkos::MDRangePolicy<Traits...> MDRangePolicy;
-  typedef typename MDRangePolicy::impl_range_policy Policy;
-
-  typedef typename Kokkos::Impl::HostIterateTile<
-      MDRangePolicy, FunctorType, typename MDRangePolicy::work_tag, void>
-      iterate_type;
-
-  const FunctorType m_functor;
-  const MDRangePolicy m_mdr_policy;
-  const Policy m_policy;
-
-  void exec() const {
-    const typename Policy::member_type e = m_policy.end();
-    for (typename Policy::member_type i = m_policy.begin(); i < e; ++i) {
-      iterate_type(m_mdr_policy, m_functor)(i);
-    }
-  }
-
- public:
-  inline void execute() const { this->exec(); }
-
-  inline ParallelFor(const FunctorType& arg_functor,
-                     const MDRangePolicy& arg_policy)
-      : m_functor(arg_functor),
-        m_mdr_policy(arg_policy),
-        m_policy(Policy(0, m_mdr_policy.m_num_tiles).set_chunk_size(1)) {}
-};
-
-template <class FunctorType, class ReducerType, class... Traits>
-class ParallelReduce<FunctorType, Kokkos::MDRangePolicy<Traits...>, ReducerType,
-                     Kokkos::Serial> {
- private:
-  typedef Kokkos::MDRangePolicy<Traits...> MDRangePolicy;
-  typedef typename MDRangePolicy::impl_range_policy Policy;
-
-  typedef typename MDRangePolicy::work_tag WorkTag;
-
-  typedef Kokkos::Impl::if_c<std::is_same<InvalidType, ReducerType>::value,
-                             FunctorType, ReducerType>
-      ReducerConditional;
-  typedef typename ReducerConditional::type ReducerTypeFwd;
-  typedef
-      typename Kokkos::Impl::if_c<std::is_same<InvalidType, ReducerType>::value,
-                                  WorkTag, void>::type WorkTagFwd;
-
-  typedef FunctorAnalysis<FunctorPatternInterface::REDUCE, MDRangePolicy,
-                          FunctorType>
-      Analysis;
-
-  typedef Kokkos::Impl::FunctorValueInit<ReducerTypeFwd, WorkTagFwd> ValueInit;
-
-  typedef typename Analysis::pointer_type pointer_type;
-  typedef typename Analysis::value_type value_type;
-  typedef typename Analysis::reference_type reference_type;
-
-  using iterate_type =
-      typename Kokkos::Impl::HostIterateTile<MDRangePolicy, FunctorType,
-                                             WorkTag, reference_type>;
-
-  const FunctorType m_functor;
-  const MDRangePolicy m_mdr_policy;
-  const Policy m_policy;
-  const ReducerType m_reducer;
-  const pointer_type m_result_ptr;
-
-  inline void exec(reference_type update) const {
-    const typename Policy::member_type e = m_policy.end();
-    for (typename Policy::member_type i = m_policy.begin(); i < e; ++i) {
-      iterate_type(m_mdr_policy, m_functor, update)(i);
-    }
-  }
-
- public:
-  inline void execute() const {
-    const size_t pool_reduce_size =
-        Analysis::value_size(ReducerConditional::select(m_functor, m_reducer));
-    const size_t team_reduce_size  = 0;  // Never shrinks
-    const size_t team_shared_size  = 0;  // Never shrinks
-    const size_t thread_local_size = 0;  // Never shrinks
-
-    serial_resize_thread_team_data(pool_reduce_size, team_reduce_size,
-                                   team_shared_size, thread_local_size);
-
-    HostThreadTeamData& data = *serial_get_thread_team_data();
-
-    pointer_type ptr =
-        m_result_ptr ? m_result_ptr : pointer_type(data.pool_reduce_local());
-
-    reference_type update =
-        ValueInit::init(ReducerConditional::select(m_functor, m_reducer), ptr);
-
-    this->exec(update);
-
-    Kokkos::Impl::FunctorFinal<ReducerTypeFwd, WorkTagFwd>::final(
-        ReducerConditional::select(m_functor, m_reducer), ptr);
-  }
-
-  template <class HostViewType>
-  ParallelReduce(
-      const FunctorType& arg_functor, const MDRangePolicy& arg_policy,
-      const HostViewType& arg_result_view,
-      typename std::enable_if<Kokkos::is_view<HostViewType>::value &&
-                                  !Kokkos::is_reducer_type<ReducerType>::value,
-                              void*>::type = nullptr)
-      : m_functor(arg_functor),
-        m_mdr_policy(arg_policy),
-        m_policy(Policy(0, m_mdr_policy.m_num_tiles).set_chunk_size(1)),
-        m_reducer(InvalidType()),
-        m_result_ptr(arg_result_view.data()) {
-    static_assert(Kokkos::is_view<HostViewType>::value,
-                  "Kokkos::Serial reduce result must be a View");
-
-    static_assert(
-        std::is_same<typename HostViewType::memory_space, HostSpace>::value,
-        "Kokkos::Serial reduce result must be a View in HostSpace");
-  }
-
-  inline ParallelReduce(const FunctorType& arg_functor,
-                        MDRangePolicy arg_policy, const ReducerType& reducer)
-      : m_functor(arg_functor),
-        m_mdr_policy(arg_policy),
-        m_policy(Policy(0, m_mdr_policy.m_num_tiles).set_chunk_size(1)),
-        m_reducer(reducer),
-        m_result_ptr(reducer.view().data()) {
-    /*static_assert( std::is_same< typename ViewType::memory_space
-                                    , Kokkos::HostSpace >::value
-      , "Reduction result on Kokkos::OpenMP must be a Kokkos::View in HostSpace"
-      );*/
-  }
 };
 
 }  // namespace Impl
@@ -1641,8 +817,8 @@
  private:
   enum { TEAM_REDUCE_SIZE = 512 };
 
-  typedef TeamPolicyInternal<Kokkos::Serial, Properties...> Policy;
-  typedef typename Policy::member_type Member;
+  using Policy = TeamPolicyInternal<Kokkos::Serial, Properties...>;
+  using Member = typename Policy::member_type;
 
   const FunctorType m_functor;
   const int m_league;
@@ -1695,26 +871,26 @@
  private:
   enum { TEAM_REDUCE_SIZE = 512 };
 
-  typedef TeamPolicyInternal<Kokkos::Serial, Properties...> Policy;
-
-  typedef FunctorAnalysis<FunctorPatternInterface::REDUCE, Policy, FunctorType>
-      Analysis;
-
-  typedef typename Policy::member_type Member;
-  typedef typename Policy::work_tag WorkTag;
-
-  typedef Kokkos::Impl::if_c<std::is_same<InvalidType, ReducerType>::value,
-                             FunctorType, ReducerType>
-      ReducerConditional;
-  typedef typename ReducerConditional::type ReducerTypeFwd;
-  typedef
+  using Policy = TeamPolicyInternal<Kokkos::Serial, Properties...>;
+
+  using Analysis =
+      FunctorAnalysis<FunctorPatternInterface::REDUCE, Policy, FunctorType>;
+
+  using Member  = typename Policy::member_type;
+  using WorkTag = typename Policy::work_tag;
+
+  using ReducerConditional =
+      Kokkos::Impl::if_c<std::is_same<InvalidType, ReducerType>::value,
+                         FunctorType, ReducerType>;
+  using ReducerTypeFwd = typename ReducerConditional::type;
+  using WorkTagFwd =
       typename Kokkos::Impl::if_c<std::is_same<InvalidType, ReducerType>::value,
-                                  WorkTag, void>::type WorkTagFwd;
-
-  typedef Kokkos::Impl::FunctorValueInit<ReducerTypeFwd, WorkTagFwd> ValueInit;
-
-  typedef typename Analysis::pointer_type pointer_type;
-  typedef typename Analysis::reference_type reference_type;
+                                  WorkTag, void>::type;
+
+  using ValueInit = Kokkos::Impl::FunctorValueInit<ReducerTypeFwd, WorkTagFwd>;
+
+  using pointer_type   = typename Analysis::pointer_type;
+  using reference_type = typename Analysis::reference_type;
 
   const FunctorType m_functor;
   const int m_league;
@@ -1823,190 +999,26 @@
   /// This object should not be shared between instances
   UniqueToken(execution_space const& = execution_space()) noexcept {}
 
+  /// \brief create object size for requested size on given instance
+  ///
+  /// It is the users responsibility to only acquire size tokens concurrently
+  UniqueToken(size_type, execution_space const& = execution_space()) {}
+
   /// \brief upper bound for acquired values, i.e. 0 <= value < size()
   KOKKOS_INLINE_FUNCTION
   int size() const noexcept { return 1; }
 
-=======
-template <class FunctorType, class... Properties>
-class ParallelFor<FunctorType, Kokkos::TeamPolicy<Properties...>,
-                  Kokkos::Serial> {
- private:
-  enum { TEAM_REDUCE_SIZE = 512 };
-
-  using Policy = TeamPolicyInternal<Kokkos::Serial, Properties...>;
-  using Member = typename Policy::member_type;
-
-  const FunctorType m_functor;
-  const int m_league;
-  const int m_shared;
-
-  template <class TagType>
-  inline typename std::enable_if<std::is_same<TagType, void>::value>::type exec(
-      HostThreadTeamData& data) const {
-    for (int ileague = 0; ileague < m_league; ++ileague) {
-      m_functor(Member(data, ileague, m_league));
-    }
-  }
-
-  template <class TagType>
-  inline typename std::enable_if<!std::is_same<TagType, void>::value>::type
-  exec(HostThreadTeamData& data) const {
-    const TagType t{};
-    for (int ileague = 0; ileague < m_league; ++ileague) {
-      m_functor(t, Member(data, ileague, m_league));
-    }
-  }
-
- public:
-  inline void execute() const {
-    const size_t pool_reduce_size  = 0;  // Never shrinks
-    const size_t team_reduce_size  = TEAM_REDUCE_SIZE;
-    const size_t team_shared_size  = m_shared;
-    const size_t thread_local_size = 0;  // Never shrinks
-
-    serial_resize_thread_team_data(pool_reduce_size, team_reduce_size,
-                                   team_shared_size, thread_local_size);
-
-    HostThreadTeamData& data = *serial_get_thread_team_data();
-
-    this->template exec<typename Policy::work_tag>(data);
-  }
-
-  ParallelFor(const FunctorType& arg_functor, const Policy& arg_policy)
-      : m_functor(arg_functor),
-        m_league(arg_policy.league_size()),
-        m_shared(arg_policy.scratch_size(0) + arg_policy.scratch_size(1) +
-                 FunctorTeamShmemSize<FunctorType>::value(arg_functor, 1)) {}
-};
-
-/*--------------------------------------------------------------------------*/
-
-template <class FunctorType, class ReducerType, class... Properties>
-class ParallelReduce<FunctorType, Kokkos::TeamPolicy<Properties...>,
-                     ReducerType, Kokkos::Serial> {
- private:
-  enum { TEAM_REDUCE_SIZE = 512 };
-
-  using Policy = TeamPolicyInternal<Kokkos::Serial, Properties...>;
-
-  using Analysis =
-      FunctorAnalysis<FunctorPatternInterface::REDUCE, Policy, FunctorType>;
-
-  using Member  = typename Policy::member_type;
-  using WorkTag = typename Policy::work_tag;
-
-  using ReducerConditional =
-      Kokkos::Impl::if_c<std::is_same<InvalidType, ReducerType>::value,
-                         FunctorType, ReducerType>;
-  using ReducerTypeFwd = typename ReducerConditional::type;
-  using WorkTagFwd =
-      typename Kokkos::Impl::if_c<std::is_same<InvalidType, ReducerType>::value,
-                                  WorkTag, void>::type;
-
-  using ValueInit = Kokkos::Impl::FunctorValueInit<ReducerTypeFwd, WorkTagFwd>;
-
-  using pointer_type   = typename Analysis::pointer_type;
-  using reference_type = typename Analysis::reference_type;
-
-  const FunctorType m_functor;
-  const int m_league;
-  const ReducerType m_reducer;
-  pointer_type m_result_ptr;
-  const int m_shared;
-
-  template <class TagType>
-  inline typename std::enable_if<std::is_same<TagType, void>::value>::type exec(
-      HostThreadTeamData& data, reference_type update) const {
-    for (int ileague = 0; ileague < m_league; ++ileague) {
-      m_functor(Member(data, ileague, m_league), update);
-    }
-  }
-
-  template <class TagType>
-  inline typename std::enable_if<!std::is_same<TagType, void>::value>::type
-  exec(HostThreadTeamData& data, reference_type update) const {
-    const TagType t{};
-
-    for (int ileague = 0; ileague < m_league; ++ileague) {
-      m_functor(t, Member(data, ileague, m_league), update);
-    }
-  }
-
- public:
-  inline void execute() const {
-    const size_t pool_reduce_size =
-        Analysis::value_size(ReducerConditional::select(m_functor, m_reducer));
-
-    const size_t team_reduce_size  = TEAM_REDUCE_SIZE;
-    const size_t team_shared_size  = m_shared;
-    const size_t thread_local_size = 0;  // Never shrinks
-
-    serial_resize_thread_team_data(pool_reduce_size, team_reduce_size,
-                                   team_shared_size, thread_local_size);
-
-    HostThreadTeamData& data = *serial_get_thread_team_data();
-
-    pointer_type ptr =
-        m_result_ptr ? m_result_ptr : pointer_type(data.pool_reduce_local());
-
-    reference_type update =
-        ValueInit::init(ReducerConditional::select(m_functor, m_reducer), ptr);
-
-    this->template exec<WorkTag>(data, update);
-
-    Kokkos::Impl::FunctorFinal<ReducerTypeFwd, WorkTagFwd>::final(
-        ReducerConditional::select(m_functor, m_reducer), ptr);
-  }
-
-  template <class ViewType>
-  ParallelReduce(
-      const FunctorType& arg_functor, const Policy& arg_policy,
-      const ViewType& arg_result,
-      typename std::enable_if<Kokkos::is_view<ViewType>::value &&
-                                  !Kokkos::is_reducer_type<ReducerType>::value,
-                              void*>::type = nullptr)
-      : m_functor(arg_functor),
-        m_league(arg_policy.league_size()),
-        m_reducer(InvalidType()),
-        m_result_ptr(arg_result.data()),
-        m_shared(arg_policy.scratch_size(0) + arg_policy.scratch_size(1) +
-                 FunctorTeamShmemSize<FunctorType>::value(m_functor, 1)) {
-    static_assert(Kokkos::is_view<ViewType>::value,
-                  "Reduction result on Kokkos::Serial must be a Kokkos::View");
-
-    static_assert(
-        std::is_same<typename ViewType::memory_space, Kokkos::HostSpace>::value,
-        "Reduction result on Kokkos::Serial must be a Kokkos::View in "
-        "HostSpace");
-  }
-
-  inline ParallelReduce(const FunctorType& arg_functor, Policy arg_policy,
-                        const ReducerType& reducer)
-      : m_functor(arg_functor),
-        m_league(arg_policy.league_size()),
-        m_reducer(reducer),
-        m_result_ptr(reducer.view().data()),
-        m_shared(arg_policy.scratch_size(0) + arg_policy.scratch_size(1) +
-                 FunctorTeamShmemSize<FunctorType>::value(arg_functor, 1)) {
-    /*static_assert( std::is_same< typename ViewType::memory_space
-                            , Kokkos::HostSpace >::value
-    , "Reduction result on Kokkos::OpenMP must be a Kokkos::View in HostSpace"
-    );*/
-  }
-};
-
-}  // namespace Impl
-}  // namespace Kokkos
-
-/*--------------------------------------------------------------------------*/
-/*--------------------------------------------------------------------------*/
-
-namespace Kokkos {
-namespace Experimental {
+  /// \brief acquire value such that 0 <= value < size()
+  KOKKOS_INLINE_FUNCTION
+  int acquire() const noexcept { return 0; }
+
+  /// \brief release a value acquired by generate
+  KOKKOS_INLINE_FUNCTION
+  void release(int) const noexcept {}
+};
 
 template <>
-class UniqueToken<Serial, UniqueTokenScope::Instance> {
+class UniqueToken<Serial, UniqueTokenScope::Global> {
  public:
   using execution_space = Serial;
   using size_type       = int;
@@ -2016,16 +1028,10 @@
   /// This object should not be shared between instances
   UniqueToken(execution_space const& = execution_space()) noexcept {}
 
-  /// \brief create object size for requested size on given instance
-  ///
-  /// It is the users responsibility to only acquire size tokens concurrently
-  UniqueToken(size_type, execution_space const& = execution_space()) {}
-
   /// \brief upper bound for acquired values, i.e. 0 <= value < size()
   KOKKOS_INLINE_FUNCTION
   int size() const noexcept { return 1; }
 
->>>>>>> 4103bf6c
   /// \brief acquire value such that 0 <= value < size()
   KOKKOS_INLINE_FUNCTION
   int acquire() const noexcept { return 0; }
@@ -2035,30 +1041,6 @@
   void release(int) const noexcept {}
 };
 
-template <>
-class UniqueToken<Serial, UniqueTokenScope::Global> {
- public:
-  using execution_space = Serial;
-  using size_type       = int;
-
-  /// \brief create object size for concurrency on the given instance
-  ///
-  /// This object should not be shared between instances
-  UniqueToken(execution_space const& = execution_space()) noexcept {}
-
-  /// \brief upper bound for acquired values, i.e. 0 <= value < size()
-  KOKKOS_INLINE_FUNCTION
-  int size() const noexcept { return 1; }
-
-  /// \brief acquire value such that 0 <= value < size()
-  KOKKOS_INLINE_FUNCTION
-  int acquire() const noexcept { return 0; }
-
-  /// \brief release a value acquired by generate
-  KOKKOS_INLINE_FUNCTION
-  void release(int) const noexcept {}
-};
-
 }  // namespace Experimental
 }  // namespace Kokkos
 
