--- conflicted
+++ resolved
@@ -257,13 +257,8 @@
     // which can only occur on the host.  In addition, 'get_record' is only
     // valid if called in a host execution space
 
-<<<<<<< HEAD
-    typedef typename Traits::memory_space memory_space;
-    typedef typename Impl::SharedAllocationRecord<memory_space, void> record;
-=======
     using memory_space = typename Traits::memory_space;
     using record = typename Impl::SharedAllocationRecord<memory_space, void>;
->>>>>>> 4103bf6c
 
     record* const r = arg_tracker.template get_record<memory_space>();
 
