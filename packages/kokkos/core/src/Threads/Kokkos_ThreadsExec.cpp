/*
//@HEADER
// ************************************************************************
//
//                        Kokkos v. 3.0
//       Copyright (2020) National Technology & Engineering
//               Solutions of Sandia, LLC (NTESS).
//
// Under the terms of Contract DE-NA0003525 with NTESS,
// the U.S. Government retains certain rights in this software.
//
// Redistribution and use in source and binary forms, with or without
// modification, are permitted provided that the following conditions are
// met:
//
// 1. Redistributions of source code must retain the above copyright
// notice, this list of conditions and the following disclaimer.
//
// 2. Redistributions in binary form must reproduce the above copyright
// notice, this list of conditions and the following disclaimer in the
// documentation and/or other materials provided with the distribution.
//
// 3. Neither the name of the Corporation nor the names of the
// contributors may be used to endorse or promote products derived from
// this software without specific prior written permission.
//
// THIS SOFTWARE IS PROVIDED BY NTESS "AS IS" AND ANY
// EXPRESS OR IMPLIED WARRANTIES, INCLUDING, BUT NOT LIMITED TO, THE
// IMPLIED WARRANTIES OF MERCHANTABILITY AND FITNESS FOR A PARTICULAR
// PURPOSE ARE DISCLAIMED. IN NO EVENT SHALL NTESS OR THE
// CONTRIBUTORS BE LIABLE FOR ANY DIRECT, INDIRECT, INCIDENTAL, SPECIAL,
// EXEMPLARY, OR CONSEQUENTIAL DAMAGES (INCLUDING, BUT NOT LIMITED TO,
// PROCUREMENT OF SUBSTITUTE GOODS OR SERVICES; LOSS OF USE, DATA, OR
// PROFITS; OR BUSINESS INTERRUPTION) HOWEVER CAUSED AND ON ANY THEORY OF
// LIABILITY, WHETHER IN CONTRACT, STRICT LIABILITY, OR TORT (INCLUDING
// NEGLIGENCE OR OTHERWISE) ARISING IN ANY WAY OUT OF THE USE OF THIS
// SOFTWARE, EVEN IF ADVISED OF THE POSSIBILITY OF SUCH DAMAGE.
//
// Questions? Contact Christian R. Trott (crtrott@sandia.gov)
//
// ************************************************************************
//@HEADER
*/

#include <Kokkos_Macros.hpp>
#if defined(KOKKOS_ENABLE_THREADS)

#include <cstdint>
#include <limits>
#include <utility>
#include <iostream>
#include <sstream>

#include <Kokkos_Core.hpp>

#include <impl/Kokkos_Error.hpp>
#include <impl/Kokkos_CPUDiscovery.hpp>
<<<<<<< HEAD
#include <impl/Kokkos_Profiling_Interface.hpp>
=======
#include <impl/Kokkos_Tools.hpp>
>>>>>>> 4103bf6c

//----------------------------------------------------------------------------
//----------------------------------------------------------------------------

namespace Kokkos {
namespace Impl {
namespace {

ThreadsExec s_threads_process;
ThreadsExec *s_threads_exec[ThreadsExec::MAX_THREAD_COUNT] = {nullptr};
pthread_t s_threads_pid[ThreadsExec::MAX_THREAD_COUNT]     = {0};
std::pair<unsigned, unsigned> s_threads_coord[ThreadsExec::MAX_THREAD_COUNT];

int s_thread_pool_size[3] = {0, 0, 0};

unsigned s_current_reduce_size = 0;
unsigned s_current_shared_size = 0;

void (*volatile s_current_function)(ThreadsExec &, const void *);
const void *volatile s_current_function_arg = nullptr;

struct Sentinel {
  ~Sentinel() {
    if (s_thread_pool_size[0] || s_thread_pool_size[1] ||
        s_thread_pool_size[2] || s_current_reduce_size ||
        s_current_shared_size || s_current_function || s_current_function_arg ||
        s_threads_exec[0]) {
      std::cerr << "ERROR : Process exiting while Kokkos::Threads is still "
                   "initialized"
                << std::endl;
    }
  }
};

inline unsigned fan_size(const unsigned rank, const unsigned size) {
  const unsigned rank_rev = size - (rank + 1);
  unsigned count          = 0;
  for (unsigned n = 1; (rank_rev + n < size) && !(rank_rev & n); n <<= 1) {
    ++count;
  }
  return count;
}

}  // namespace
}  // namespace Impl
}  // namespace Kokkos

//----------------------------------------------------------------------------
//----------------------------------------------------------------------------

namespace Kokkos {
namespace Impl {

void execute_function_noop(ThreadsExec &, const void *) {}

void ThreadsExec::driver(void) {
  SharedAllocationRecord<void, void>::tracking_enable();

  ThreadsExec this_thread;

  while (ThreadsExec::Active == this_thread.m_pool_state) {
    (*s_current_function)(this_thread, s_current_function_arg);

    // Deactivate thread and wait for reactivation
    this_thread.m_pool_state = ThreadsExec::Inactive;

    wait_yield(this_thread.m_pool_state, ThreadsExec::Inactive);
  }
}

ThreadsExec::ThreadsExec()
    : m_pool_base(nullptr),
      m_scratch(nullptr),
      m_scratch_reduce_end(0),
      m_scratch_thread_end(0),
      m_numa_rank(0),
      m_numa_core_rank(0),
      m_pool_rank(0),
      m_pool_size(0),
      m_pool_fan_size(0),
      m_pool_state(ThreadsExec::Terminating) {
  if (&s_threads_process != this) {
    // A spawned thread

    ThreadsExec *const nil = nullptr;

    // Which entry in 's_threads_exec', possibly determined from hwloc binding
    const int entry =
        ((size_t)s_current_function_arg) < size_t(s_thread_pool_size[0])
            ? ((size_t)s_current_function_arg)
            : size_t(Kokkos::hwloc::bind_this_thread(s_thread_pool_size[0],
                                                     s_threads_coord));

    // Given a good entry set this thread in the 's_threads_exec' array
    if (entry < s_thread_pool_size[0] &&
        nil == atomic_compare_exchange(s_threads_exec + entry, nil, this)) {
      const std::pair<unsigned, unsigned> coord =
          Kokkos::hwloc::get_this_thread_coordinate();

      m_numa_rank      = coord.first;
      m_numa_core_rank = coord.second;
      m_pool_base      = s_threads_exec;
      m_pool_rank      = s_thread_pool_size[0] - (entry + 1);
      m_pool_rank_rev  = s_thread_pool_size[0] - (pool_rank() + 1);
      m_pool_size      = s_thread_pool_size[0];
      m_pool_fan_size  = fan_size(m_pool_rank, m_pool_size);
      m_pool_state     = ThreadsExec::Active;

      s_threads_pid[m_pool_rank] = pthread_self();

      // Inform spawning process that the threads_exec entry has been set.
      s_threads_process.m_pool_state = ThreadsExec::Active;
    } else {
      // Inform spawning process that the threads_exec entry could not be set.
      s_threads_process.m_pool_state = ThreadsExec::Terminating;
    }
  } else {
    // Enables 'parallel_for' to execute on unitialized Threads device
    m_pool_rank  = 0;
    m_pool_size  = 1;
    m_pool_state = ThreadsExec::Inactive;

    s_threads_pid[m_pool_rank] = pthread_self();
  }
}

ThreadsExec::~ThreadsExec() {
  const unsigned entry = m_pool_size - (m_pool_rank + 1);
<<<<<<< HEAD

  typedef Kokkos::Impl::SharedAllocationRecord<Kokkos::HostSpace, void> Record;

  if (m_scratch) {
    Record *const r = Record::get_record(m_scratch);

    m_scratch = nullptr;

=======

  using Record = Kokkos::Impl::SharedAllocationRecord<Kokkos::HostSpace, void>;

  if (m_scratch) {
    Record *const r = Record::get_record(m_scratch);

    m_scratch = nullptr;

>>>>>>> 4103bf6c
    Record::decrement(r);
  }

  m_pool_base          = nullptr;
  m_scratch_reduce_end = 0;
  m_scratch_thread_end = 0;
  m_numa_rank          = 0;
  m_numa_core_rank     = 0;
  m_pool_rank          = 0;
  m_pool_size          = 0;
  m_pool_fan_size      = 0;
<<<<<<< HEAD

  m_pool_state = ThreadsExec::Terminating;

  if (&s_threads_process != this && entry < MAX_THREAD_COUNT) {
    ThreadsExec *const nil = nullptr;

    atomic_compare_exchange(s_threads_exec + entry, this, nil);

=======

  m_pool_state = ThreadsExec::Terminating;

  if (&s_threads_process != this && entry < MAX_THREAD_COUNT) {
    ThreadsExec *const nil = nullptr;

    atomic_compare_exchange(s_threads_exec + entry, this, nil);

>>>>>>> 4103bf6c
    s_threads_process.m_pool_state = ThreadsExec::Terminating;
  }
}

int ThreadsExec::get_thread_count() { return s_thread_pool_size[0]; }

ThreadsExec *ThreadsExec::get_thread(const int init_thread_rank) {
  ThreadsExec *const th =
      init_thread_rank < s_thread_pool_size[0]
          ? s_threads_exec[s_thread_pool_size[0] - (init_thread_rank + 1)]
          : nullptr;

  if (nullptr == th || th->m_pool_rank != init_thread_rank) {
    std::ostringstream msg;
    msg << "Kokkos::Impl::ThreadsExec::get_thread ERROR : "
        << "thread " << init_thread_rank << " of " << s_thread_pool_size[0];
    if (nullptr == th) {
      msg << " does not exist";
    } else {
      msg << " has wrong thread_rank " << th->m_pool_rank;
    }
    Kokkos::Impl::throw_runtime_exception(msg.str());
  }

  return th;
}

//----------------------------------------------------------------------------

void ThreadsExec::execute_sleep(ThreadsExec &exec, const void *) {
  ThreadsExec::global_lock();
  ThreadsExec::global_unlock();

  const int n        = exec.m_pool_fan_size;
  const int rank_rev = exec.m_pool_size - (exec.m_pool_rank + 1);

  for (int i = 0; i < n; ++i) {
    Impl::spinwait_while_equal<int>(
        exec.m_pool_base[rank_rev + (1 << i)]->m_pool_state,
        ThreadsExec::Active);
  }

  exec.m_pool_state = ThreadsExec::Inactive;
}

}  // namespace Impl
}  // namespace Kokkos

//----------------------------------------------------------------------------

namespace Kokkos {
namespace Impl {

void ThreadsExec::verify_is_process(const std::string &name,
                                    const bool initialized) {
  if (!is_process()) {
    std::string msg(name);
    msg.append(
        " FAILED : Called by a worker thread, can only be called by the master "
        "process.");
    Kokkos::Impl::throw_runtime_exception(msg);
  }

  if (initialized && 0 == s_thread_pool_size[0]) {
    std::string msg(name);
    msg.append(" FAILED : Threads not initialized.");
    Kokkos::Impl::throw_runtime_exception(msg);
  }
}

int ThreadsExec::in_parallel() {
  // A thread function is in execution and
  // the function argument is not the special threads process argument and
  // the master process is a worker or is not the master process.
  return s_current_function && (&s_threads_process != s_current_function_arg) &&
         (s_threads_process.m_pool_base || !is_process());
}

// Wait for root thread to become inactive
void ThreadsExec::fence() {
  if (s_thread_pool_size[0]) {
    // Wait for the root thread to complete:
    Impl::spinwait_while_equal<int>(s_threads_exec[0]->m_pool_state,
                                    ThreadsExec::Active);
  }

  s_current_function     = nullptr;
  s_current_function_arg = nullptr;

  // Make sure function and arguments are cleared before
  // potentially re-activating threads with a subsequent launch.
  memory_fence();
}

/** \brief  Begin execution of the asynchronous functor */
void ThreadsExec::start(void (*func)(ThreadsExec &, const void *),
                        const void *arg) {
  verify_is_process("ThreadsExec::start", true);

  if (s_current_function || s_current_function_arg) {
    Kokkos::Impl::throw_runtime_exception(
        std::string("ThreadsExec::start() FAILED : already executing"));
  }

  s_current_function     = func;
  s_current_function_arg = arg;

  // Make sure function and arguments are written before activating threads.
  memory_fence();

  // Activate threads:
  for (int i = s_thread_pool_size[0]; 0 < i--;) {
    s_threads_exec[i]->m_pool_state = ThreadsExec::Active;
  }

  if (s_threads_process.m_pool_size) {
    // Master process is the root thread, run it:
    (*func)(s_threads_process, arg);
    s_threads_process.m_pool_state = ThreadsExec::Inactive;
  }
}

//----------------------------------------------------------------------------

bool ThreadsExec::sleep() {
  verify_is_process("ThreadsExec::sleep", true);

  if (&execute_sleep == s_current_function) return false;

  fence();

  ThreadsExec::global_lock();

  s_current_function = &execute_sleep;

  // Activate threads:
  for (unsigned i = s_thread_pool_size[0]; 0 < i;) {
    s_threads_exec[--i]->m_pool_state = ThreadsExec::Active;
  }

  return true;
}

bool ThreadsExec::wake() {
  verify_is_process("ThreadsExec::wake", true);

  if (&execute_sleep != s_current_function) return false;

  ThreadsExec::global_unlock();

  if (s_threads_process.m_pool_base) {
    execute_sleep(s_threads_process, nullptr);
    s_threads_process.m_pool_state = ThreadsExec::Inactive;
  }

  fence();

  return true;
}

//----------------------------------------------------------------------------

void ThreadsExec::execute_serial(void (*func)(ThreadsExec &, const void *)) {
  s_current_function     = func;
  s_current_function_arg = &s_threads_process;

  // Make sure function and arguments are written before activating threads.
  memory_fence();

  const unsigned begin = s_threads_process.m_pool_base ? 1 : 0;

  for (unsigned i = s_thread_pool_size[0]; begin < i;) {
    ThreadsExec &th = *s_threads_exec[--i];

    th.m_pool_state = ThreadsExec::Active;

    wait_yield(th.m_pool_state, ThreadsExec::Active);
  }

  if (s_threads_process.m_pool_base) {
    s_threads_process.m_pool_state = ThreadsExec::Active;
    (*func)(s_threads_process, nullptr);
    s_threads_process.m_pool_state = ThreadsExec::Inactive;
  }

  s_current_function_arg = nullptr;
  s_current_function     = nullptr;

  // Make sure function and arguments are cleared before proceeding.
  memory_fence();
}

//----------------------------------------------------------------------------

void *ThreadsExec::root_reduce_scratch() {
  return s_threads_process.reduce_memory();
}

void ThreadsExec::execute_resize_scratch(ThreadsExec &exec, const void *) {
<<<<<<< HEAD
  typedef Kokkos::Impl::SharedAllocationRecord<Kokkos::HostSpace, void> Record;
=======
  using Record = Kokkos::Impl::SharedAllocationRecord<Kokkos::HostSpace, void>;
>>>>>>> 4103bf6c

  if (exec.m_scratch) {
    Record *const r = Record::get_record(exec.m_scratch);

    exec.m_scratch = nullptr;

    Record::decrement(r);
  }

  exec.m_scratch_reduce_end = s_threads_process.m_scratch_reduce_end;
  exec.m_scratch_thread_end = s_threads_process.m_scratch_thread_end;

  if (s_threads_process.m_scratch_thread_end) {
    // Allocate tracked memory:
    {
      Record *const r =
          Record::allocate(Kokkos::HostSpace(), "thread_scratch",
                           s_threads_process.m_scratch_thread_end);

      Record::increment(r);

      exec.m_scratch = r->data();
    }

    unsigned *ptr = reinterpret_cast<unsigned *>(exec.m_scratch);

    unsigned *const end =
        ptr + s_threads_process.m_scratch_thread_end / sizeof(unsigned);

    // touch on this thread
    while (ptr < end) *ptr++ = 0;
  }
}

void *ThreadsExec::resize_scratch(size_t reduce_size, size_t thread_size) {
  enum { ALIGN_MASK = Kokkos::Impl::MEMORY_ALIGNMENT - 1 };

  fence();

  const size_t old_reduce_size = s_threads_process.m_scratch_reduce_end;
  const size_t old_thread_size = s_threads_process.m_scratch_thread_end -
                                 s_threads_process.m_scratch_reduce_end;

  reduce_size = (reduce_size + ALIGN_MASK) & ~ALIGN_MASK;
  thread_size = (thread_size + ALIGN_MASK) & ~ALIGN_MASK;

  // Increase size or deallocate completely.

  if ((old_reduce_size < reduce_size) || (old_thread_size < thread_size) ||
      ((reduce_size == 0 && thread_size == 0) &&
       (old_reduce_size != 0 || old_thread_size != 0))) {
    verify_is_process("ThreadsExec::resize_scratch", true);
<<<<<<< HEAD

    s_threads_process.m_scratch_reduce_end = reduce_size;
    s_threads_process.m_scratch_thread_end = reduce_size + thread_size;

    execute_serial(&execute_resize_scratch);

=======

    s_threads_process.m_scratch_reduce_end = reduce_size;
    s_threads_process.m_scratch_thread_end = reduce_size + thread_size;

    execute_serial(&execute_resize_scratch);

>>>>>>> 4103bf6c
    s_threads_process.m_scratch = s_threads_exec[0]->m_scratch;
  }

  return s_threads_process.m_scratch;
}

//----------------------------------------------------------------------------

void ThreadsExec::print_configuration(std::ostream &s, const bool detail) {
  verify_is_process("ThreadsExec::print_configuration", false);

  fence();

  const unsigned numa_count     = Kokkos::hwloc::get_available_numa_count();
  const unsigned cores_per_numa = Kokkos::hwloc::get_available_cores_per_numa();
  const unsigned threads_per_core =
      Kokkos::hwloc::get_available_threads_per_core();

  // Forestall compiler warnings for unused variables.
  (void)numa_count;
  (void)cores_per_numa;
  (void)threads_per_core;

  s << "Kokkos::Threads";

#if defined(KOKKOS_ENABLE_THREADS)
  s << " KOKKOS_ENABLE_THREADS";
#endif
#if defined(KOKKOS_ENABLE_HWLOC)
  s << " hwloc[" << numa_count << "x" << cores_per_numa << "x"
    << threads_per_core << "]";
#endif

  if (s_thread_pool_size[0]) {
    s << " threads[" << s_thread_pool_size[0] << "]"
      << " threads_per_numa[" << s_thread_pool_size[1] << "]"
      << " threads_per_core[" << s_thread_pool_size[2] << "]";
    if (nullptr == s_threads_process.m_pool_base) {
      s << " Asynchronous";
    }
    s << " ReduceScratch[" << s_current_reduce_size << "]"
      << " SharedScratch[" << s_current_shared_size << "]";
    s << std::endl;
<<<<<<< HEAD

    if (detail) {
      for (int i = 0; i < s_thread_pool_size[0]; ++i) {
        ThreadsExec *const th = s_threads_exec[i];

        if (th) {
          const int rank_rev = th->m_pool_size - (th->m_pool_rank + 1);

          s << " Thread[ " << th->m_pool_rank << " : " << th->m_numa_rank << "."
            << th->m_numa_core_rank << " ]";

=======

    if (detail) {
      for (int i = 0; i < s_thread_pool_size[0]; ++i) {
        ThreadsExec *const th = s_threads_exec[i];

        if (th) {
          const int rank_rev = th->m_pool_size - (th->m_pool_rank + 1);

          s << " Thread[ " << th->m_pool_rank << " : " << th->m_numa_rank << "."
            << th->m_numa_core_rank << " ]";

>>>>>>> 4103bf6c
          s << " Fan{";
          for (int j = 0; j < th->m_pool_fan_size; ++j) {
            ThreadsExec *const thfan = th->m_pool_base[rank_rev + (1 << j)];
            s << " [ " << thfan->m_pool_rank << " : " << thfan->m_numa_rank
              << "." << thfan->m_numa_core_rank << " ]";
          }
          s << " }";

          if (th == &s_threads_process) {
            s << " is_process";
          }
        }
        s << std::endl;
      }
    }
  } else {
    s << " not initialized" << std::endl;
  }
}

//----------------------------------------------------------------------------

int ThreadsExec::is_initialized() { return nullptr != s_threads_exec[0]; }

void ThreadsExec::initialize(unsigned thread_count, unsigned use_numa_count,
                             unsigned use_cores_per_numa,
                             bool allow_asynchronous_threadpool) {
  // need to provide an initializer for Intel compilers
  static const Sentinel sentinel = {};

  const bool is_initialized = 0 != s_thread_pool_size[0];

  unsigned thread_spawn_failed = 0;

  for (int i = 0; i < ThreadsExec::MAX_THREAD_COUNT; i++)
    s_threads_exec[i] = nullptr;

  if (!is_initialized) {
    // If thread_count, use_numa_count, or use_cores_per_numa are zero
    // then they will be given default values based upon hwloc detection
    // and allowed asynchronous execution.

    const bool hwloc_avail = Kokkos::hwloc::available();
    const bool hwloc_can_bind =
        hwloc_avail && Kokkos::hwloc::can_bind_threads();

    if (thread_count == 0) {
      thread_count = hwloc_avail
                         ? Kokkos::hwloc::get_available_numa_count() *
                               Kokkos::hwloc::get_available_cores_per_numa() *
                               Kokkos::hwloc::get_available_threads_per_core()
                         : 1;
    }

    const unsigned thread_spawn_begin = hwloc::thread_mapping(
        "Kokkos::Threads::initialize", allow_asynchronous_threadpool,
        thread_count, use_numa_count, use_cores_per_numa, s_threads_coord);

    const std::pair<unsigned, unsigned> proc_coord = s_threads_coord[0];

    if (thread_spawn_begin) {
      // Synchronous with s_threads_coord[0] as the process core
      // Claim entry #0 for binding the process core.
      s_threads_coord[0] = std::pair<unsigned, unsigned>(~0u, ~0u);
    }

    s_thread_pool_size[0] = thread_count;
    s_thread_pool_size[1] = s_thread_pool_size[0] / use_numa_count;
    s_thread_pool_size[2] = s_thread_pool_size[1] / use_cores_per_numa;
    s_current_function =
        &execute_function_noop;  // Initialization work function

    for (unsigned ith = thread_spawn_begin; ith < thread_count; ++ith) {
      s_threads_process.m_pool_state = ThreadsExec::Inactive;

      // If hwloc available then spawned thread will
      // choose its own entry in 's_threads_coord'
      // otherwise specify the entry.
      s_current_function_arg =
          (void *)static_cast<uintptr_t>(hwloc_can_bind ? ~0u : ith);

      // Make sure all outstanding memory writes are complete
      // before spawning the new thread.
      memory_fence();

      // Spawn thread executing the 'driver()' function.
      // Wait until spawned thread has attempted to initialize.
      // If spawning and initialization is successful then
      // an entry in 's_threads_exec' will be assigned.
      if (ThreadsExec::spawn()) {
        wait_yield(s_threads_process.m_pool_state, ThreadsExec::Inactive);
      }
      if (s_threads_process.m_pool_state == ThreadsExec::Terminating) break;
    }

    // Wait for all spawned threads to deactivate before zeroing the function.

    for (unsigned ith = thread_spawn_begin; ith < thread_count; ++ith) {
      // Try to protect against cache coherency failure by casting to volatile.
      ThreadsExec *const th = ((ThreadsExec * volatile *)s_threads_exec)[ith];
      if (th) {
        wait_yield(th->m_pool_state, ThreadsExec::Active);
      } else {
        ++thread_spawn_failed;
      }
    }

    s_current_function             = nullptr;
    s_current_function_arg         = nullptr;
    s_threads_process.m_pool_state = ThreadsExec::Inactive;

    memory_fence();

    if (!thread_spawn_failed) {
      // Bind process to the core on which it was located before spawning
      // occurred
      if (hwloc_can_bind) {
        Kokkos::hwloc::bind_this_thread(proc_coord);
      }

      if (thread_spawn_begin) {  // Include process in pool.
        const std::pair<unsigned, unsigned> coord =
            Kokkos::hwloc::get_this_thread_coordinate();

        s_threads_exec[0]                  = &s_threads_process;
        s_threads_process.m_numa_rank      = coord.first;
        s_threads_process.m_numa_core_rank = coord.second;
        s_threads_process.m_pool_base      = s_threads_exec;
        s_threads_process.m_pool_rank =
            thread_count - 1;  // Reversed for scan-compatible reductions
        s_threads_process.m_pool_size     = thread_count;
        s_threads_process.m_pool_fan_size = fan_size(
            s_threads_process.m_pool_rank, s_threads_process.m_pool_size);
        s_threads_pid[s_threads_process.m_pool_rank] = pthread_self();
      } else {
        s_threads_process.m_pool_base     = nullptr;
        s_threads_process.m_pool_rank     = 0;
        s_threads_process.m_pool_size     = 0;
        s_threads_process.m_pool_fan_size = 0;
      }

      // Initial allocations:
      ThreadsExec::resize_scratch(1024, 1024);
    } else {
      s_thread_pool_size[0] = 0;
      s_thread_pool_size[1] = 0;
      s_thread_pool_size[2] = 0;
    }
  }

  if (is_initialized || thread_spawn_failed) {
    std::ostringstream msg;
<<<<<<< HEAD

    msg << "Kokkos::Threads::initialize ERROR";

=======

    msg << "Kokkos::Threads::initialize ERROR";

>>>>>>> 4103bf6c
    if (is_initialized) {
      msg << " : already initialized";
    }
    if (thread_spawn_failed) {
      msg << " : failed to spawn " << thread_spawn_failed << " threads";
    }

    Kokkos::Impl::throw_runtime_exception(msg.str());
  }

  // Check for over-subscription
  if (Kokkos::show_warnings() &&
      (Impl::mpi_ranks_per_node() * long(thread_count) >
       Impl::processors_per_node())) {
    std::cerr << "Kokkos::Threads::initialize WARNING: You are likely "
                 "oversubscribing your CPU cores."
              << std::endl;
    std::cerr << "                                    Detected: "
              << Impl::processors_per_node() << " cores per node." << std::endl;
    std::cerr << "                                    Detected: "
              << Impl::mpi_ranks_per_node() << " MPI_ranks per node."
              << std::endl;
    std::cerr << "                                    Requested: "
              << thread_count << " threads per process." << std::endl;
  }

  // Init the array for used for arbitrarily sized atomics
  Impl::init_lock_array_host_space();

  Impl::SharedAllocationRecord<void, void>::tracking_enable();
<<<<<<< HEAD

#if defined(KOKKOS_ENABLE_DEPRECATED_CODE) && defined(KOKKOS_ENABLE_PROFILING)
  Kokkos::Profiling::initialize();
#endif
=======
>>>>>>> 4103bf6c
}

//----------------------------------------------------------------------------

void ThreadsExec::finalize() {
  verify_is_process("ThreadsExec::finalize", false);

  fence();

  resize_scratch(0, 0);
<<<<<<< HEAD

  const unsigned begin = s_threads_process.m_pool_base ? 1 : 0;

  for (unsigned i = s_thread_pool_size[0]; begin < i--;) {
    if (s_threads_exec[i]) {
      s_threads_exec[i]->m_pool_state = ThreadsExec::Terminating;

      wait_yield(s_threads_process.m_pool_state, ThreadsExec::Inactive);

=======

  const unsigned begin = s_threads_process.m_pool_base ? 1 : 0;

  for (unsigned i = s_thread_pool_size[0]; begin < i--;) {
    if (s_threads_exec[i]) {
      s_threads_exec[i]->m_pool_state = ThreadsExec::Terminating;

      wait_yield(s_threads_process.m_pool_state, ThreadsExec::Inactive);

>>>>>>> 4103bf6c
      s_threads_process.m_pool_state = ThreadsExec::Inactive;
    }

    s_threads_pid[i] = 0;
  }

  if (s_threads_process.m_pool_base) {
    (&s_threads_process)->~ThreadsExec();
    s_threads_exec[0] = nullptr;
  }

  if (Kokkos::hwloc::can_bind_threads()) {
    Kokkos::hwloc::unbind_this_thread();
  }

  s_thread_pool_size[0] = 0;
  s_thread_pool_size[1] = 0;
  s_thread_pool_size[2] = 0;

  // Reset master thread to run solo.
  s_threads_process.m_numa_rank      = 0;
  s_threads_process.m_numa_core_rank = 0;
  s_threads_process.m_pool_base      = nullptr;
  s_threads_process.m_pool_rank      = 0;
  s_threads_process.m_pool_size      = 1;
  s_threads_process.m_pool_fan_size  = 0;
  s_threads_process.m_pool_state     = ThreadsExec::Inactive;

<<<<<<< HEAD
#if defined(KOKKOS_ENABLE_PROFILING)
  Kokkos::Profiling::finalize();
#endif
=======
  Kokkos::Profiling::finalize();
>>>>>>> 4103bf6c
}

//----------------------------------------------------------------------------

} /* namespace Impl */
} /* namespace Kokkos */

//----------------------------------------------------------------------------
//----------------------------------------------------------------------------

namespace Kokkos {

<<<<<<< HEAD
int Threads::concurrency() {
#ifdef KOKKOS_ENABLE_DEPRECATED_CODE
  return thread_pool_size(0);
#else
  return impl_thread_pool_size(0);
#endif
}
#ifndef KOKKOS_ENABLE_DEPRECATED_CODE
void Threads::fence() const { Impl::ThreadsExec::fence(); }
#endif

#ifdef KOKKOS_ENABLE_DEPRECATED_CODE
Threads &Threads::instance(int)
#else
Threads &Threads::impl_instance(int)
#endif
{
=======
int Threads::concurrency() { return impl_thread_pool_size(0); }
void Threads::fence() const { Impl::ThreadsExec::fence(); }

Threads &Threads::impl_instance(int) {
>>>>>>> 4103bf6c
  static Threads t;
  return t;
}

<<<<<<< HEAD
#ifdef KOKKOS_ENABLE_DEPRECATED_CODE
int Threads::thread_pool_size(int depth)
#else
int Threads::impl_thread_pool_size(int depth)
#endif
{
=======
int Threads::impl_thread_pool_size(int depth) {
>>>>>>> 4103bf6c
  return Impl::s_thread_pool_size[depth];
}

#if defined(KOKKOS_ACTIVE_EXECUTION_MEMORY_SPACE_HOST)
<<<<<<< HEAD
#ifdef KOKKOS_ENABLE_DEPRECATED_CODE
int Threads::thread_pool_rank()
#else
int Threads::impl_thread_pool_rank()
#endif
{
=======
int Threads::impl_thread_pool_rank() {
>>>>>>> 4103bf6c
  const pthread_t pid = pthread_self();
  int i               = 0;
  while ((i < Impl::s_thread_pool_size[0]) && (pid != Impl::s_threads_pid[i])) {
    ++i;
  }
  return i;
}
#endif

const char *Threads::name() { return "Threads"; }
} /* namespace Kokkos */

//----------------------------------------------------------------------------
//----------------------------------------------------------------------------
#else
void KOKKOS_CORE_SRC_THREADS_EXEC_PREVENT_LINK_ERROR() {}
#endif /* #if defined( KOKKOS_ENABLE_THREADS ) */<|MERGE_RESOLUTION|>--- conflicted
+++ resolved
@@ -55,11 +55,7 @@
 
 #include <impl/Kokkos_Error.hpp>
 #include <impl/Kokkos_CPUDiscovery.hpp>
-<<<<<<< HEAD
-#include <impl/Kokkos_Profiling_Interface.hpp>
-=======
 #include <impl/Kokkos_Tools.hpp>
->>>>>>> 4103bf6c
 
 //----------------------------------------------------------------------------
 //----------------------------------------------------------------------------
@@ -188,25 +184,14 @@
 
 ThreadsExec::~ThreadsExec() {
   const unsigned entry = m_pool_size - (m_pool_rank + 1);
-<<<<<<< HEAD
-
-  typedef Kokkos::Impl::SharedAllocationRecord<Kokkos::HostSpace, void> Record;
+
+  using Record = Kokkos::Impl::SharedAllocationRecord<Kokkos::HostSpace, void>;
 
   if (m_scratch) {
     Record *const r = Record::get_record(m_scratch);
 
     m_scratch = nullptr;
 
-=======
-
-  using Record = Kokkos::Impl::SharedAllocationRecord<Kokkos::HostSpace, void>;
-
-  if (m_scratch) {
-    Record *const r = Record::get_record(m_scratch);
-
-    m_scratch = nullptr;
-
->>>>>>> 4103bf6c
     Record::decrement(r);
   }
 
@@ -218,7 +203,6 @@
   m_pool_rank          = 0;
   m_pool_size          = 0;
   m_pool_fan_size      = 0;
-<<<<<<< HEAD
 
   m_pool_state = ThreadsExec::Terminating;
 
@@ -227,16 +211,6 @@
 
     atomic_compare_exchange(s_threads_exec + entry, this, nil);
 
-=======
-
-  m_pool_state = ThreadsExec::Terminating;
-
-  if (&s_threads_process != this && entry < MAX_THREAD_COUNT) {
-    ThreadsExec *const nil = nullptr;
-
-    atomic_compare_exchange(s_threads_exec + entry, this, nil);
-
->>>>>>> 4103bf6c
     s_threads_process.m_pool_state = ThreadsExec::Terminating;
   }
 }
@@ -436,11 +410,7 @@
 }
 
 void ThreadsExec::execute_resize_scratch(ThreadsExec &exec, const void *) {
-<<<<<<< HEAD
-  typedef Kokkos::Impl::SharedAllocationRecord<Kokkos::HostSpace, void> Record;
-=======
   using Record = Kokkos::Impl::SharedAllocationRecord<Kokkos::HostSpace, void>;
->>>>>>> 4103bf6c
 
   if (exec.m_scratch) {
     Record *const r = Record::get_record(exec.m_scratch);
@@ -493,21 +463,12 @@
       ((reduce_size == 0 && thread_size == 0) &&
        (old_reduce_size != 0 || old_thread_size != 0))) {
     verify_is_process("ThreadsExec::resize_scratch", true);
-<<<<<<< HEAD
 
     s_threads_process.m_scratch_reduce_end = reduce_size;
     s_threads_process.m_scratch_thread_end = reduce_size + thread_size;
 
     execute_serial(&execute_resize_scratch);
 
-=======
-
-    s_threads_process.m_scratch_reduce_end = reduce_size;
-    s_threads_process.m_scratch_thread_end = reduce_size + thread_size;
-
-    execute_serial(&execute_resize_scratch);
-
->>>>>>> 4103bf6c
     s_threads_process.m_scratch = s_threads_exec[0]->m_scratch;
   }
 
@@ -551,7 +512,6 @@
     s << " ReduceScratch[" << s_current_reduce_size << "]"
       << " SharedScratch[" << s_current_shared_size << "]";
     s << std::endl;
-<<<<<<< HEAD
 
     if (detail) {
       for (int i = 0; i < s_thread_pool_size[0]; ++i) {
@@ -563,19 +523,6 @@
           s << " Thread[ " << th->m_pool_rank << " : " << th->m_numa_rank << "."
             << th->m_numa_core_rank << " ]";
 
-=======
-
-    if (detail) {
-      for (int i = 0; i < s_thread_pool_size[0]; ++i) {
-        ThreadsExec *const th = s_threads_exec[i];
-
-        if (th) {
-          const int rank_rev = th->m_pool_size - (th->m_pool_rank + 1);
-
-          s << " Thread[ " << th->m_pool_rank << " : " << th->m_numa_rank << "."
-            << th->m_numa_core_rank << " ]";
-
->>>>>>> 4103bf6c
           s << " Fan{";
           for (int j = 0; j < th->m_pool_fan_size; ++j) {
             ThreadsExec *const thfan = th->m_pool_base[rank_rev + (1 << j)];
@@ -728,15 +675,9 @@
 
   if (is_initialized || thread_spawn_failed) {
     std::ostringstream msg;
-<<<<<<< HEAD
 
     msg << "Kokkos::Threads::initialize ERROR";
 
-=======
-
-    msg << "Kokkos::Threads::initialize ERROR";
-
->>>>>>> 4103bf6c
     if (is_initialized) {
       msg << " : already initialized";
     }
@@ -767,13 +708,6 @@
   Impl::init_lock_array_host_space();
 
   Impl::SharedAllocationRecord<void, void>::tracking_enable();
-<<<<<<< HEAD
-
-#if defined(KOKKOS_ENABLE_DEPRECATED_CODE) && defined(KOKKOS_ENABLE_PROFILING)
-  Kokkos::Profiling::initialize();
-#endif
-=======
->>>>>>> 4103bf6c
 }
 
 //----------------------------------------------------------------------------
@@ -784,7 +718,6 @@
   fence();
 
   resize_scratch(0, 0);
-<<<<<<< HEAD
 
   const unsigned begin = s_threads_process.m_pool_base ? 1 : 0;
 
@@ -794,17 +727,6 @@
 
       wait_yield(s_threads_process.m_pool_state, ThreadsExec::Inactive);
 
-=======
-
-  const unsigned begin = s_threads_process.m_pool_base ? 1 : 0;
-
-  for (unsigned i = s_thread_pool_size[0]; begin < i--;) {
-    if (s_threads_exec[i]) {
-      s_threads_exec[i]->m_pool_state = ThreadsExec::Terminating;
-
-      wait_yield(s_threads_process.m_pool_state, ThreadsExec::Inactive);
-
->>>>>>> 4103bf6c
       s_threads_process.m_pool_state = ThreadsExec::Inactive;
     }
 
@@ -833,13 +755,7 @@
   s_threads_process.m_pool_fan_size  = 0;
   s_threads_process.m_pool_state     = ThreadsExec::Inactive;
 
-<<<<<<< HEAD
-#if defined(KOKKOS_ENABLE_PROFILING)
   Kokkos::Profiling::finalize();
-#endif
-=======
-  Kokkos::Profiling::finalize();
->>>>>>> 4103bf6c
 }
 
 //----------------------------------------------------------------------------
@@ -852,58 +768,20 @@
 
 namespace Kokkos {
 
-<<<<<<< HEAD
-int Threads::concurrency() {
-#ifdef KOKKOS_ENABLE_DEPRECATED_CODE
-  return thread_pool_size(0);
-#else
-  return impl_thread_pool_size(0);
-#endif
-}
-#ifndef KOKKOS_ENABLE_DEPRECATED_CODE
-void Threads::fence() const { Impl::ThreadsExec::fence(); }
-#endif
-
-#ifdef KOKKOS_ENABLE_DEPRECATED_CODE
-Threads &Threads::instance(int)
-#else
-Threads &Threads::impl_instance(int)
-#endif
-{
-=======
 int Threads::concurrency() { return impl_thread_pool_size(0); }
 void Threads::fence() const { Impl::ThreadsExec::fence(); }
 
 Threads &Threads::impl_instance(int) {
->>>>>>> 4103bf6c
   static Threads t;
   return t;
 }
 
-<<<<<<< HEAD
-#ifdef KOKKOS_ENABLE_DEPRECATED_CODE
-int Threads::thread_pool_size(int depth)
-#else
-int Threads::impl_thread_pool_size(int depth)
-#endif
-{
-=======
 int Threads::impl_thread_pool_size(int depth) {
->>>>>>> 4103bf6c
   return Impl::s_thread_pool_size[depth];
 }
 
 #if defined(KOKKOS_ACTIVE_EXECUTION_MEMORY_SPACE_HOST)
-<<<<<<< HEAD
-#ifdef KOKKOS_ENABLE_DEPRECATED_CODE
-int Threads::thread_pool_rank()
-#else
-int Threads::impl_thread_pool_rank()
-#endif
-{
-=======
 int Threads::impl_thread_pool_rank() {
->>>>>>> 4103bf6c
   const pthread_t pid = pthread_self();
   int i               = 0;
   while ((i < Impl::s_thread_pool_size[0]) && (pid != Impl::s_threads_pid[i])) {
