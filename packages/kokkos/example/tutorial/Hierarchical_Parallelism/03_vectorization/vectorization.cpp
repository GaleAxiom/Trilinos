/*
//@HEADER
// ************************************************************************
//
//                        Kokkos v. 3.0
//       Copyright (2020) National Technology & Engineering
//               Solutions of Sandia, LLC (NTESS).
//
// Under the terms of Contract DE-NA0003525 with NTESS,
// the U.S. Government retains certain rights in this software.
//
// Redistribution and use in source and binary forms, with or without
// modification, are permitted provided that the following conditions are
// met:
//
// 1. Redistributions of source code must retain the above copyright
// notice, this list of conditions and the following disclaimer.
//
// 2. Redistributions in binary form must reproduce the above copyright
// notice, this list of conditions and the following disclaimer in the
// documentation and/or other materials provided with the distribution.
//
// 3. Neither the name of the Corporation nor the names of the
// contributors may be used to endorse or promote products derived from
// this software without specific prior written permission.
//
// THIS SOFTWARE IS PROVIDED BY NTESS "AS IS" AND ANY
// EXPRESS OR IMPLIED WARRANTIES, INCLUDING, BUT NOT LIMITED TO, THE
// IMPLIED WARRANTIES OF MERCHANTABILITY AND FITNESS FOR A PARTICULAR
// PURPOSE ARE DISCLAIMED. IN NO EVENT SHALL NTESS OR THE
// CONTRIBUTORS BE LIABLE FOR ANY DIRECT, INDIRECT, INCIDENTAL, SPECIAL,
// EXEMPLARY, OR CONSEQUENTIAL DAMAGES (INCLUDING, BUT NOT LIMITED TO,
// PROCUREMENT OF SUBSTITUTE GOODS OR SERVICES; LOSS OF USE, DATA, OR
// PROFITS; OR BUSINESS INTERRUPTION) HOWEVER CAUSED AND ON ANY THEORY OF
// LIABILITY, WHETHER IN CONTRACT, STRICT LIABILITY, OR TORT (INCLUDING
// NEGLIGENCE OR OTHERWISE) ARISING IN ANY WAY OUT OF THE USE OF THIS
// SOFTWARE, EVEN IF ADVISED OF THE POSSIBILITY OF SUCH DAMAGE.
//
// Questions? Contact Christian R. Trott (crtrott@sandia.gov)
//
// ************************************************************************
//@HEADER
*/

#include <Kokkos_Core.hpp>
#include <Kokkos_Random.hpp>
#include <cstdio>

// The TeamPolicy actually supports 3D parallelism: Teams, Threads, Vector
// Kokkos::parallel_{for/reduce/scan} calls can be completely free nested.
// The execution policies for the nested layers are TeamThreadRange and
// ThreadVectorRange.
// The only restriction on nesting is that a given level can only be nested in a
// higher one. e.g. a ThreadVectorRange can be nested inside a TeamPolicy
// operator and inside a TeamThreadRange, but you can not nest a
// ThreadVectorRange or a TeamThreadRange inside another ThreadVectorRange. As
// with the 2D execution of TeamPolicy the operator has to be considered as a
// parallel region even with respect to VectorLanes. That means even outside a
// TeamThread or VectorThread loop all threads of a team and all vector lanes of
// a thread execute every line of the operator as long as there are no
// restricitons on them. Code lines can be restricted using Kokkos::single to
// either execute once PerThread or execute once PerTeam.
<<<<<<< HEAD
typedef typename Kokkos::TeamPolicy<>::member_type team_member;

struct SomeCorrelation {
  typedef int value_type;  // Specify value type for reduction target, sum
  typedef Kokkos::DefaultExecutionSpace::scratch_memory_space shared_space;
  typedef Kokkos::View<int*, shared_space, Kokkos::MemoryUnmanaged>
      shared_1d_int;
=======
using team_member = typename Kokkos::TeamPolicy<>::member_type;

struct SomeCorrelation {
  using value_type   = int;  // Specify value type for reduction target, sum
  using shared_space = Kokkos::DefaultExecutionSpace::scratch_memory_space;
  using shared_1d_int =
      Kokkos::View<int*, shared_space, Kokkos::MemoryUnmanaged>;
>>>>>>> 4103bf6c

  Kokkos::View<const int***, Kokkos::LayoutRight> data;
  Kokkos::View<int> gsum;

  SomeCorrelation(Kokkos::View<int***, Kokkos::LayoutRight> data_in,
                  Kokkos::View<int> sum)
      : data(data_in), gsum(sum) {}

  KOKKOS_INLINE_FUNCTION
  void operator()(const team_member& thread) const {
    int i = thread.league_rank();

    // Allocate a shared array for the team.
    shared_1d_int count(thread.team_shmem(), data.extent(1));

    // With each team run a parallel_for with its threads
    Kokkos::parallel_for(
        Kokkos::TeamThreadRange(thread, data.extent(1)), [=](const int& j) {
          int tsum;
          // Run a vector loop reduction over the inner dimension of data
          // Count how many values are multiples of 4
          // Every vector lane gets the same reduction value (tsum) back, it is
          // broadcast to all vector lanes
          Kokkos::parallel_reduce(
              Kokkos::ThreadVectorRange(thread, data.extent(2)),
              [=](const int& k, int& vsum) {
                vsum += (data(i, j, k) % 4 == 0) ? 1 : 0;
              },
              tsum);

          // Make sure only one vector lane adds the reduction value to the
          // shared array, i.e. execute the next line only once PerThread
          Kokkos::single(Kokkos::PerThread(thread), [=]() { count(j) = tsum; });
        });

    // Wait for all threads to finish the parallel_for so that all shared memory
    // writes are done
    thread.team_barrier();

    // Check with one vector lane from each thread how many consecutive
    // data segments have the same number of values divisible by 4
    // The team reduction value is again broadcast to every team member (and
    // every vector lane)
    int team_sum = 0;
    Kokkos::parallel_reduce(
        Kokkos::TeamThreadRange(thread, data.extent(1) - 1),
        [=](const int& j, int& thread_sum) {
          // It is not valid to directly add to thread_sum
          // Use a single function with broadcast instead
          // team_sum will be used as input to the operator (i.e. it is used to
          // initialize sum) the end value of sum will be broadcast to all
          // vector lanes in the thread.
          Kokkos::single(
              Kokkos::PerThread(thread),
              [=](int& sum) {
                if (count(j) == count(j + 1)) sum++;
              },
              thread_sum);
        },
        team_sum);

    // Add with one thread and vectorlane of the team the team_sum to the global
    // value
    Kokkos::single(Kokkos::PerTeam(thread),
                   [=]() { Kokkos::atomic_add(&gsum(), team_sum); });
  }

  // The functor needs to define how much shared memory it requests given a
  // team_size.
<<<<<<< HEAD
  size_t team_shmem_size(int team_size) const {
=======
  size_t team_shmem_size(int /*team_size*/) const {
>>>>>>> 4103bf6c
    return shared_1d_int::shmem_size(data.extent(1));
  }
};

int main(int narg, char* args[]) {
  Kokkos::initialize(narg, args);

  {
    // Produce some 3D random data (see Algorithms/01_random_numbers for more
    // info)
    Kokkos::View<int***, Kokkos::LayoutRight> data("Data", 512, 512, 32);
    Kokkos::Random_XorShift64_Pool<> rand_pool64(5374857);
    Kokkos::fill_random(data, rand_pool64, 100);

    // A global value to put the result in
    Kokkos::View<int> gsum("Sum");

    // Each team handles a slice of the data
    // Set up TeamPolicy with 512 teams with maximum number of threads per team
    // and 16 vector lanes. Kokkos::AUTO will determine the number of threads
    // The maximum vector length is hardware dependent but can always be smaller
    // than the hardware allows. The vector length must be a power of 2.

    const Kokkos::TeamPolicy<> policy(512, Kokkos::AUTO, 16);

    Kokkos::parallel_for(policy, SomeCorrelation(data, gsum));

    Kokkos::fence();

    // Copy result value back
    int sum = 0;
    Kokkos::deep_copy(sum, gsum);
    printf("Result %i\n", sum);
  }

  Kokkos::finalize();
}<|MERGE_RESOLUTION|>--- conflicted
+++ resolved
@@ -60,15 +60,6 @@
 // a thread execute every line of the operator as long as there are no
 // restricitons on them. Code lines can be restricted using Kokkos::single to
 // either execute once PerThread or execute once PerTeam.
-<<<<<<< HEAD
-typedef typename Kokkos::TeamPolicy<>::member_type team_member;
-
-struct SomeCorrelation {
-  typedef int value_type;  // Specify value type for reduction target, sum
-  typedef Kokkos::DefaultExecutionSpace::scratch_memory_space shared_space;
-  typedef Kokkos::View<int*, shared_space, Kokkos::MemoryUnmanaged>
-      shared_1d_int;
-=======
 using team_member = typename Kokkos::TeamPolicy<>::member_type;
 
 struct SomeCorrelation {
@@ -76,7 +67,6 @@
   using shared_space = Kokkos::DefaultExecutionSpace::scratch_memory_space;
   using shared_1d_int =
       Kokkos::View<int*, shared_space, Kokkos::MemoryUnmanaged>;
->>>>>>> 4103bf6c
 
   Kokkos::View<const int***, Kokkos::LayoutRight> data;
   Kokkos::View<int> gsum;
@@ -146,11 +136,7 @@
 
   // The functor needs to define how much shared memory it requests given a
   // team_size.
-<<<<<<< HEAD
-  size_t team_shmem_size(int team_size) const {
-=======
   size_t team_shmem_size(int /*team_size*/) const {
->>>>>>> 4103bf6c
     return shared_1d_int::shmem_size(data.extent(1));
   }
 };
