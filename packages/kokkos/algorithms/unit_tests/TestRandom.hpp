--- conflicted
+++ resolved
@@ -125,21 +125,12 @@
   // implementations might violate this upper bound, due to rounding
   // error.  Just in case, we leave an extra space at the end of each
   // dimension, in the View types below.
-<<<<<<< HEAD
-  typedef Kokkos::View<int[HIST_DIM1D + 1], typename GeneratorPool::device_type>
-      type_1d;
-  type_1d density_1d;
-  typedef Kokkos::View<int[HIST_DIM3D + 1][HIST_DIM3D + 1][HIST_DIM3D + 1],
-                       typename GeneratorPool::device_type>
-      type_3d;
-=======
   using type_1d =
       Kokkos::View<int[HIST_DIM1D + 1], typename GeneratorPool::device_type>;
   type_1d density_1d;
   using type_3d =
       Kokkos::View<int[HIST_DIM3D + 1][HIST_DIM3D + 1][HIST_DIM3D + 1],
                    typename GeneratorPool::device_type>;
->>>>>>> 4103bf6c
   type_3d density_3d;
 
   test_random_functor(GeneratorPool rand_pool_, type_1d d1d, type_3d d3d)
@@ -219,11 +210,7 @@
   // implementations might violate this upper bound, due to rounding
   // error.  Just in case, we leave an extra space at the end of each
   // dimension, in the View type below.
-<<<<<<< HEAD
-  typedef Kokkos::View<int[HIST_DIM1D + 1], memory_space> type_1d;
-=======
   using type_1d = Kokkos::View<int[HIST_DIM1D + 1], memory_space>;
->>>>>>> 4103bf6c
   type_1d density_1d;
   double mean;
 
@@ -232,11 +219,7 @@
 
   KOKKOS_INLINE_FUNCTION void operator()(
       const typename memory_space::size_type i, RandomProperties& prop) const {
-<<<<<<< HEAD
-    typedef typename memory_space::size_type size_type;
-=======
     using size_type    = typename memory_space::size_type;
->>>>>>> 4103bf6c
     const double count = density_1d(i);
     prop.mean += count;
     prop.variance += 1.0 * (count - mean) * (count - mean);
@@ -261,15 +244,9 @@
   // implementations might violate this upper bound, due to rounding
   // error.  Just in case, we leave an extra space at the end of each
   // dimension, in the View type below.
-<<<<<<< HEAD
-  typedef Kokkos::View<int[HIST_DIM3D + 1][HIST_DIM3D + 1][HIST_DIM3D + 1],
-                       memory_space>
-      type_3d;
-=======
   using type_3d =
       Kokkos::View<int[HIST_DIM3D + 1][HIST_DIM3D + 1][HIST_DIM3D + 1],
                    memory_space>;
->>>>>>> 4103bf6c
   type_3d density_3d;
   double mean;
 
@@ -278,11 +255,7 @@
 
   KOKKOS_INLINE_FUNCTION void operator()(
       const typename memory_space::size_type i, RandomProperties& prop) const {
-<<<<<<< HEAD
-    typedef typename memory_space::size_type size_type;
-=======
     using size_type    = typename memory_space::size_type;
->>>>>>> 4103bf6c
     const double count = density_3d(
         i / (HIST_DIM3D * HIST_DIM3D),
         (i % (HIST_DIM3D * HIST_DIM3D)) / HIST_DIM3D, i % HIST_DIM3D);
@@ -303,11 +276,7 @@
 //
 template <class RandomGenerator, class Scalar>
 struct test_random_scalar {
-<<<<<<< HEAD
-  typedef typename RandomGenerator::generator_type rnd_type;
-=======
   using rnd_type = typename RandomGenerator::generator_type;
->>>>>>> 4103bf6c
 
   int pass_mean, pass_var, pass_covar;
   int pass_hist1d_mean, pass_hist1d_var, pass_hist1d_covar;
@@ -325,11 +294,7 @@
       cout << " -- Testing randomness properties" << endl;
 
       RandomProperties result;
-<<<<<<< HEAD
-      typedef test_random_functor<RandomGenerator, Scalar> functor_type;
-=======
       using functor_type = test_random_functor<RandomGenerator, Scalar>;
->>>>>>> 4103bf6c
       parallel_reduce(num_draws / 1024,
                       functor_type(pool, density_1d, density_3d), result);
 
@@ -360,13 +325,8 @@
       cout << " -- Testing 1-D histogram" << endl;
 
       RandomProperties result;
-<<<<<<< HEAD
-      typedef test_histogram1d_functor<typename RandomGenerator::device_type>
-          functor_type;
-=======
       using functor_type =
           test_histogram1d_functor<typename RandomGenerator::device_type>;
->>>>>>> 4103bf6c
       parallel_reduce(HIST_DIM1D, functor_type(density_1d, num_draws), result);
 
       double tolerance   = 6 * std::sqrt(1.0 / HIST_DIM1D);
@@ -397,13 +357,8 @@
       cout << " -- Testing 3-D histogram" << endl;
 
       RandomProperties result;
-<<<<<<< HEAD
-      typedef test_histogram3d_functor<typename RandomGenerator::device_type>
-          functor_type;
-=======
       using functor_type =
           test_histogram3d_functor<typename RandomGenerator::device_type>;
->>>>>>> 4103bf6c
       parallel_reduce(HIST_DIM1D, functor_type(density_3d, num_draws), result);
 
       double tolerance   = 6 * std::sqrt(1.0 / HIST_DIM1D);
