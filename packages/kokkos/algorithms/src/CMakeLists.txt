--- conflicted
+++ resolved
@@ -23,13 +23,8 @@
 # These will get ignored for standalone CMake and a true interface library made
 KOKKOS_ADD_INTERFACE_LIBRARY(
   kokkosalgorithms
-<<<<<<< HEAD
-  HEADERS ${HEADERS}
-  SOURCES ${SOURCES}
-=======
   HEADERS ${ALGO_HEADERS}
   SOURCES ${ALGO_SOURCES}
->>>>>>> 4103bf6c
 )
 KOKKOS_LIB_INCLUDE_DIRECTORIES(kokkosalgorithms
   ${KOKKOS_TOP_BUILD_DIR}
