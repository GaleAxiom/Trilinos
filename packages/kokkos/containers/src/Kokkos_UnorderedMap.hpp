/*
//@HEADER
// ************************************************************************
//
//                        Kokkos v. 3.0
//       Copyright (2020) National Technology & Engineering
//               Solutions of Sandia, LLC (NTESS).
//
// Under the terms of Contract DE-NA0003525 with NTESS,
// the U.S. Government retains certain rights in this software.
//
// Redistribution and use in source and binary forms, with or without
// modification, are permitted provided that the following conditions are
// met:
//
// 1. Redistributions of source code must retain the above copyright
// notice, this list of conditions and the following disclaimer.
//
// 2. Redistributions in binary form must reproduce the above copyright
// notice, this list of conditions and the following disclaimer in the
// documentation and/or other materials provided with the distribution.
//
// 3. Neither the name of the Corporation nor the names of the
// contributors may be used to endorse or promote products derived from
// this software without specific prior written permission.
//
// THIS SOFTWARE IS PROVIDED BY NTESS "AS IS" AND ANY
// EXPRESS OR IMPLIED WARRANTIES, INCLUDING, BUT NOT LIMITED TO, THE
// IMPLIED WARRANTIES OF MERCHANTABILITY AND FITNESS FOR A PARTICULAR
// PURPOSE ARE DISCLAIMED. IN NO EVENT SHALL NTESS OR THE
// CONTRIBUTORS BE LIABLE FOR ANY DIRECT, INDIRECT, INCIDENTAL, SPECIAL,
// EXEMPLARY, OR CONSEQUENTIAL DAMAGES (INCLUDING, BUT NOT LIMITED TO,
// PROCUREMENT OF SUBSTITUTE GOODS OR SERVICES; LOSS OF USE, DATA, OR
// PROFITS; OR BUSINESS INTERRUPTION) HOWEVER CAUSED AND ON ANY THEORY OF
// LIABILITY, WHETHER IN CONTRACT, STRICT LIABILITY, OR TORT (INCLUDING
// NEGLIGENCE OR OTHERWISE) ARISING IN ANY WAY OUT OF THE USE OF THIS
// SOFTWARE, EVEN IF ADVISED OF THE POSSIBILITY OF SUCH DAMAGE.
//
// Questions? Contact Christian R. Trott (crtrott@sandia.gov)
//
// ************************************************************************
//@HEADER
*/

/// \file Kokkos_UnorderedMap.hpp
/// \brief Declaration and definition of Kokkos::UnorderedMap.
///
/// This header file declares and defines Kokkos::UnorderedMap and its
/// related nonmember functions.

#ifndef KOKKOS_UNORDERED_MAP_HPP
#define KOKKOS_UNORDERED_MAP_HPP

#include <Kokkos_Core.hpp>
#include <Kokkos_Functional.hpp>

#include <Kokkos_Bitset.hpp>

#include <impl/Kokkos_Traits.hpp>
#include <impl/Kokkos_UnorderedMap_impl.hpp>

#include <iostream>

#include <cstdint>
#include <stdexcept>

namespace Kokkos {

enum : unsigned { UnorderedMapInvalidIndex = ~0u };

/// \brief First element of the return value of UnorderedMap::insert().
///
/// Inserting an element into an UnorderedMap is not guaranteed to
/// succeed.  There are three possible conditions:
/// <ol>
/// <li> <tt>INSERT_FAILED</tt>: The insert failed.  This usually
///      means that the UnorderedMap ran out of space. </li>
/// <li> <tt>INSERT_SUCCESS</tt>: The insert succeeded, and the key
///      did <i>not</i> exist in the table before. </li>
/// <li> <tt>INSERT_EXISTING</tt>: The insert succeeded, and the key
///      <i>did</i> exist in the table before.  The new value was
///      ignored and the old value was left in place. </li>
/// </ol>

class UnorderedMapInsertResult {
 private:
<<<<<<< HEAD
  enum Status {
=======
  enum Status : uint32_t {
>>>>>>> 4103bf6c
    SUCCESS          = 1u << 31,
    EXISTING         = 1u << 30,
    FREED_EXISTING   = 1u << 29,
    LIST_LENGTH_MASK = ~(SUCCESS | EXISTING | FREED_EXISTING)
  };

 public:
  /// Did the map successful insert the key/value pair
  KOKKOS_FORCEINLINE_FUNCTION
  bool success() const { return (m_status & SUCCESS); }

  /// Was the key already present in the map
  KOKKOS_FORCEINLINE_FUNCTION
  bool existing() const { return (m_status & EXISTING); }

  /// Did the map fail to insert the key due to insufficient capacity
  KOKKOS_FORCEINLINE_FUNCTION
  bool failed() const { return m_index == UnorderedMapInvalidIndex; }

  /// Did the map lose a race condition to insert a dupulicate key/value pair
  /// where an index was claimed that needed to be released
  KOKKOS_FORCEINLINE_FUNCTION
  bool freed_existing() const { return (m_status & FREED_EXISTING); }

  /// How many iterations through the insert loop did it take before the
  /// map returned
  KOKKOS_FORCEINLINE_FUNCTION
  uint32_t list_position() const { return (m_status & LIST_LENGTH_MASK); }

  /// Index where the key can be found as long as the insert did not fail
  KOKKOS_FORCEINLINE_FUNCTION
  uint32_t index() const { return m_index; }

  KOKKOS_FORCEINLINE_FUNCTION
  UnorderedMapInsertResult() : m_index(UnorderedMapInvalidIndex), m_status(0) {}

  KOKKOS_FORCEINLINE_FUNCTION
  void increment_list_position() {
    m_status += (list_position() < LIST_LENGTH_MASK) ? 1u : 0u;
  }

  KOKKOS_FORCEINLINE_FUNCTION
  void set_existing(uint32_t i, bool arg_freed_existing) {
    m_index = i;
    m_status =
        EXISTING | (arg_freed_existing ? FREED_EXISTING : 0u) | list_position();
  }

  KOKKOS_FORCEINLINE_FUNCTION
  void set_success(uint32_t i) {
    m_index  = i;
    m_status = SUCCESS | list_position();
  }

 private:
  uint32_t m_index;
  uint32_t m_status;
};

/// \class UnorderedMap
/// \brief Thread-safe, performance-portable lookup table.
///
/// This class provides a lookup table.  In terms of functionality,
/// this class compares to std::unordered_map (new in C++11).
/// "Unordered" means that keys are not stored in any particular
/// order, unlike (for example) std::map.  "Thread-safe" means that
/// lookups, insertion, and deletion are safe to call by multiple
/// threads in parallel.  "Performance-portable" means that parallel
/// performance of these operations is reasonable, on multiple
/// hardware platforms.  Platforms on which performance has been
/// tested include conventional Intel x86 multicore processors, Intel
/// Xeon Phi ("MIC"), and NVIDIA GPUs.
///
/// Parallel performance portability entails design decisions that
/// might differ from one's expectation for a sequential interface.
/// This particularly affects insertion of single elements.  In an
/// interface intended for sequential use, insertion might reallocate
/// memory if the original allocation did not suffice to hold the new
/// element.  In this class, insertion does <i>not</i> reallocate
/// memory.  This means that it might fail.  insert() returns an enum
/// which indicates whether the insert failed.  There are three
/// possible conditions:
/// <ol>
/// <li> <tt>INSERT_FAILED</tt>: The insert failed.  This usually
///      means that the UnorderedMap ran out of space. </li>
/// <li> <tt>INSERT_SUCCESS</tt>: The insert succeeded, and the key
///      did <i>not</i> exist in the table before. </li>
/// <li> <tt>INSERT_EXISTING</tt>: The insert succeeded, and the key
///      <i>did</i> exist in the table before.  The new value was
///      ignored and the old value was left in place. </li>
/// </ol>
///
/// \tparam Key Type of keys of the lookup table.  If \c const, users
///   are not allowed to add or remove keys, though they are allowed
///   to change values.  In that case, the implementation may make
///   optimizations specific to the <tt>Device</tt>.  For example, if
///   <tt>Device</tt> is \c Cuda, it may use texture fetches to access
///   keys.
///
/// \tparam Value Type of values stored in the lookup table.  You may use
///   \c void here, in which case the table will be a set of keys.  If
///   \c const, users are not allowed to change entries.
///   In that case, the implementation may make
///   optimizations specific to the \c Device, such as using texture
///   fetches to access values.
///
/// \tparam Device The Kokkos Device type.
///
/// \tparam Hasher Definition of the hash function for instances of
///   <tt>Key</tt>.  The default will calculate a bitwise hash.
///
/// \tparam EqualTo Definition of the equality function for instances of
///   <tt>Key</tt>.  The default will do a bitwise equality comparison.
///
template <typename Key, typename Value,
          typename Device = Kokkos::DefaultExecutionSpace,
          typename Hasher = pod_hash<typename std::remove_const<Key>::type>,
          typename EqualTo =
              pod_equal_to<typename std::remove_const<Key>::type> >
class UnorderedMap {
 private:
<<<<<<< HEAD
  typedef typename ViewTraits<Key, Device, void, void>::host_mirror_space
      host_mirror_space;
=======
  using host_mirror_space =
      typename ViewTraits<Key, Device, void, void>::host_mirror_space;
>>>>>>> 4103bf6c

 public:
  //! \name Public types and constants
  //@{

  // key_types
<<<<<<< HEAD
  typedef Key declared_key_type;
  typedef typename std::remove_const<declared_key_type>::type key_type;
  typedef typename std::add_const<key_type>::type const_key_type;

  // value_types
  typedef Value declared_value_type;
  typedef typename std::remove_const<declared_value_type>::type value_type;
  typedef typename std::add_const<value_type>::type const_value_type;

  typedef Device device_type;
  typedef typename Device::execution_space execution_space;
  typedef Hasher hasher_type;
  typedef EqualTo equal_to_type;
  typedef uint32_t size_type;

  // map_types
  typedef UnorderedMap<declared_key_type, declared_value_type, device_type,
                       hasher_type, equal_to_type>
      declared_map_type;
  typedef UnorderedMap<key_type, value_type, device_type, hasher_type,
                       equal_to_type>
      insertable_map_type;
  typedef UnorderedMap<const_key_type, value_type, device_type, hasher_type,
                       equal_to_type>
      modifiable_map_type;
  typedef UnorderedMap<const_key_type, const_value_type, device_type,
                       hasher_type, equal_to_type>
      const_map_type;
=======
  using declared_key_type = Key;
  using key_type          = typename std::remove_const<declared_key_type>::type;
  using const_key_type    = typename std::add_const<key_type>::type;

  // value_types
  using declared_value_type = Value;
  using value_type = typename std::remove_const<declared_value_type>::type;
  using const_value_type = typename std::add_const<value_type>::type;

  using device_type     = Device;
  using execution_space = typename Device::execution_space;
  using hasher_type     = Hasher;
  using equal_to_type   = EqualTo;
  using size_type       = uint32_t;

  // map_types
  using declared_map_type =
      UnorderedMap<declared_key_type, declared_value_type, device_type,
                   hasher_type, equal_to_type>;
  using insertable_map_type = UnorderedMap<key_type, value_type, device_type,
                                           hasher_type, equal_to_type>;
  using modifiable_map_type =
      UnorderedMap<const_key_type, value_type, device_type, hasher_type,
                   equal_to_type>;
  using const_map_type = UnorderedMap<const_key_type, const_value_type,
                                      device_type, hasher_type, equal_to_type>;
>>>>>>> 4103bf6c

  static const bool is_set = std::is_same<void, value_type>::value;
  static const bool has_const_key =
      std::is_same<const_key_type, declared_key_type>::value;
  static const bool has_const_value =
      is_set || std::is_same<const_value_type, declared_value_type>::value;

  static const bool is_insertable_map =
      !has_const_key && (is_set || !has_const_value);
  static const bool is_modifiable_map = has_const_key && !has_const_value;
  static const bool is_const_map      = has_const_key && has_const_value;

  using insert_result = UnorderedMapInsertResult;

<<<<<<< HEAD
  typedef UnorderedMap<Key, Value, host_mirror_space, Hasher, EqualTo>
      HostMirror;
=======
  using HostMirror =
      UnorderedMap<Key, Value, host_mirror_space, Hasher, EqualTo>;
>>>>>>> 4103bf6c

  using histogram_type = Impl::UnorderedMapHistogram<const_map_type>;

  //@}

 private:
<<<<<<< HEAD
  enum { invalid_index = ~static_cast<size_type>(0) };

  typedef typename Impl::if_c<is_set, int, declared_value_type>::type
      impl_value_type;

  typedef typename Impl::if_c<
      is_insertable_map, View<key_type *, device_type>,
      View<const key_type *, device_type, MemoryTraits<RandomAccess> > >::type
      key_type_view;

  typedef typename Impl::if_c<is_insertable_map || is_modifiable_map,
                              View<impl_value_type *, device_type>,
                              View<const impl_value_type *, device_type,
                                   MemoryTraits<RandomAccess> > >::type
      value_type_view;

  typedef typename Impl::if_c<
      is_insertable_map, View<size_type *, device_type>,
      View<const size_type *, device_type, MemoryTraits<RandomAccess> > >::type
      size_type_view;

  typedef typename Impl::if_c<is_insertable_map, Bitset<execution_space>,
                              ConstBitset<execution_space> >::type bitset_type;

  enum { modified_idx = 0, erasable_idx = 1, failed_insert_idx = 2 };
  enum { num_scalars = 3 };
  typedef View<int[num_scalars], LayoutLeft, device_type> scalars_view;
=======
  enum : size_type { invalid_index = ~static_cast<size_type>(0) };

  using impl_value_type =
      typename Impl::if_c<is_set, int, declared_value_type>::type;

  using key_type_view = typename Impl::if_c<
      is_insertable_map, View<key_type *, device_type>,
      View<const key_type *, device_type, MemoryTraits<RandomAccess> > >::type;

  using value_type_view =
      typename Impl::if_c<is_insertable_map || is_modifiable_map,
                          View<impl_value_type *, device_type>,
                          View<const impl_value_type *, device_type,
                               MemoryTraits<RandomAccess> > >::type;

  using size_type_view = typename Impl::if_c<
      is_insertable_map, View<size_type *, device_type>,
      View<const size_type *, device_type, MemoryTraits<RandomAccess> > >::type;

  using bitset_type =
      typename Impl::if_c<is_insertable_map, Bitset<execution_space>,
                          ConstBitset<execution_space> >::type;

  enum { modified_idx = 0, erasable_idx = 1, failed_insert_idx = 2 };
  enum { num_scalars = 3 };
  using scalars_view = View<int[num_scalars], LayoutLeft, device_type>;
>>>>>>> 4103bf6c

 public:
  //! \name Public member functions
  //@{

  /// \brief Constructor
  ///
  /// \param capacity_hint [in] Initial guess of how many unique keys will be
  /// inserted into the map \param hash [in] Hasher function for \c Key
  /// instances.  The
  ///   default value usually suffices.
  UnorderedMap(size_type capacity_hint = 0, hasher_type hasher = hasher_type(),
               equal_to_type equal_to = equal_to_type())
      : m_bounded_insert(true),
        m_hasher(hasher),
        m_equal_to(equal_to),
        m_size(),
        m_available_indexes(calculate_capacity(capacity_hint)),
        m_hash_lists(ViewAllocateWithoutInitializing("UnorderedMap hash list"),
                     Impl::find_hash_size(capacity())),
        m_next_index(ViewAllocateWithoutInitializing("UnorderedMap next index"),
                     capacity() + 1)  // +1 so that the *_at functions can
                                      // always return a valid reference
        ,
        m_keys("UnorderedMap keys", capacity() + 1),
        m_values("UnorderedMap values", (is_set ? 1 : capacity() + 1)),
        m_scalars("UnorderedMap scalars") {
    if (!is_insertable_map) {
      throw std::runtime_error(
          "Cannot construct a non-insertable (i.e. const key_type) "
          "unordered_map");
    }

    Kokkos::deep_copy(m_hash_lists, invalid_index);
    Kokkos::deep_copy(m_next_index, invalid_index);
  }

  void reset_failed_insert_flag() { reset_flag(failed_insert_idx); }

  histogram_type get_histogram() { return histogram_type(*this); }

  //! Clear all entries in the table.
  void clear() {
    m_bounded_insert = true;

    if (capacity() == 0) return;

    m_available_indexes.clear();

    Kokkos::deep_copy(m_hash_lists, invalid_index);
    Kokkos::deep_copy(m_next_index, invalid_index);
    {
      const key_type tmp = key_type();
      Kokkos::deep_copy(m_keys, tmp);
    }
    if (is_set) {
      const impl_value_type tmp = impl_value_type();
      Kokkos::deep_copy(m_values, tmp);
    }
    { Kokkos::deep_copy(m_scalars, 0); }
<<<<<<< HEAD
=======
  }

  KOKKOS_INLINE_FUNCTION constexpr bool is_allocated() const {
    return (m_keys.is_allocated() && m_values.is_allocated() &&
            m_scalars.is_allocated());
>>>>>>> 4103bf6c
  }

  /// \brief Change the capacity of the the map
  ///
  /// If there are no failed inserts the current size of the map will
  /// be used as a lower bound for the input capacity.
  /// If the map is not empty and does not have failed inserts
  /// and the capacity changes then the current data is copied
  /// into the resized / rehashed map.
  ///
  /// This is <i>not</i> a device function; it may <i>not</i> be
  /// called in a parallel kernel.
  bool rehash(size_type requested_capacity = 0) {
    const bool bounded_insert = (capacity() == 0) || (size() == 0u);
    return rehash(requested_capacity, bounded_insert);
  }

  bool rehash(size_type requested_capacity, bool bounded_insert) {
    if (!is_insertable_map) return false;

    const size_type curr_size = size();
    requested_capacity =
        (requested_capacity < curr_size) ? curr_size : requested_capacity;

    insertable_map_type tmp(requested_capacity, m_hasher, m_equal_to);

    if (curr_size) {
      tmp.m_bounded_insert = false;
      Impl::UnorderedMapRehash<insertable_map_type> f(tmp, *this);
      f.apply();
    }
    tmp.m_bounded_insert = bounded_insert;

    *this = tmp;

    return true;
  }

  /// \brief The number of entries in the table.
  ///
  /// This method has undefined behavior when erasable() is true.
  ///
  /// Note that this is not a device function; it cannot be called in
  /// a parallel kernel.  The value is not stored as a variable; it
  /// must be computed.
  size_type size() const {
    if (capacity() == 0u) return 0u;
    if (modified()) {
      m_size = m_available_indexes.count();
      reset_flag(modified_idx);
    }
    return m_size;
  }

  /// \brief The current number of failed insert() calls.
  ///
  /// This is <i>not</i> a device function; it may <i>not</i> be
  /// called in a parallel kernel.  The value is not stored as a
  /// variable; it must be computed.
  bool failed_insert() const { return get_flag(failed_insert_idx); }

  bool erasable() const {
    return is_insertable_map ? get_flag(erasable_idx) : false;
  }

  bool begin_erase() {
    bool result = !erasable();
    if (is_insertable_map && result) {
      execution_space().fence();
      set_flag(erasable_idx);
      execution_space().fence();
    }
    return result;
  }

  bool end_erase() {
    bool result = erasable();
    if (is_insertable_map && result) {
      execution_space().fence();
      Impl::UnorderedMapErase<declared_map_type> f(*this);
      f.apply();
      execution_space().fence();
      reset_flag(erasable_idx);
    }
    return result;
  }

  /// \brief The maximum number of entries that the table can hold.
  ///
  /// This <i>is</i> a device function; it may be called in a parallel
  /// kernel.
  KOKKOS_FORCEINLINE_FUNCTION
  size_type capacity() const { return m_available_indexes.size(); }

  /// \brief The number of hash table "buckets."
  ///
  /// This is different than the number of entries that the table can
  /// hold.  Each key hashes to an index in [0, hash_capacity() - 1].
  /// That index can hold zero or more entries.  This class decides
  /// what hash_capacity() should be, given the user's upper bound on
  /// the number of entries the table must be able to hold.
  ///
  /// This <i>is</i> a device function; it may be called in a parallel
  /// kernel.
  KOKKOS_INLINE_FUNCTION
  size_type hash_capacity() const { return m_hash_lists.extent(0); }

  //---------------------------------------------------------------------------
  //---------------------------------------------------------------------------

  /// This <i>is</i> a device function; it may be called in a parallel
  /// kernel.  As discussed in the class documentation, it need not
  /// succeed.  The return value tells you if it did.
  ///
  /// \param k [in] The key to attempt to insert.
  /// \param v [in] The corresponding value to attempt to insert.  If
  ///   using this class as a set (with Value = void), then you need not
  ///   provide this value.
  KOKKOS_INLINE_FUNCTION
  insert_result insert(key_type const &k,
                       impl_value_type const &v = impl_value_type()) const {
    insert_result result;

    if (!is_insertable_map || capacity() == 0u ||
        m_scalars((int)erasable_idx)) {
      return result;
    }

    if (!m_scalars((int)modified_idx)) {
      m_scalars((int)modified_idx) = true;
    }

    int volatile &failed_insert_ref = m_scalars((int)failed_insert_idx);

    const size_type hash_value = m_hasher(k);
    const size_type hash_list  = hash_value % m_hash_lists.extent(0);

    size_type *curr_ptr = &m_hash_lists[hash_list];
    size_type new_index = invalid_index;

    // Force integer multiply to long
    size_type index_hint = static_cast<size_type>(
        (static_cast<double>(hash_list) * capacity()) / m_hash_lists.extent(0));

    size_type find_attempts = 0;

    enum : unsigned { bounded_find_attempts = 32u };
    const size_type max_attempts =
        (m_bounded_insert &&
         (bounded_find_attempts < m_available_indexes.max_hint()))
            ? bounded_find_attempts
            : m_available_indexes.max_hint();

    bool not_done = true;

#if defined(__MIC__)
#pragma noprefetch
#endif
    while (not_done) {
      // Continue searching the unordered list for this key,
      // list will only be appended during insert phase.
      // Need volatile_load as other threads may be appending.
      size_type curr = volatile_load(curr_ptr);

      KOKKOS_NONTEMPORAL_PREFETCH_LOAD(
          &m_keys[curr != invalid_index ? curr : 0]);
#if defined(__MIC__)
#pragma noprefetch
#endif
      while (curr != invalid_index &&
             !m_equal_to(volatile_load(&m_keys[curr]), k)) {
        result.increment_list_position();
        index_hint = curr;
        curr_ptr   = &m_next_index[curr];
        curr       = volatile_load(curr_ptr);
        KOKKOS_NONTEMPORAL_PREFETCH_LOAD(
            &m_keys[curr != invalid_index ? curr : 0]);
      }

      //------------------------------------------------------------
      // If key already present then return that index.
      if (curr != invalid_index) {
        const bool free_existing = new_index != invalid_index;
        if (free_existing) {
          // Previously claimed an unused entry that was not inserted.
          // Release this unused entry immediately.
          if (!m_available_indexes.reset(new_index)) {
            printf("Unable to free existing\n");
          }
        }

        result.set_existing(curr, free_existing);
        not_done = false;
      }
      //------------------------------------------------------------
      // Key is not currently in the map.
      // If the thread has claimed an entry try to insert now.
      else {
        //------------------------------------------------------------
        // If have not already claimed an unused entry then do so now.
        if (new_index == invalid_index) {
          bool found = false;
          // use the hash_list as the flag for the search direction
          Kokkos::tie(found, index_hint) =
              m_available_indexes.find_any_unset_near(index_hint, hash_list);

          // found and index and this thread set it
          if (!found && ++find_attempts >= max_attempts) {
            failed_insert_ref = true;
            not_done          = false;
          } else if (m_available_indexes.set(index_hint)) {
            new_index = index_hint;
            // Set key and value
            KOKKOS_NONTEMPORAL_PREFETCH_STORE(&m_keys[new_index]);
            m_keys[new_index] = k;

            if (!is_set) {
              KOKKOS_NONTEMPORAL_PREFETCH_STORE(&m_values[new_index]);
              m_values[new_index] = v;
            }

            // Do not proceed until key and value are updated in global memory
            memory_fence();
          }
        } else if (failed_insert_ref) {
          not_done = false;
        }

        // Attempt to append claimed entry into the list.
        // Another thread may also be trying to append the same list so protect
        // with atomic.
        if (new_index != invalid_index &&
            curr == atomic_compare_exchange(
                        curr_ptr, static_cast<size_type>(invalid_index),
                        new_index)) {
          // Succeeded in appending
          result.set_success(new_index);
          not_done = false;
        }
      }
    }  // while ( not_done )

    return result;
  }

  KOKKOS_INLINE_FUNCTION
  bool erase(key_type const &k) const {
    bool result = false;

    if (is_insertable_map && 0u < capacity() && m_scalars((int)erasable_idx)) {
      if (!m_scalars((int)modified_idx)) {
        m_scalars((int)modified_idx) = true;
      }

      size_type index = find(k);
      if (valid_at(index)) {
        m_available_indexes.reset(index);
        result = true;
      }
    }

    return result;
  }

  /// \brief Find the given key \c k, if it exists in the table.
  ///
  /// \return If the key exists in the table, the index of the
  ///   value corresponding to that key; otherwise, an invalid index.
  ///
  /// This <i>is</i> a device function; it may be called in a parallel
  /// kernel.
  KOKKOS_INLINE_FUNCTION
  size_type find(const key_type &k) const {
    size_type curr = 0u < capacity()
                         ? m_hash_lists(m_hasher(k) % m_hash_lists.extent(0))
                         : invalid_index;

    KOKKOS_NONTEMPORAL_PREFETCH_LOAD(&m_keys[curr != invalid_index ? curr : 0]);
    while (curr != invalid_index && !m_equal_to(m_keys[curr], k)) {
      KOKKOS_NONTEMPORAL_PREFETCH_LOAD(
          &m_keys[curr != invalid_index ? curr : 0]);
      curr = m_next_index[curr];
    }

    return curr;
  }

  /// \brief Does the key exist in the map
  ///
  /// This <i>is</i> a device function; it may be called in a parallel
  /// kernel.
  KOKKOS_INLINE_FUNCTION
  bool exists(const key_type &k) const { return valid_at(find(k)); }

  /// \brief Get the value with \c i as its direct index.
  ///
  /// \param i [in] Index directly into the array of entries.
  ///
  /// This <i>is</i> a device function; it may be called in a parallel
  /// kernel.
  ///
  /// 'const value_type' via Cuda texture fetch must return by value.
  KOKKOS_FORCEINLINE_FUNCTION
  typename Impl::if_c<(is_set || has_const_value), impl_value_type,
                      impl_value_type &>::type
  value_at(size_type i) const {
    return m_values[is_set ? 0 : (i < capacity() ? i : capacity())];
  }

  /// \brief Get the key with \c i as its direct index.
  ///
  /// \param i [in] Index directly into the array of entries.
  ///
  /// This <i>is</i> a device function; it may be called in a parallel
  /// kernel.
  KOKKOS_FORCEINLINE_FUNCTION
  key_type key_at(size_type i) const {
    return m_keys[i < capacity() ? i : capacity()];
  }

  KOKKOS_FORCEINLINE_FUNCTION
  bool valid_at(size_type i) const { return m_available_indexes.test(i); }

  template <typename SKey, typename SValue>
  UnorderedMap(
      UnorderedMap<SKey, SValue, Device, Hasher, EqualTo> const &src,
      typename std::enable_if<
          Impl::UnorderedMapCanAssign<declared_key_type, declared_value_type,
                                      SKey, SValue>::value,
          int>::type = 0)
      : m_bounded_insert(src.m_bounded_insert),
        m_hasher(src.m_hasher),
        m_equal_to(src.m_equal_to),
        m_size(src.m_size),
        m_available_indexes(src.m_available_indexes),
        m_hash_lists(src.m_hash_lists),
        m_next_index(src.m_next_index),
        m_keys(src.m_keys),
        m_values(src.m_values),
        m_scalars(src.m_scalars) {}

  template <typename SKey, typename SValue>
  typename std::enable_if<
      Impl::UnorderedMapCanAssign<declared_key_type, declared_value_type, SKey,
                                  SValue>::value,
      declared_map_type &>::type
  operator=(UnorderedMap<SKey, SValue, Device, Hasher, EqualTo> const &src) {
    m_bounded_insert    = src.m_bounded_insert;
    m_hasher            = src.m_hasher;
    m_equal_to          = src.m_equal_to;
    m_size              = src.m_size;
    m_available_indexes = src.m_available_indexes;
    m_hash_lists        = src.m_hash_lists;
    m_next_index        = src.m_next_index;
    m_keys              = src.m_keys;
    m_values            = src.m_values;
    m_scalars           = src.m_scalars;
    return *this;
  }

  template <typename SKey, typename SValue, typename SDevice>
  typename std::enable_if<
      std::is_same<typename std::remove_const<SKey>::type, key_type>::value &&
      std::is_same<typename std::remove_const<SValue>::type,
                   value_type>::value>::type
  create_copy_view(
      UnorderedMap<SKey, SValue, SDevice, Hasher, EqualTo> const &src) {
    if (m_hash_lists.data() != src.m_hash_lists.data()) {
      insertable_map_type tmp;

      tmp.m_bounded_insert    = src.m_bounded_insert;
      tmp.m_hasher            = src.m_hasher;
      tmp.m_equal_to          = src.m_equal_to;
      tmp.m_size              = src.size();
      tmp.m_available_indexes = bitset_type(src.capacity());
      tmp.m_hash_lists        = size_type_view(
          ViewAllocateWithoutInitializing("UnorderedMap hash list"),
          src.m_hash_lists.extent(0));
      tmp.m_next_index = size_type_view(
          ViewAllocateWithoutInitializing("UnorderedMap next index"),
          src.m_next_index.extent(0));
      tmp.m_keys =
          key_type_view(ViewAllocateWithoutInitializing("UnorderedMap keys"),
                        src.m_keys.extent(0));
      tmp.m_values = value_type_view(
          ViewAllocateWithoutInitializing("UnorderedMap values"),
          src.m_values.extent(0));
      tmp.m_scalars = scalars_view("UnorderedMap scalars");

      Kokkos::deep_copy(tmp.m_available_indexes, src.m_available_indexes);

<<<<<<< HEAD
      typedef Kokkos::Impl::DeepCopy<typename device_type::memory_space,
                                     typename SDevice::memory_space>
          raw_deep_copy;
=======
      using raw_deep_copy =
          Kokkos::Impl::DeepCopy<typename device_type::memory_space,
                                 typename SDevice::memory_space>;
>>>>>>> 4103bf6c

      raw_deep_copy(tmp.m_hash_lists.data(), src.m_hash_lists.data(),
                    sizeof(size_type) * src.m_hash_lists.extent(0));
      raw_deep_copy(tmp.m_next_index.data(), src.m_next_index.data(),
                    sizeof(size_type) * src.m_next_index.extent(0));
      raw_deep_copy(tmp.m_keys.data(), src.m_keys.data(),
                    sizeof(key_type) * src.m_keys.extent(0));
      if (!is_set) {
        raw_deep_copy(tmp.m_values.data(), src.m_values.data(),
                      sizeof(impl_value_type) * src.m_values.extent(0));
      }
      raw_deep_copy(tmp.m_scalars.data(), src.m_scalars.data(),
                    sizeof(int) * num_scalars);

      *this = tmp;
    }
  }

  //@}
 private:  // private member functions
  bool modified() const { return get_flag(modified_idx); }

  void set_flag(int flag) const {
<<<<<<< HEAD
    typedef Kokkos::Impl::DeepCopy<typename device_type::memory_space,
                                   Kokkos::HostSpace>
        raw_deep_copy;
=======
    using raw_deep_copy =
        Kokkos::Impl::DeepCopy<typename device_type::memory_space,
                               Kokkos::HostSpace>;
>>>>>>> 4103bf6c
    const int true_ = true;
    raw_deep_copy(m_scalars.data() + flag, &true_, sizeof(int));
  }

  void reset_flag(int flag) const {
<<<<<<< HEAD
    typedef Kokkos::Impl::DeepCopy<typename device_type::memory_space,
                                   Kokkos::HostSpace>
        raw_deep_copy;
=======
    using raw_deep_copy =
        Kokkos::Impl::DeepCopy<typename device_type::memory_space,
                               Kokkos::HostSpace>;
>>>>>>> 4103bf6c
    const int false_ = false;
    raw_deep_copy(m_scalars.data() + flag, &false_, sizeof(int));
  }

  bool get_flag(int flag) const {
<<<<<<< HEAD
    typedef Kokkos::Impl::DeepCopy<Kokkos::HostSpace,
                                   typename device_type::memory_space>
        raw_deep_copy;
=======
    using raw_deep_copy =
        Kokkos::Impl::DeepCopy<Kokkos::HostSpace,
                               typename device_type::memory_space>;
>>>>>>> 4103bf6c
    int result = false;
    raw_deep_copy(&result, m_scalars.data() + flag, sizeof(int));
    return result;
  }

  static uint32_t calculate_capacity(uint32_t capacity_hint) {
    // increase by 16% and round to nears multiple of 128
    return capacity_hint
               ? ((static_cast<uint32_t>(7ull * capacity_hint / 6u) + 127u) /
                  128u) *
                     128u
               : 128u;
  }

 private:  // private members
  bool m_bounded_insert;
  hasher_type m_hasher;
  equal_to_type m_equal_to;
  mutable size_type m_size;
  bitset_type m_available_indexes;
  size_type_view m_hash_lists;
  size_type_view m_next_index;
  key_type_view m_keys;
  value_type_view m_values;
  scalars_view m_scalars;

  template <typename KKey, typename VValue, typename DDevice, typename HHash,
            typename EEqualTo>
  friend class UnorderedMap;

  template <typename UMap>
  friend struct Impl::UnorderedMapErase;

  template <typename UMap>
  friend struct Impl::UnorderedMapHistogram;

  template <typename UMap>
  friend struct Impl::UnorderedMapPrint;
};

// Specialization of deep_copy for two UnorderedMap objects.
template <typename DKey, typename DT, typename DDevice, typename SKey,
          typename ST, typename SDevice, typename Hasher, typename EqualTo>
inline void deep_copy(
    UnorderedMap<DKey, DT, DDevice, Hasher, EqualTo> &dst,
    const UnorderedMap<SKey, ST, SDevice, Hasher, EqualTo> &src) {
  dst.create_copy_view(src);
}

}  // namespace Kokkos

#endif  // KOKKOS_UNORDERED_MAP_HPP<|MERGE_RESOLUTION|>--- conflicted
+++ resolved
@@ -84,11 +84,7 @@
 
 class UnorderedMapInsertResult {
  private:
-<<<<<<< HEAD
-  enum Status {
-=======
   enum Status : uint32_t {
->>>>>>> 4103bf6c
     SUCCESS          = 1u << 31,
     EXISTING         = 1u << 30,
     FREED_EXISTING   = 1u << 29,
@@ -210,49 +206,14 @@
               pod_equal_to<typename std::remove_const<Key>::type> >
 class UnorderedMap {
  private:
-<<<<<<< HEAD
-  typedef typename ViewTraits<Key, Device, void, void>::host_mirror_space
-      host_mirror_space;
-=======
   using host_mirror_space =
       typename ViewTraits<Key, Device, void, void>::host_mirror_space;
->>>>>>> 4103bf6c
 
  public:
   //! \name Public types and constants
   //@{
 
   // key_types
-<<<<<<< HEAD
-  typedef Key declared_key_type;
-  typedef typename std::remove_const<declared_key_type>::type key_type;
-  typedef typename std::add_const<key_type>::type const_key_type;
-
-  // value_types
-  typedef Value declared_value_type;
-  typedef typename std::remove_const<declared_value_type>::type value_type;
-  typedef typename std::add_const<value_type>::type const_value_type;
-
-  typedef Device device_type;
-  typedef typename Device::execution_space execution_space;
-  typedef Hasher hasher_type;
-  typedef EqualTo equal_to_type;
-  typedef uint32_t size_type;
-
-  // map_types
-  typedef UnorderedMap<declared_key_type, declared_value_type, device_type,
-                       hasher_type, equal_to_type>
-      declared_map_type;
-  typedef UnorderedMap<key_type, value_type, device_type, hasher_type,
-                       equal_to_type>
-      insertable_map_type;
-  typedef UnorderedMap<const_key_type, value_type, device_type, hasher_type,
-                       equal_to_type>
-      modifiable_map_type;
-  typedef UnorderedMap<const_key_type, const_value_type, device_type,
-                       hasher_type, equal_to_type>
-      const_map_type;
-=======
   using declared_key_type = Key;
   using key_type          = typename std::remove_const<declared_key_type>::type;
   using const_key_type    = typename std::add_const<key_type>::type;
@@ -279,7 +240,6 @@
                    equal_to_type>;
   using const_map_type = UnorderedMap<const_key_type, const_value_type,
                                       device_type, hasher_type, equal_to_type>;
->>>>>>> 4103bf6c
 
   static const bool is_set = std::is_same<void, value_type>::value;
   static const bool has_const_key =
@@ -294,48 +254,14 @@
 
   using insert_result = UnorderedMapInsertResult;
 
-<<<<<<< HEAD
-  typedef UnorderedMap<Key, Value, host_mirror_space, Hasher, EqualTo>
-      HostMirror;
-=======
   using HostMirror =
       UnorderedMap<Key, Value, host_mirror_space, Hasher, EqualTo>;
->>>>>>> 4103bf6c
 
   using histogram_type = Impl::UnorderedMapHistogram<const_map_type>;
 
   //@}
 
  private:
-<<<<<<< HEAD
-  enum { invalid_index = ~static_cast<size_type>(0) };
-
-  typedef typename Impl::if_c<is_set, int, declared_value_type>::type
-      impl_value_type;
-
-  typedef typename Impl::if_c<
-      is_insertable_map, View<key_type *, device_type>,
-      View<const key_type *, device_type, MemoryTraits<RandomAccess> > >::type
-      key_type_view;
-
-  typedef typename Impl::if_c<is_insertable_map || is_modifiable_map,
-                              View<impl_value_type *, device_type>,
-                              View<const impl_value_type *, device_type,
-                                   MemoryTraits<RandomAccess> > >::type
-      value_type_view;
-
-  typedef typename Impl::if_c<
-      is_insertable_map, View<size_type *, device_type>,
-      View<const size_type *, device_type, MemoryTraits<RandomAccess> > >::type
-      size_type_view;
-
-  typedef typename Impl::if_c<is_insertable_map, Bitset<execution_space>,
-                              ConstBitset<execution_space> >::type bitset_type;
-
-  enum { modified_idx = 0, erasable_idx = 1, failed_insert_idx = 2 };
-  enum { num_scalars = 3 };
-  typedef View<int[num_scalars], LayoutLeft, device_type> scalars_view;
-=======
   enum : size_type { invalid_index = ~static_cast<size_type>(0) };
 
   using impl_value_type =
@@ -362,7 +288,6 @@
   enum { modified_idx = 0, erasable_idx = 1, failed_insert_idx = 2 };
   enum { num_scalars = 3 };
   using scalars_view = View<int[num_scalars], LayoutLeft, device_type>;
->>>>>>> 4103bf6c
 
  public:
   //! \name Public member functions
@@ -423,14 +348,11 @@
       Kokkos::deep_copy(m_values, tmp);
     }
     { Kokkos::deep_copy(m_scalars, 0); }
-<<<<<<< HEAD
-=======
   }
 
   KOKKOS_INLINE_FUNCTION constexpr bool is_allocated() const {
     return (m_keys.is_allocated() && m_values.is_allocated() &&
             m_scalars.is_allocated());
->>>>>>> 4103bf6c
   }
 
   /// \brief Change the capacity of the the map
@@ -822,15 +744,9 @@
 
       Kokkos::deep_copy(tmp.m_available_indexes, src.m_available_indexes);
 
-<<<<<<< HEAD
-      typedef Kokkos::Impl::DeepCopy<typename device_type::memory_space,
-                                     typename SDevice::memory_space>
-          raw_deep_copy;
-=======
       using raw_deep_copy =
           Kokkos::Impl::DeepCopy<typename device_type::memory_space,
                                  typename SDevice::memory_space>;
->>>>>>> 4103bf6c
 
       raw_deep_copy(tmp.m_hash_lists.data(), src.m_hash_lists.data(),
                     sizeof(size_type) * src.m_hash_lists.extent(0));
@@ -854,43 +770,25 @@
   bool modified() const { return get_flag(modified_idx); }
 
   void set_flag(int flag) const {
-<<<<<<< HEAD
-    typedef Kokkos::Impl::DeepCopy<typename device_type::memory_space,
-                                   Kokkos::HostSpace>
-        raw_deep_copy;
-=======
     using raw_deep_copy =
         Kokkos::Impl::DeepCopy<typename device_type::memory_space,
                                Kokkos::HostSpace>;
->>>>>>> 4103bf6c
     const int true_ = true;
     raw_deep_copy(m_scalars.data() + flag, &true_, sizeof(int));
   }
 
   void reset_flag(int flag) const {
-<<<<<<< HEAD
-    typedef Kokkos::Impl::DeepCopy<typename device_type::memory_space,
-                                   Kokkos::HostSpace>
-        raw_deep_copy;
-=======
     using raw_deep_copy =
         Kokkos::Impl::DeepCopy<typename device_type::memory_space,
                                Kokkos::HostSpace>;
->>>>>>> 4103bf6c
     const int false_ = false;
     raw_deep_copy(m_scalars.data() + flag, &false_, sizeof(int));
   }
 
   bool get_flag(int flag) const {
-<<<<<<< HEAD
-    typedef Kokkos::Impl::DeepCopy<Kokkos::HostSpace,
-                                   typename device_type::memory_space>
-        raw_deep_copy;
-=======
     using raw_deep_copy =
         Kokkos::Impl::DeepCopy<Kokkos::HostSpace,
                                typename device_type::memory_space>;
->>>>>>> 4103bf6c
     int result = false;
     raw_deep_copy(&result, m_scalars.data() + flag, sizeof(int));
     return result;
