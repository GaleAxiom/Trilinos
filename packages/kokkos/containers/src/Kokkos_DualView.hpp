--- conflicted
+++ resolved
@@ -362,66 +362,13 @@
     };
   };
 
-
-  // does the DualView have only one device
-  struct impl_dualview_is_single_device {
-    enum : bool {
-      value = std::is_same<typename t_dev::device_type,
-                           typename t_host::device_type>::value
-    };
-  };
-
-  // does the given device match the device of t_dev?
-  template <typename Device>
-  struct impl_device_matches_tdev_device {
-    enum : bool {
-      value = std::is_same<typename t_dev::device_type, Device>::value
-    };
-  };
-  // does the given device match the device of t_host?
-  template <typename Device>
-  struct impl_device_matches_thost_device {
-    enum : bool {
-      value = std::is_same<typename t_host::device_type, Device>::value
-    };
-  };
-
-  // does the given device match the execution space of t_host?
-  template <typename Device>
-  struct impl_device_matches_thost_exec {
-    enum : bool {
-      value = std::is_same<typename t_host::execution_space, Device>::value
-    };
-  };
-
-  // does the given device match the execution space of t_dev?
-  template <typename Device>
-  struct impl_device_matches_tdev_exec {
-    enum : bool {
-      value = std::is_same<typename t_dev::execution_space, Device>::value
-    };
-  };
-
-  // does the given device's memory space match the memory space of t_dev?
-  template <typename Device>
-  struct impl_device_matches_tdev_memory_space {
-    enum : bool {
-      value = std::is_same<typename t_dev::memory_space,
-                           typename Device::memory_space>::value
-    };
-  };
-
   //@}
   //! \name Methods for synchronizing, marking as modified, and getting Views.
   //@{
 
   /// \brief Return a View on a specific device \c Device.
   ///
-<<<<<<< HEAD
-  /// Please don't be afraid of the nested if_c expression in the return
-=======
   /// Please don't be afraid of the nested if_c expressions in the return
->>>>>>> 474975f9
   /// value's type.  That just tells the method what the return type
   /// should be: t_dev if the \c Device template parameter matches
   /// this DualView's device type, else t_host.
@@ -442,19 +389,6 @@
   ///   typename dual_view_type::t_host hostView = DV.view<host_device_type> ();
   /// \endcode
   template <class Device>
-<<<<<<< HEAD
-  KOKKOS_INLINE_FUNCTION const typename Impl::if_c<
-  impl_device_matches_tdev_device<Device>::value, t_dev,
-      typename Impl::if_c<
-          impl_device_matches_thost_device<Device>::value, t_host,
-          typename Impl::if_c<
-              impl_device_matches_thost_exec<Device>::value, t_host,
-              typename Impl::if_c<
-                  impl_device_matches_tdev_exec<Device>::value, t_dev,
-                  typename Impl::if_c<
-                      impl_device_matches_tdev_memory_space<Device>::value,
-                      t_dev, t_host>::type>::type>::type>::type>::type
-=======
   KOKKOS_INLINE_FUNCTION const typename std::conditional_t<
       impl_device_matches_tdev_device<Device>::value, t_dev,
       typename std::conditional_t<
@@ -466,7 +400,6 @@
                   typename std::conditional_t<
                       impl_device_matches_tdev_memory_space<Device>::value,
                       t_dev, t_host> > > > >
->>>>>>> 474975f9
   view() const {
     constexpr bool device_is_memspace =
         std::is_same<Device, typename Device::memory_space>::value;
