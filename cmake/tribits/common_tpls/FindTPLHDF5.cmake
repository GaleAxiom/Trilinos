--- conflicted
+++ resolved
@@ -6,11 +6,7 @@
 
 if (Netcdf_ALLOW_MODERN)
 
-<<<<<<< HEAD
-  set(minimum_modern_HDF5_version 1.13.2)
-=======
   set(minimum_modern_HDF5_version 1.10.9)
->>>>>>> 808def38
   print_var(Netcdf_ALLOW_MODERN)
   message("-- Using find_package(HDF5 ${minimum_modern_HDF5_version} CONFIG) ...")
   find_package(HDF5  ${minimum_modern_HDF5_version}  CONFIG)
